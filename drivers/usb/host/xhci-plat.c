--- conflicted
+++ resolved
@@ -18,10 +18,7 @@
 #include <linux/usb/phy.h>
 #include <linux/slab.h>
 #include <linux/acpi.h>
-<<<<<<< HEAD
-=======
 #include <linux/usb/of.h>
->>>>>>> e0d688d4
 #include <linux/usb/otg.h>
 #include <linux/usb/xhci_pdriver.h>
 
@@ -320,12 +317,8 @@
 		if (device_property_read_bool(&pdev->dev, "xhci-stream-quirk"))
 			xhci->quirks |= XHCI_STREAM_QUIRK;
 
-<<<<<<< HEAD
-		if (device_property_read_bool(&pdev->dev, "quirk-broken-port-ped"))
-=======
 		if (device_property_read_bool(&pdev->dev,
 						"quirk-broken-port-ped"))
->>>>>>> e0d688d4
 			xhci->quirks |= XHCI_BROKEN_PORT_PED;
 
 		if (device_property_read_bool(tmpdev, "usb2-lpm-disable"))
