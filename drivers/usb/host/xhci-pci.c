--- conflicted
+++ resolved
@@ -180,65 +180,6 @@
 				"QUIRK: Resetting on resume");
 }
 
-<<<<<<< HEAD
-/*
- * In some Intel xHCI controllers, in order to get D3 working,
- * through a vendor specific SSIC CONFIG register at offset 0x883c,
- * SSIC PORT need to be marked as "unused" before putting xHCI
- * into D3. After D3 exit, the SSIC port need to be marked as "used".
- * Without this change, xHCI might not enter D3 state.
- * Make sure PME works on some Intel xHCI controllers by writing 1 to clear
- * the Internal PME flag bit in vendor specific PMCTRL register at offset 0x80a4
- */
-static void xhci_pme_quirk(struct usb_hcd *hcd, bool suspend)
-{
-	struct xhci_hcd	*xhci = hcd_to_xhci(hcd);
-	struct pci_dev		*pdev = to_pci_dev(hcd->self.controller);
-	u32 val;
-	void __iomem *reg;
-
-	if (pdev->vendor == PCI_VENDOR_ID_INTEL &&
-		 pdev->device == PCI_DEVICE_ID_INTEL_CHERRYVIEW_XHCI) {
-
-		reg = (void __iomem *) xhci->cap_regs + PORT2_SSIC_CONFIG_REG2;
-
-		/* Notify SSIC that SSIC profile programming is not done */
-		val = readl(reg) & ~PROG_DONE;
-		writel(val, reg);
-
-		/* Mark SSIC port as unused(suspend) or used(resume) */
-		val = readl(reg);
-		if (suspend)
-			val |= SSIC_PORT_UNUSED;
-		else
-			val &= ~SSIC_PORT_UNUSED;
-		writel(val, reg);
-
-		/* Notify SSIC that SSIC profile programming is done */
-		val = readl(reg) | PROG_DONE;
-		writel(val, reg);
-		readl(reg);
-	}
-
-	reg = (void __iomem *) xhci->cap_regs + 0x80a4;
-	val = readl(reg);
-	writel(val | BIT(28), reg);
-	readl(reg);
-=======
-#ifdef CONFIG_ACPI
-static void xhci_pme_acpi_rtd3_enable(struct pci_dev *dev)
-{
-	static const u8 intel_dsm_uuid[] = {
-		0xb7, 0x0c, 0x34, 0xac,	0x01, 0xe9, 0xbf, 0x45,
-		0xb7, 0xe6, 0x2b, 0x34, 0xec, 0x93, 0x1e, 0x23,
-	};
-	acpi_evaluate_dsm(ACPI_HANDLE(&dev->dev), intel_dsm_uuid, 3, 1, NULL);
->>>>>>> 9f30a04d
-}
-#else
-	static void xhci_pme_acpi_rtd3_enable(struct pci_dev *dev) { }
-#endif /* CONFIG_ACPI */
-
 #ifdef CONFIG_ACPI
 static void xhci_pme_acpi_rtd3_enable(struct pci_dev *dev)
 {
