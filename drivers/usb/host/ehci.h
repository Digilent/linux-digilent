/*
 * Copyright (c) 2001-2002 by David Brownell
 *
 * This program is free software; you can redistribute it and/or modify it
 * under the terms of the GNU General Public License as published by the
 * Free Software Foundation; either version 2 of the License, or (at your
 * option) any later version.
 *
 * This program is distributed in the hope that it will be useful, but
 * WITHOUT ANY WARRANTY; without even the implied warranty of MERCHANTABILITY
 * or FITNESS FOR A PARTICULAR PURPOSE.  See the GNU General Public License
 * for more details.
 *
 * You should have received a copy of the GNU General Public License
 * along with this program; if not, write to the Free Software Foundation,
 * Inc., 675 Mass Ave, Cambridge, MA 02139, USA.
 */

#ifndef __LINUX_EHCI_HCD_H
#define __LINUX_EHCI_HCD_H

/* definitions used for the EHCI driver */

/*
 * __hc32 and __hc16 are "Host Controller" types, they may be equivalent to
 * __leXX (normally) or __beXX (given EHCI_BIG_ENDIAN_DESC), depending on
 * the host controller implementation.
 *
 * To facilitate the strongest possible byte-order checking from "sparse"
 * and so on, we use __leXX unless that's not practical.
 */
#ifdef CONFIG_USB_EHCI_BIG_ENDIAN_DESC
typedef __u32 __bitwise __hc32;
typedef __u16 __bitwise __hc16;
#else
#define __hc32	__le32
#define __hc16	__le16
#endif

/* statistics can be kept for tuning/monitoring */
struct ehci_stats {
	/* irq usage */
	unsigned long		normal;
	unsigned long		error;
	unsigned long		iaa;
	unsigned long		lost_iaa;

	/* termination of urbs from core */
	unsigned long		complete;
	unsigned long		unlink;
};

/* ehci_hcd->lock guards shared data against other CPUs:
 *   ehci_hcd:	async, unlink, periodic (and shadow), ...
 *   usb_host_endpoint: hcpriv
 *   ehci_qh:	qh_next, qtd_list
 *   ehci_qtd:	qtd_list
 *
 * Also, hold this lock when talking to HC registers or
 * when updating hw_* fields in shared qh/qtd/... structures.
 */

#define	EHCI_MAX_ROOT_PORTS	15		/* see HCS_N_PORTS */

/*
 * ehci_rh_state values of EHCI_RH_RUNNING or above mean that the
 * controller may be doing DMA.  Lower values mean there's no DMA.
 */
enum ehci_rh_state {
	EHCI_RH_HALTED,
	EHCI_RH_SUSPENDED,
	EHCI_RH_RUNNING,
	EHCI_RH_STOPPING
};

/*
 * Timer events, ordered by increasing delay length.
 * Always update event_delays_ns[] and event_handlers[] (defined in
 * ehci-timer.c) in parallel with this list.
 */
enum ehci_hrtimer_event {
	EHCI_HRTIMER_POLL_ASS,		/* Poll for async schedule off */
	EHCI_HRTIMER_POLL_PSS,		/* Poll for periodic schedule off */
	EHCI_HRTIMER_POLL_DEAD,		/* Wait for dead controller to stop */
	EHCI_HRTIMER_UNLINK_INTR,	/* Wait for interrupt QH unlink */
	EHCI_HRTIMER_FREE_ITDS,		/* Wait for unused iTDs and siTDs */
	EHCI_HRTIMER_ASYNC_UNLINKS,	/* Unlink empty async QHs */
	EHCI_HRTIMER_IAA_WATCHDOG,	/* Handle lost IAA interrupts */
	EHCI_HRTIMER_DISABLE_PERIODIC,	/* Wait to disable periodic sched */
	EHCI_HRTIMER_DISABLE_ASYNC,	/* Wait to disable async sched */
	EHCI_HRTIMER_IO_WATCHDOG,	/* Check for missing IRQs */
	EHCI_HRTIMER_NUM_EVENTS		/* Must come last */
};
#define EHCI_HRTIMER_NO_EVENT	99

struct ehci_hcd {			/* one per controller */
	/* timing support */
	enum ehci_hrtimer_event	next_hrtimer_event;
	unsigned		enabled_hrtimer_events;
	ktime_t			hr_timeouts[EHCI_HRTIMER_NUM_EVENTS];
	struct hrtimer		hrtimer;

	int			PSS_poll_count;
	int			ASS_poll_count;
	int			died_poll_count;

	/* glue to PCI and HCD framework */
	struct ehci_caps __iomem *caps;
	struct ehci_regs __iomem *regs;
	struct ehci_dbg_port __iomem *debug;

	__u32			hcs_params;	/* cached register copy */
	spinlock_t		lock;
	enum ehci_rh_state	rh_state;

	/* general schedule support */
	bool			scanning:1;
	bool			need_rescan:1;
	bool			intr_unlinking:1;
	bool			async_unlinking:1;
	bool			shutdown:1;
	struct ehci_qh		*qh_scan_next;

	/* async schedule support */
	struct ehci_qh		*async;
	struct ehci_qh		*dummy;		/* For AMD quirk use */
	struct ehci_qh		*async_unlink;
	struct ehci_qh		*async_unlink_last;
	struct ehci_qh		*async_iaa;
	unsigned		async_unlink_cycle;
	unsigned		async_count;	/* async activity count */

	/* periodic schedule support */
#define	DEFAULT_I_TDPS		1024		/* some HCs can do less */
	unsigned		periodic_size;
	__hc32			*periodic;	/* hw periodic table */
	dma_addr_t		periodic_dma;
	struct list_head	intr_qh_list;
	unsigned		i_thresh;	/* uframes HC might cache */

	union ehci_shadow	*pshadow;	/* mirror hw periodic table */
	struct ehci_qh		*intr_unlink;
	struct ehci_qh		*intr_unlink_last;
	unsigned		intr_unlink_cycle;
	unsigned		now_frame;	/* frame from HC hardware */
	unsigned		next_frame;	/* scan periodic, start here */
	unsigned		intr_count;	/* intr activity count */
	unsigned		isoc_count;	/* isoc activity count */
	unsigned		periodic_count;	/* periodic activity count */
	unsigned		uframe_periodic_max; /* max periodic time per uframe */


	/* list of itds & sitds completed while now_frame was still active */
	struct list_head	cached_itd_list;
	struct ehci_itd		*last_itd_to_free;
	struct list_head	cached_sitd_list;
	struct ehci_sitd	*last_sitd_to_free;

	/* per root hub port */
	unsigned long		reset_done [EHCI_MAX_ROOT_PORTS];

	/* bit vectors (one bit per port) */
	unsigned long		bus_suspended;		/* which ports were
			already suspended at the start of a bus suspend */
	unsigned long		companion_ports;	/* which ports are
			dedicated to the companion controller */
	unsigned long		owned_ports;		/* which ports are
			owned by the companion during a bus suspend */
	unsigned long		port_c_suspend;		/* which ports have
			the change-suspend feature turned on */
	unsigned long		suspended_ports;	/* which ports are
			suspended */
	unsigned long		resuming_ports;		/* which ports have
			started to resume */

#ifdef CONFIG_USB_XUSBPS_OTG
	/*
	 * OTG controllers and transceivers need software interaction;
	 * other external transceivers should be software-transparent
	 */
	void (*start_hnp)(struct ehci_hcd *ehci);
<<<<<<< HEAD
#ifdef CONFIG_XILINX_ZED
	struct otg_transceiver	*ulpi;
=======
#ifdef CONFIG_XILINX_ZED_USB_OTG
	struct usb_phy	*ulpi;
>>>>>>> f7202e6a
#endif
#endif

	/* per-HC memory pools (could be per-bus, but ...) */
	struct dma_pool		*qh_pool;	/* qh per active urb */
	struct dma_pool		*qtd_pool;	/* one or more per qh */
	struct dma_pool		*itd_pool;	/* itd per iso urb */
	struct dma_pool		*sitd_pool;	/* sitd per split iso urb */

	unsigned		random_frame;
	unsigned long		next_statechange;
	ktime_t			last_periodic_enable;
	u32			command;

	/* SILICON QUIRKS */
	unsigned		no_selective_suspend:1;
	unsigned		has_fsl_port_bug:1; /* FreeScale */
	unsigned		big_endian_mmio:1;
	unsigned		big_endian_desc:1;
	unsigned		big_endian_capbase:1;
	unsigned		has_amcc_usb23:1;
	unsigned		need_io_watchdog:1;
	unsigned		amd_pll_fix:1;
	unsigned		fs_i_thresh:1;	/* Intel iso scheduling */
	unsigned		use_dummy_qh:1;	/* AMD Frame List table quirk*/
	unsigned		has_synopsys_hc_bug:1; /* Synopsys HC */
	unsigned		frame_index_bug:1; /* MosChip (AKA NetMos) */

	/* required for usb32 quirk */
	#define OHCI_CTRL_HCFS          (3 << 6)
	#define OHCI_USB_OPER           (2 << 6)
	#define OHCI_USB_SUSPEND        (3 << 6)

	#define OHCI_HCCTRL_OFFSET      0x4
	#define OHCI_HCCTRL_LEN         0x4
	__hc32			*ohci_hcctrl_reg;
	unsigned		has_hostpc:1;
	unsigned		has_lpm:1;  /* support link power management */
	unsigned		has_ppcd:1; /* support per-port change bits */
	u8			sbrn;		/* packed release number */

	/* irq statistics */
#ifdef EHCI_STATS
	struct ehci_stats	stats;
#	define COUNT(x) do { (x)++; } while (0)
#else
#	define COUNT(x) do {} while (0)
#endif

	/* debug files */
#ifdef DEBUG
	struct dentry		*debug_dir;
#endif
};

/* convert between an HCD pointer and the corresponding EHCI_HCD */
static inline struct ehci_hcd *hcd_to_ehci (struct usb_hcd *hcd)
{
	return (struct ehci_hcd *) (hcd->hcd_priv);
}
static inline struct usb_hcd *ehci_to_hcd (struct ehci_hcd *ehci)
{
	return container_of ((void *) ehci, struct usb_hcd, hcd_priv);
}

/*-------------------------------------------------------------------------*/

#include <linux/usb/ehci_def.h>

/*-------------------------------------------------------------------------*/

#define	QTD_NEXT(ehci, dma)	cpu_to_hc32(ehci, (u32)dma)

/*
 * EHCI Specification 0.95 Section 3.5
 * QTD: describe data transfer components (buffer, direction, ...)
 * See Fig 3-6 "Queue Element Transfer Descriptor Block Diagram".
 *
 * These are associated only with "QH" (Queue Head) structures,
 * used with control, bulk, and interrupt transfers.
 */
struct ehci_qtd {
	/* first part defined by EHCI spec */
	__hc32			hw_next;	/* see EHCI 3.5.1 */
	__hc32			hw_alt_next;    /* see EHCI 3.5.2 */
	__hc32			hw_token;       /* see EHCI 3.5.3 */
#define	QTD_TOGGLE	(1 << 31)	/* data toggle */
#define	QTD_LENGTH(tok)	(((tok)>>16) & 0x7fff)
#define	QTD_IOC		(1 << 15)	/* interrupt on complete */
#define	QTD_CERR(tok)	(((tok)>>10) & 0x3)
#define	QTD_PID(tok)	(((tok)>>8) & 0x3)
#define	QTD_STS_ACTIVE	(1 << 7)	/* HC may execute this */
#define	QTD_STS_HALT	(1 << 6)	/* halted on error */
#define	QTD_STS_DBE	(1 << 5)	/* data buffer error (in HC) */
#define	QTD_STS_BABBLE	(1 << 4)	/* device was babbling (qtd halted) */
#define	QTD_STS_XACT	(1 << 3)	/* device gave illegal response */
#define	QTD_STS_MMF	(1 << 2)	/* incomplete split transaction */
#define	QTD_STS_STS	(1 << 1)	/* split transaction state */
#define	QTD_STS_PING	(1 << 0)	/* issue PING? */

#define ACTIVE_BIT(ehci)	cpu_to_hc32(ehci, QTD_STS_ACTIVE)
#define HALT_BIT(ehci)		cpu_to_hc32(ehci, QTD_STS_HALT)
#define STATUS_BIT(ehci)	cpu_to_hc32(ehci, QTD_STS_STS)

	__hc32			hw_buf [5];        /* see EHCI 3.5.4 */
	__hc32			hw_buf_hi [5];        /* Appendix B */

	/* the rest is HCD-private */
	dma_addr_t		qtd_dma;		/* qtd address */
	struct list_head	qtd_list;		/* sw qtd list */
	struct urb		*urb;			/* qtd's urb */
	size_t			length;			/* length of buffer */
} __attribute__ ((aligned (32)));

/* mask NakCnt+T in qh->hw_alt_next */
#define QTD_MASK(ehci)	cpu_to_hc32 (ehci, ~0x1f)

#define IS_SHORT_READ(token) (QTD_LENGTH (token) != 0 && QTD_PID (token) == 1)

/*-------------------------------------------------------------------------*/

/* type tag from {qh,itd,sitd,fstn}->hw_next */
#define Q_NEXT_TYPE(ehci,dma)	((dma) & cpu_to_hc32(ehci, 3 << 1))

/*
 * Now the following defines are not converted using the
 * cpu_to_le32() macro anymore, since we have to support
 * "dynamic" switching between be and le support, so that the driver
 * can be used on one system with SoC EHCI controller using big-endian
 * descriptors as well as a normal little-endian PCI EHCI controller.
 */
/* values for that type tag */
#define Q_TYPE_ITD	(0 << 1)
#define Q_TYPE_QH	(1 << 1)
#define Q_TYPE_SITD	(2 << 1)
#define Q_TYPE_FSTN	(3 << 1)

/* next async queue entry, or pointer to interrupt/periodic QH */
#define QH_NEXT(ehci,dma)	(cpu_to_hc32(ehci, (((u32)dma)&~0x01f)|Q_TYPE_QH))

/* for periodic/async schedules and qtd lists, mark end of list */
#define EHCI_LIST_END(ehci)	cpu_to_hc32(ehci, 1) /* "null pointer" to hw */

/*
 * Entries in periodic shadow table are pointers to one of four kinds
 * of data structure.  That's dictated by the hardware; a type tag is
 * encoded in the low bits of the hardware's periodic schedule.  Use
 * Q_NEXT_TYPE to get the tag.
 *
 * For entries in the async schedule, the type tag always says "qh".
 */
union ehci_shadow {
	struct ehci_qh		*qh;		/* Q_TYPE_QH */
	struct ehci_itd		*itd;		/* Q_TYPE_ITD */
	struct ehci_sitd	*sitd;		/* Q_TYPE_SITD */
	struct ehci_fstn	*fstn;		/* Q_TYPE_FSTN */
	__hc32			*hw_next;	/* (all types) */
	void			*ptr;
};

/*-------------------------------------------------------------------------*/

/*
 * EHCI Specification 0.95 Section 3.6
 * QH: describes control/bulk/interrupt endpoints
 * See Fig 3-7 "Queue Head Structure Layout".
 *
 * These appear in both the async and (for interrupt) periodic schedules.
 */

/* first part defined by EHCI spec */
struct ehci_qh_hw {
	__hc32			hw_next;	/* see EHCI 3.6.1 */
	__hc32			hw_info1;       /* see EHCI 3.6.2 */
#define	QH_CONTROL_EP	(1 << 27)	/* FS/LS control endpoint */
#define	QH_HEAD		(1 << 15)	/* Head of async reclamation list */
#define	QH_TOGGLE_CTL	(1 << 14)	/* Data toggle control */
#define	QH_HIGH_SPEED	(2 << 12)	/* Endpoint speed */
#define	QH_LOW_SPEED	(1 << 12)
#define	QH_FULL_SPEED	(0 << 12)
#define	QH_INACTIVATE	(1 << 7)	/* Inactivate on next transaction */
	__hc32			hw_info2;        /* see EHCI 3.6.2 */
#define	QH_SMASK	0x000000ff
#define	QH_CMASK	0x0000ff00
#define	QH_HUBADDR	0x007f0000
#define	QH_HUBPORT	0x3f800000
#define	QH_MULT		0xc0000000
	__hc32			hw_current;	/* qtd list - see EHCI 3.6.4 */

	/* qtd overlay (hardware parts of a struct ehci_qtd) */
	__hc32			hw_qtd_next;
	__hc32			hw_alt_next;
	__hc32			hw_token;
	__hc32			hw_buf [5];
	__hc32			hw_buf_hi [5];
} __attribute__ ((aligned(32)));

struct ehci_qh {
	struct ehci_qh_hw	*hw;		/* Must come first */
	/* the rest is HCD-private */
	dma_addr_t		qh_dma;		/* address of qh */
	union ehci_shadow	qh_next;	/* ptr to qh; or periodic */
	struct list_head	qtd_list;	/* sw qtd list */
	struct list_head	intr_node;	/* list of intr QHs */
	struct ehci_qtd		*dummy;
	struct ehci_qh		*unlink_next;	/* next on unlink list */

	unsigned		unlink_cycle;

	u8			needs_rescan;	/* Dequeue during giveback */
	u8			qh_state;
#define	QH_STATE_LINKED		1		/* HC sees this */
#define	QH_STATE_UNLINK		2		/* HC may still see this */
#define	QH_STATE_IDLE		3		/* HC doesn't see this */
#define	QH_STATE_UNLINK_WAIT	4		/* LINKED and on unlink q */
#define	QH_STATE_COMPLETING	5		/* don't touch token.HALT */

	u8			xacterrs;	/* XactErr retry counter */
#define	QH_XACTERR_MAX		32		/* XactErr retry limit */

	/* periodic schedule info */
	u8			usecs;		/* intr bandwidth */
	u8			gap_uf;		/* uframes split/csplit gap */
	u8			c_usecs;	/* ... split completion bw */
	u16			tt_usecs;	/* tt downstream bandwidth */
	unsigned short		period;		/* polling interval */
	unsigned short		start;		/* where polling starts */
#define NO_FRAME ((unsigned short)~0)			/* pick new start */

	struct usb_device	*dev;		/* access to TT */
	unsigned		is_out:1;	/* bulk or intr OUT */
	unsigned		clearing_tt:1;	/* Clear-TT-Buf in progress */
};

/*-------------------------------------------------------------------------*/

/* description of one iso transaction (up to 3 KB data if highspeed) */
struct ehci_iso_packet {
	/* These will be copied to iTD when scheduling */
	u64			bufp;		/* itd->hw_bufp{,_hi}[pg] |= */
	__hc32			transaction;	/* itd->hw_transaction[i] |= */
	u8			cross;		/* buf crosses pages */
	/* for full speed OUT splits */
	u32			buf1;
};

/* temporary schedule data for packets from iso urbs (both speeds)
 * each packet is one logical usb transaction to the device (not TT),
 * beginning at stream->next_uframe
 */
struct ehci_iso_sched {
	struct list_head	td_list;
	unsigned		span;
	struct ehci_iso_packet	packet [0];
};

/*
 * ehci_iso_stream - groups all (s)itds for this endpoint.
 * acts like a qh would, if EHCI had them for ISO.
 */
struct ehci_iso_stream {
	/* first field matches ehci_hq, but is NULL */
	struct ehci_qh_hw	*hw;

	u8			bEndpointAddress;
	u8			highspeed;
	struct list_head	td_list;	/* queued itds/sitds */
	struct list_head	free_list;	/* list of unused itds/sitds */
	struct usb_device	*udev;
	struct usb_host_endpoint *ep;

	/* output of (re)scheduling */
	int			next_uframe;
	__hc32			splits;

	/* the rest is derived from the endpoint descriptor,
	 * trusting urb->interval == f(epdesc->bInterval) and
	 * including the extra info for hw_bufp[0..2]
	 */
	u8			usecs, c_usecs;
	u16			interval;
	u16			tt_usecs;
	u16			maxp;
	u16			raw_mask;
	unsigned		bandwidth;

	/* This is used to initialize iTD's hw_bufp fields */
	__hc32			buf0;
	__hc32			buf1;
	__hc32			buf2;

	/* this is used to initialize sITD's tt info */
	__hc32			address;
};

/*-------------------------------------------------------------------------*/

/*
 * EHCI Specification 0.95 Section 3.3
 * Fig 3-4 "Isochronous Transaction Descriptor (iTD)"
 *
 * Schedule records for high speed iso xfers
 */
struct ehci_itd {
	/* first part defined by EHCI spec */
	__hc32			hw_next;           /* see EHCI 3.3.1 */
	__hc32			hw_transaction [8]; /* see EHCI 3.3.2 */
#define EHCI_ISOC_ACTIVE        (1<<31)        /* activate transfer this slot */
#define EHCI_ISOC_BUF_ERR       (1<<30)        /* Data buffer error */
#define EHCI_ISOC_BABBLE        (1<<29)        /* babble detected */
#define EHCI_ISOC_XACTERR       (1<<28)        /* XactErr - transaction error */
#define	EHCI_ITD_LENGTH(tok)	(((tok)>>16) & 0x0fff)
#define	EHCI_ITD_IOC		(1 << 15)	/* interrupt on complete */

#define ITD_ACTIVE(ehci)	cpu_to_hc32(ehci, EHCI_ISOC_ACTIVE)

	__hc32			hw_bufp [7];	/* see EHCI 3.3.3 */
	__hc32			hw_bufp_hi [7];	/* Appendix B */

	/* the rest is HCD-private */
	dma_addr_t		itd_dma;	/* for this itd */
	union ehci_shadow	itd_next;	/* ptr to periodic q entry */

	struct urb		*urb;
	struct ehci_iso_stream	*stream;	/* endpoint's queue */
	struct list_head	itd_list;	/* list of stream's itds */

	/* any/all hw_transactions here may be used by that urb */
	unsigned		frame;		/* where scheduled */
	unsigned		pg;
	unsigned		index[8];	/* in urb->iso_frame_desc */
} __attribute__ ((aligned (32)));

/*-------------------------------------------------------------------------*/

/*
 * EHCI Specification 0.95 Section 3.4
 * siTD, aka split-transaction isochronous Transfer Descriptor
 *       ... describe full speed iso xfers through TT in hubs
 * see Figure 3-5 "Split-transaction Isochronous Transaction Descriptor (siTD)
 */
struct ehci_sitd {
	/* first part defined by EHCI spec */
	__hc32			hw_next;
/* uses bit field macros above - see EHCI 0.95 Table 3-8 */
	__hc32			hw_fullspeed_ep;	/* EHCI table 3-9 */
	__hc32			hw_uframe;		/* EHCI table 3-10 */
	__hc32			hw_results;		/* EHCI table 3-11 */
#define	SITD_IOC	(1 << 31)	/* interrupt on completion */
#define	SITD_PAGE	(1 << 30)	/* buffer 0/1 */
#define	SITD_LENGTH(x)	(0x3ff & ((x)>>16))
#define	SITD_STS_ACTIVE	(1 << 7)	/* HC may execute this */
#define	SITD_STS_ERR	(1 << 6)	/* error from TT */
#define	SITD_STS_DBE	(1 << 5)	/* data buffer error (in HC) */
#define	SITD_STS_BABBLE	(1 << 4)	/* device was babbling */
#define	SITD_STS_XACT	(1 << 3)	/* illegal IN response */
#define	SITD_STS_MMF	(1 << 2)	/* incomplete split transaction */
#define	SITD_STS_STS	(1 << 1)	/* split transaction state */

#define SITD_ACTIVE(ehci)	cpu_to_hc32(ehci, SITD_STS_ACTIVE)

	__hc32			hw_buf [2];		/* EHCI table 3-12 */
	__hc32			hw_backpointer;		/* EHCI table 3-13 */
	__hc32			hw_buf_hi [2];		/* Appendix B */

	/* the rest is HCD-private */
	dma_addr_t		sitd_dma;
	union ehci_shadow	sitd_next;	/* ptr to periodic q entry */

	struct urb		*urb;
	struct ehci_iso_stream	*stream;	/* endpoint's queue */
	struct list_head	sitd_list;	/* list of stream's sitds */
	unsigned		frame;
	unsigned		index;
} __attribute__ ((aligned (32)));

/*-------------------------------------------------------------------------*/

/*
 * EHCI Specification 0.96 Section 3.7
 * Periodic Frame Span Traversal Node (FSTN)
 *
 * Manages split interrupt transactions (using TT) that span frame boundaries
 * into uframes 0/1; see 4.12.2.2.  In those uframes, a "save place" FSTN
 * makes the HC jump (back) to a QH to scan for fs/ls QH completions until
 * it hits a "restore" FSTN; then it returns to finish other uframe 0/1 work.
 */
struct ehci_fstn {
	__hc32			hw_next;	/* any periodic q entry */
	__hc32			hw_prev;	/* qh or EHCI_LIST_END */

	/* the rest is HCD-private */
	dma_addr_t		fstn_dma;
	union ehci_shadow	fstn_next;	/* ptr to periodic q entry */
} __attribute__ ((aligned (32)));

/*-------------------------------------------------------------------------*/

/* Prepare the PORTSC wakeup flags during controller suspend/resume */

#define ehci_prepare_ports_for_controller_suspend(ehci, do_wakeup)	\
		ehci_adjust_port_wakeup_flags(ehci, true, do_wakeup);

#define ehci_prepare_ports_for_controller_resume(ehci)			\
		ehci_adjust_port_wakeup_flags(ehci, false, false);

/*-------------------------------------------------------------------------*/

#ifdef CONFIG_USB_EHCI_ROOT_HUB_TT

/*
 * Some EHCI controllers have a Transaction Translator built into the
 * root hub. This is a non-standard feature.  Each controller will need
 * to add code to the following inline functions, and call them as
 * needed (mostly in root hub code).
 */

#define	ehci_is_TDI(e)			(ehci_to_hcd(e)->has_tt)

/* Returns the speed of a device attached to a port on the root hub. */
static inline unsigned int
ehci_port_speed(struct ehci_hcd *ehci, unsigned int portsc)
{
	if (ehci_is_TDI(ehci)) {
		switch ((portsc >> (ehci->has_hostpc ? 25 : 26)) & 3) {
		case 0:
			return 0;
		case 1:
			return USB_PORT_STAT_LOW_SPEED;
		case 2:
		default:
			return USB_PORT_STAT_HIGH_SPEED;
		}
	}
	return USB_PORT_STAT_HIGH_SPEED;
}

#else

#define	ehci_is_TDI(e)			(0)

#define	ehci_port_speed(ehci, portsc)	USB_PORT_STAT_HIGH_SPEED
#endif

/*-------------------------------------------------------------------------*/

#ifdef CONFIG_PPC_83xx
/* Some Freescale processors have an erratum in which the TT
 * port number in the queue head was 0..N-1 instead of 1..N.
 */
#define	ehci_has_fsl_portno_bug(e)		((e)->has_fsl_port_bug)
#else
#define	ehci_has_fsl_portno_bug(e)		(0)
#endif

/*
 * While most USB host controllers implement their registers in
 * little-endian format, a minority (celleb companion chip) implement
 * them in big endian format.
 *
 * This attempts to support either format at compile time without a
 * runtime penalty, or both formats with the additional overhead
 * of checking a flag bit.
 *
 * ehci_big_endian_capbase is a special quirk for controllers that
 * implement the HC capability registers as separate registers and not
 * as fields of a 32-bit register.
 */

#ifdef CONFIG_USB_EHCI_BIG_ENDIAN_MMIO
#define ehci_big_endian_mmio(e)		((e)->big_endian_mmio)
#define ehci_big_endian_capbase(e)	((e)->big_endian_capbase)
#else
#define ehci_big_endian_mmio(e)		0
#define ehci_big_endian_capbase(e)	0
#endif

/*
 * Big-endian read/write functions are arch-specific.
 * Other arches can be added if/when they're needed.
 */
#if defined(CONFIG_ARM) && defined(CONFIG_ARCH_IXP4XX)
#define readl_be(addr)		__raw_readl((__force unsigned *)addr)
#define writel_be(val, addr)	__raw_writel(val, (__force unsigned *)addr)
#endif

static inline unsigned int ehci_readl(const struct ehci_hcd *ehci,
		__u32 __iomem * regs)
{
#ifdef CONFIG_USB_EHCI_BIG_ENDIAN_MMIO
	return ehci_big_endian_mmio(ehci) ?
		readl_be(regs) :
		readl(regs);
#else
	return readl(regs);
#endif
}

static inline void ehci_writel(const struct ehci_hcd *ehci,
		const unsigned int val, __u32 __iomem *regs)
{
#ifdef CONFIG_USB_EHCI_BIG_ENDIAN_MMIO
	ehci_big_endian_mmio(ehci) ?
		writel_be(val, regs) :
		writel(val, regs);
#else
	writel(val, regs);
#endif
}

/*
 * On certain ppc-44x SoC there is a HW issue, that could only worked around with
 * explicit suspend/operate of OHCI. This function hereby makes sense only on that arch.
 * Other common bits are dependent on has_amcc_usb23 quirk flag.
 */
#ifdef CONFIG_44x
static inline void set_ohci_hcfs(struct ehci_hcd *ehci, int operational)
{
	u32 hc_control;

	hc_control = (readl_be(ehci->ohci_hcctrl_reg) & ~OHCI_CTRL_HCFS);
	if (operational)
		hc_control |= OHCI_USB_OPER;
	else
		hc_control |= OHCI_USB_SUSPEND;

	writel_be(hc_control, ehci->ohci_hcctrl_reg);
	(void) readl_be(ehci->ohci_hcctrl_reg);
}
#else
static inline void set_ohci_hcfs(struct ehci_hcd *ehci, int operational)
{ }
#endif

/*-------------------------------------------------------------------------*/

/*
 * The AMCC 440EPx not only implements its EHCI registers in big-endian
 * format, but also its DMA data structures (descriptors).
 *
 * EHCI controllers accessed through PCI work normally (little-endian
 * everywhere), so we won't bother supporting a BE-only mode for now.
 */
#ifdef CONFIG_USB_EHCI_BIG_ENDIAN_DESC
#define ehci_big_endian_desc(e)		((e)->big_endian_desc)

/* cpu to ehci */
static inline __hc32 cpu_to_hc32 (const struct ehci_hcd *ehci, const u32 x)
{
	return ehci_big_endian_desc(ehci)
		? (__force __hc32)cpu_to_be32(x)
		: (__force __hc32)cpu_to_le32(x);
}

/* ehci to cpu */
static inline u32 hc32_to_cpu (const struct ehci_hcd *ehci, const __hc32 x)
{
	return ehci_big_endian_desc(ehci)
		? be32_to_cpu((__force __be32)x)
		: le32_to_cpu((__force __le32)x);
}

static inline u32 hc32_to_cpup (const struct ehci_hcd *ehci, const __hc32 *x)
{
	return ehci_big_endian_desc(ehci)
		? be32_to_cpup((__force __be32 *)x)
		: le32_to_cpup((__force __le32 *)x);
}

#else

/* cpu to ehci */
static inline __hc32 cpu_to_hc32 (const struct ehci_hcd *ehci, const u32 x)
{
	return cpu_to_le32(x);
}

/* ehci to cpu */
static inline u32 hc32_to_cpu (const struct ehci_hcd *ehci, const __hc32 x)
{
	return le32_to_cpu(x);
}

static inline u32 hc32_to_cpup (const struct ehci_hcd *ehci, const __hc32 *x)
{
	return le32_to_cpup(x);
}

#endif

/*-------------------------------------------------------------------------*/

#ifdef CONFIG_PCI

/* For working around the MosChip frame-index-register bug */
static unsigned ehci_read_frame_index(struct ehci_hcd *ehci);

#else

static inline unsigned ehci_read_frame_index(struct ehci_hcd *ehci)
{
	return ehci_readl(ehci, &ehci->regs->frame_index);
}

#endif

/*-------------------------------------------------------------------------*/

#ifndef DEBUG
#define STUB_DEBUG_FILES
#endif	/* DEBUG */

/*-------------------------------------------------------------------------*/

#endif /* __LINUX_EHCI_HCD_H */<|MERGE_RESOLUTION|>--- conflicted
+++ resolved
@@ -179,13 +179,8 @@
 	 * other external transceivers should be software-transparent
 	 */
 	void (*start_hnp)(struct ehci_hcd *ehci);
-<<<<<<< HEAD
-#ifdef CONFIG_XILINX_ZED
-	struct otg_transceiver	*ulpi;
-=======
 #ifdef CONFIG_XILINX_ZED_USB_OTG
 	struct usb_phy	*ulpi;
->>>>>>> f7202e6a
 #endif
 #endif
 
