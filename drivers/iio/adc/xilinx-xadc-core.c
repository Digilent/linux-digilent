/*
 * Xilinx XADC driver
 *
 * Copyright 2013-2014 Analog Devices Inc.
 *  Author: Lars-Peter Clauen <lars@metafoo.de>
 *
 * Licensed under the GPL-2.
 *
 * Documentation for the parts can be found at:
 *  - XADC hardmacro: Xilinx UG480
 *  - ZYNQ XADC interface: Xilinx UG585
 *  - AXI XADC interface: Xilinx PG019
 */

#include <linux/clk.h>
#include <linux/device.h>
#include <linux/err.h>
#include <linux/interrupt.h>
#include <linux/io.h>
#include <linux/kernel.h>
#include <linux/module.h>
#include <linux/of.h>
#include <linux/platform_device.h>
#include <linux/slab.h>
#include <linux/sysfs.h>

#include <linux/iio/buffer.h>
#include <linux/iio/events.h>
#include <linux/iio/iio.h>
#include <linux/iio/sysfs.h>
#include <linux/iio/trigger.h>
#include <linux/iio/trigger_consumer.h>
#include <linux/iio/triggered_buffer.h>

#include "xilinx-xadc.h"

static const unsigned int XADC_ZYNQ_UNMASK_TIMEOUT = 500;

/* ZYNQ register definitions */
#define XADC_ZYNQ_REG_CFG	0x00
#define XADC_ZYNQ_REG_INTSTS	0x04
#define XADC_ZYNQ_REG_INTMSK	0x08
#define XADC_ZYNQ_REG_STATUS	0x0c
#define XADC_ZYNQ_REG_CFIFO	0x10
#define XADC_ZYNQ_REG_DFIFO	0x14
#define XADC_ZYNQ_REG_CTL		0x18

#define XADC_ZYNQ_CFG_ENABLE		BIT(31)
#define XADC_ZYNQ_CFG_CFIFOTH_MASK	(0xf << 20)
#define XADC_ZYNQ_CFG_CFIFOTH_OFFSET	20
#define XADC_ZYNQ_CFG_DFIFOTH_MASK	(0xf << 16)
#define XADC_ZYNQ_CFG_DFIFOTH_OFFSET	16
#define XADC_ZYNQ_CFG_WEDGE		BIT(13)
#define XADC_ZYNQ_CFG_REDGE		BIT(12)
#define XADC_ZYNQ_CFG_TCKRATE_MASK	(0x3 << 8)
#define XADC_ZYNQ_CFG_TCKRATE_DIV2	(0x0 << 8)
#define XADC_ZYNQ_CFG_TCKRATE_DIV4	(0x1 << 8)
#define XADC_ZYNQ_CFG_TCKRATE_DIV8	(0x2 << 8)
#define XADC_ZYNQ_CFG_TCKRATE_DIV16	(0x3 << 8)
#define XADC_ZYNQ_CFG_IGAP_MASK		0x1f
#define XADC_ZYNQ_CFG_IGAP(x)		(x)

#define XADC_ZYNQ_INT_CFIFO_LTH		BIT(9)
#define XADC_ZYNQ_INT_DFIFO_GTH		BIT(8)
#define XADC_ZYNQ_INT_ALARM_MASK	0xff
#define XADC_ZYNQ_INT_ALARM_OFFSET	0

#define XADC_ZYNQ_STATUS_CFIFO_LVL_MASK	(0xf << 16)
#define XADC_ZYNQ_STATUS_CFIFO_LVL_OFFSET	16
#define XADC_ZYNQ_STATUS_DFIFO_LVL_MASK	(0xf << 12)
#define XADC_ZYNQ_STATUS_DFIFO_LVL_OFFSET	12
#define XADC_ZYNQ_STATUS_CFIFOF		BIT(11)
#define XADC_ZYNQ_STATUS_CFIFOE		BIT(10)
#define XADC_ZYNQ_STATUS_DFIFOF		BIT(9)
#define XADC_ZYNQ_STATUS_DFIFOE		BIT(8)
#define XADC_ZYNQ_STATUS_OT		BIT(7)
#define XADC_ZYNQ_STATUS_ALM(x)		BIT(x)

#define XADC_ZYNQ_CTL_RESET		BIT(4)

#define XADC_ZYNQ_CMD_NOP		0x00
#define XADC_ZYNQ_CMD_READ		0x01
#define XADC_ZYNQ_CMD_WRITE		0x02

#define XADC_ZYNQ_CMD(cmd, addr, data) (((cmd) << 26) | ((addr) << 16) | (data))

/* AXI register definitions */
#define XADC_AXI_REG_RESET		0x00
#define XADC_AXI_REG_STATUS		0x04
#define XADC_AXI_REG_ALARM_STATUS	0x08
#define XADC_AXI_REG_CONVST		0x0c
#define XADC_AXI_REG_XADC_RESET		0x10
#define XADC_AXI_REG_GIER		0x5c
#define XADC_AXI_REG_IPISR		0x60
#define XADC_AXI_REG_IPIER		0x68
#define XADC_AXI_ADC_REG_OFFSET		0x200

/* AXI sysmon offset */
#define XADC_AXI_SYSMON_REG_OFFSET	0x400

#define XADC_AXI_RESET_MAGIC		0xa
#define XADC_AXI_GIER_ENABLE		BIT(31)

#define XADC_AXI_INT_EOS		BIT(4)
#define XADC_AXI_INT_ALARM_MASK		0x3c0f

#define XADC_FLAGS_BUFFERED BIT(0)

static void xadc_write_reg(struct xadc *xadc, unsigned int reg,
	uint32_t val)
{
	writel(val, xadc->base + reg);
}

static void xadc_read_reg(struct xadc *xadc, unsigned int reg,
	uint32_t *val)
{
	*val = readl(xadc->base + reg);
}

/*
 * The ZYNQ interface uses two asynchronous FIFOs for communication with the
 * XADC. Reads and writes to the XADC register are performed by submitting a
 * request to the command FIFO (CFIFO), once the request has been completed the
 * result can be read from the data FIFO (DFIFO). The method currently used in
 * this driver is to submit the request for a read/write operation, then go to
 * sleep and wait for an interrupt that signals that a response is available in
 * the data FIFO.
 */

static void xadc_zynq_write_fifo(struct xadc *xadc, uint32_t *cmd,
	unsigned int n)
{
	unsigned int i;

	for (i = 0; i < n; i++)
		xadc_write_reg(xadc, XADC_ZYNQ_REG_CFIFO, cmd[i]);
}

static void xadc_zynq_drain_fifo(struct xadc *xadc)
{
	uint32_t status, tmp;

	xadc_read_reg(xadc, XADC_ZYNQ_REG_STATUS, &status);

	while (!(status & XADC_ZYNQ_STATUS_DFIFOE)) {
		xadc_read_reg(xadc, XADC_ZYNQ_REG_DFIFO, &tmp);
		xadc_read_reg(xadc, XADC_ZYNQ_REG_STATUS, &status);
	}
}

static void xadc_zynq_update_intmsk(struct xadc *xadc, unsigned int mask,
	unsigned int val)
{
	xadc->zynq_intmask &= ~mask;
	xadc->zynq_intmask |= val;

	xadc_write_reg(xadc, XADC_ZYNQ_REG_INTMSK,
		xadc->zynq_intmask | xadc->zynq_masked_alarm);
}

static int xadc_zynq_write_adc_reg(struct xadc *xadc, unsigned int reg,
	uint16_t val)
{
	uint32_t cmd[1];
	uint32_t tmp;
	int ret;

	spin_lock_irq(&xadc->lock);
	xadc_zynq_update_intmsk(xadc, XADC_ZYNQ_INT_DFIFO_GTH,
			XADC_ZYNQ_INT_DFIFO_GTH);

	reinit_completion(&xadc->completion);

	cmd[0] = XADC_ZYNQ_CMD(XADC_ZYNQ_CMD_WRITE, reg, val);
	xadc_zynq_write_fifo(xadc, cmd, ARRAY_SIZE(cmd));
	xadc_read_reg(xadc, XADC_ZYNQ_REG_CFG, &tmp);
	tmp &= ~XADC_ZYNQ_CFG_DFIFOTH_MASK;
	tmp |= 0 << XADC_ZYNQ_CFG_DFIFOTH_OFFSET;
	xadc_write_reg(xadc, XADC_ZYNQ_REG_CFG, tmp);

	xadc_zynq_update_intmsk(xadc, XADC_ZYNQ_INT_DFIFO_GTH, 0);
	spin_unlock_irq(&xadc->lock);

	ret = wait_for_completion_interruptible_timeout(&xadc->completion, HZ);
	if (ret == 0)
		ret = -EIO;
	else
		ret = 0;

	xadc_read_reg(xadc, XADC_ZYNQ_REG_DFIFO, &tmp);

	return ret;
}

static int xadc_zynq_read_adc_reg(struct xadc *xadc, unsigned int reg,
	uint16_t *val)
{
	uint32_t cmd[2];
	uint32_t resp, tmp;
	int ret;

	cmd[0] = XADC_ZYNQ_CMD(XADC_ZYNQ_CMD_READ, reg, 0);
	cmd[1] = XADC_ZYNQ_CMD(XADC_ZYNQ_CMD_NOP, 0, 0);

	spin_lock_irq(&xadc->lock);
	xadc_zynq_update_intmsk(xadc, XADC_ZYNQ_INT_DFIFO_GTH,
			XADC_ZYNQ_INT_DFIFO_GTH);
	xadc_zynq_drain_fifo(xadc);
	reinit_completion(&xadc->completion);

	xadc_zynq_write_fifo(xadc, cmd, ARRAY_SIZE(cmd));
	xadc_read_reg(xadc, XADC_ZYNQ_REG_CFG, &tmp);
	tmp &= ~XADC_ZYNQ_CFG_DFIFOTH_MASK;
	tmp |= 1 << XADC_ZYNQ_CFG_DFIFOTH_OFFSET;
	xadc_write_reg(xadc, XADC_ZYNQ_REG_CFG, tmp);

	xadc_zynq_update_intmsk(xadc, XADC_ZYNQ_INT_DFIFO_GTH, 0);
	spin_unlock_irq(&xadc->lock);
	ret = wait_for_completion_interruptible_timeout(&xadc->completion, HZ);
	if (ret == 0)
		ret = -EIO;
	if (ret < 0)
		return ret;

	xadc_read_reg(xadc, XADC_ZYNQ_REG_DFIFO, &resp);
	xadc_read_reg(xadc, XADC_ZYNQ_REG_DFIFO, &resp);

	*val = resp & 0xffff;

	return 0;
}

static unsigned int xadc_zynq_transform_alarm(unsigned int alarm)
{
	return ((alarm & 0x80) >> 4) |
		((alarm & 0x78) << 1) |
		(alarm & 0x07);
}

/*
 * The ZYNQ threshold interrupts are level sensitive. Since we can't make the
 * threshold condition go way from within the interrupt handler, this means as
 * soon as a threshold condition is present we would enter the interrupt handler
 * again and again. To work around this we mask all active thresholds interrupts
 * in the interrupt handler and start a timer. In this timer we poll the
 * interrupt status and only if the interrupt is inactive we unmask it again.
 */
static void xadc_zynq_unmask_worker(struct work_struct *work)
{
	struct xadc *xadc = container_of(work, struct xadc, zynq_unmask_work.work);
	unsigned int misc_sts, unmask;

	xadc_read_reg(xadc, XADC_ZYNQ_REG_STATUS, &misc_sts);

	misc_sts &= XADC_ZYNQ_INT_ALARM_MASK;

	spin_lock_irq(&xadc->lock);

	/* Clear those bits which are not active anymore */
	unmask = (xadc->zynq_masked_alarm ^ misc_sts) & xadc->zynq_masked_alarm;
	xadc->zynq_masked_alarm &= misc_sts;

	/* Also clear those which are masked out anyway */
	xadc->zynq_masked_alarm &= ~xadc->zynq_intmask;

	/* Clear the interrupts before we unmask them */
	xadc_write_reg(xadc, XADC_ZYNQ_REG_INTSTS, unmask);

	xadc_zynq_update_intmsk(xadc, 0, 0);

	spin_unlock_irq(&xadc->lock);

	/* if still pending some alarm re-trigger the timer */
	if (xadc->zynq_masked_alarm) {
		schedule_delayed_work(&xadc->zynq_unmask_work,
				msecs_to_jiffies(XADC_ZYNQ_UNMASK_TIMEOUT));
	}

}

static irqreturn_t xadc_zynq_interrupt_handler(int irq, void *devid)
{
	struct iio_dev *indio_dev = devid;
	struct xadc *xadc = iio_priv(indio_dev);
	uint32_t status;

	xadc_read_reg(xadc, XADC_ZYNQ_REG_INTSTS, &status);

	status &= ~(xadc->zynq_intmask | xadc->zynq_masked_alarm);

	if (!status)
		return IRQ_NONE;

	spin_lock(&xadc->lock);

	xadc_write_reg(xadc, XADC_ZYNQ_REG_INTSTS, status);

	if (status & XADC_ZYNQ_INT_DFIFO_GTH) {
		xadc_zynq_update_intmsk(xadc, XADC_ZYNQ_INT_DFIFO_GTH,
			XADC_ZYNQ_INT_DFIFO_GTH);
		complete(&xadc->completion);
	}

	status &= XADC_ZYNQ_INT_ALARM_MASK;
	if (status) {
		xadc->zynq_masked_alarm |= status;
		/*
		 * mask the current event interrupt,
		 * unmask it when the interrupt is no more active.
		 */
		xadc_zynq_update_intmsk(xadc, 0, 0);

		xadc_handle_events(indio_dev,
				xadc_zynq_transform_alarm(status));

		/* unmask the required interrupts in timer. */
		schedule_delayed_work(&xadc->zynq_unmask_work,
				msecs_to_jiffies(XADC_ZYNQ_UNMASK_TIMEOUT));
	}
	spin_unlock(&xadc->lock);

	return IRQ_HANDLED;
}

#define XADC_ZYNQ_TCK_RATE_MAX 50000000
#define XADC_ZYNQ_IGAP_DEFAULT 20
#define XADC_ZYNQ_PCAP_RATE_MAX 200000000

static int xadc_zynq_setup(struct platform_device *pdev,
	struct iio_dev *indio_dev, int irq)
{
	struct xadc *xadc = iio_priv(indio_dev);
	unsigned long pcap_rate;
	unsigned int tck_div;
	unsigned int div;
	unsigned int igap;
	unsigned int tck_rate;

	/* TODO: Figure out how to make igap and tck_rate configurable */
	igap = XADC_ZYNQ_IGAP_DEFAULT;
	tck_rate = XADC_ZYNQ_TCK_RATE_MAX;

	xadc->zynq_intmask = ~0;

	pcap_rate = clk_get_rate(xadc->clk);

	if (pcap_rate > XADC_ZYNQ_PCAP_RATE_MAX)
		clk_set_rate(xadc->clk,
			(unsigned long) XADC_ZYNQ_PCAP_RATE_MAX);

	if (tck_rate > XADC_ZYNQ_TCK_RATE_MAX)
		tck_rate = XADC_ZYNQ_TCK_RATE_MAX;
	if (tck_rate > pcap_rate / 2) {
		div = 2;
	} else {
		div = pcap_rate / tck_rate;
		if (pcap_rate / div > XADC_ZYNQ_TCK_RATE_MAX)
			div++;
	}

	if (div <= 3)
		tck_div = XADC_ZYNQ_CFG_TCKRATE_DIV2;
	else if (div <= 7)
		tck_div = XADC_ZYNQ_CFG_TCKRATE_DIV4;
	else if (div <= 15)
		tck_div = XADC_ZYNQ_CFG_TCKRATE_DIV8;
	else
		tck_div = XADC_ZYNQ_CFG_TCKRATE_DIV16;

	xadc_write_reg(xadc, XADC_ZYNQ_REG_CTL, XADC_ZYNQ_CTL_RESET);
	xadc_write_reg(xadc, XADC_ZYNQ_REG_CTL, 0);
	xadc_write_reg(xadc, XADC_ZYNQ_REG_INTSTS, ~0);
	xadc_write_reg(xadc, XADC_ZYNQ_REG_INTMSK, xadc->zynq_intmask);
	xadc_write_reg(xadc, XADC_ZYNQ_REG_CFG, XADC_ZYNQ_CFG_ENABLE |
			XADC_ZYNQ_CFG_REDGE | XADC_ZYNQ_CFG_WEDGE |
			tck_div | XADC_ZYNQ_CFG_IGAP(igap));

	if (pcap_rate > XADC_ZYNQ_PCAP_RATE_MAX)
		clk_set_rate(xadc->clk, pcap_rate);

	return 0;
}

static unsigned long xadc_zynq_get_dclk_rate(struct xadc *xadc)
{
	unsigned int div;
	uint32_t val;

	xadc_read_reg(xadc, XADC_ZYNQ_REG_CFG, &val);

	switch (val & XADC_ZYNQ_CFG_TCKRATE_MASK) {
	case XADC_ZYNQ_CFG_TCKRATE_DIV4:
		div = 4;
		break;
	case XADC_ZYNQ_CFG_TCKRATE_DIV8:
		div = 8;
		break;
	case XADC_ZYNQ_CFG_TCKRATE_DIV16:
		div = 16;
		break;
	default:
		div = 2;
		break;
	}

	return clk_get_rate(xadc->clk) / div;
}

static void xadc_zynq_update_alarm(struct xadc *xadc, unsigned int alarm)
{
	unsigned long flags;
	uint32_t status;

	/* Move OT to bit 7 */
	alarm = ((alarm & 0x08) << 4) | ((alarm & 0xf0) >> 1) | (alarm & 0x07);

	spin_lock_irqsave(&xadc->lock, flags);

	/* Clear previous interrupts if any. */
	xadc_read_reg(xadc, XADC_ZYNQ_REG_INTSTS, &status);
	xadc_write_reg(xadc, XADC_ZYNQ_REG_INTSTS, status & alarm);

	xadc_zynq_update_intmsk(xadc, XADC_ZYNQ_INT_ALARM_MASK,
		~alarm & XADC_ZYNQ_INT_ALARM_MASK);

	spin_unlock_irqrestore(&xadc->lock, flags);
}

static const struct xadc_ops xadc_zynq_ops = {
	.read = xadc_zynq_read_adc_reg,
	.write = xadc_zynq_write_adc_reg,
	.setup = xadc_zynq_setup,
	.get_dclk_rate = xadc_zynq_get_dclk_rate,
	.interrupt_handler = xadc_zynq_interrupt_handler,
	.update_alarm = xadc_zynq_update_alarm,
};

static int xadc_axi_read_adc_reg(struct xadc *xadc, unsigned int reg,
	uint16_t *val)
{
	uint32_t val32;

	xadc_read_reg(xadc, XADC_AXI_ADC_REG_OFFSET + reg * 4, &val32);
	*val = val32 & 0xffff;

	return 0;
}

static int xadc_axi_write_adc_reg(struct xadc *xadc, unsigned int reg,
	uint16_t val)
{
	xadc_write_reg(xadc, XADC_AXI_ADC_REG_OFFSET + reg * 4, val);

	return 0;
}

/* AXI sysmon read/write methods */
static int xadc_axi_read_sysmon_reg(struct xadc *xadc, unsigned int reg,
	uint16_t *val)
{
	uint32_t val32;

	xadc_read_reg(xadc, XADC_AXI_SYSMON_REG_OFFSET + reg * 4, &val32);
	*val = val32 & 0xffff;

	return 0;
}

static int xadc_axi_write_sysmon_reg(struct xadc *xadc, unsigned int reg,
	uint16_t val)
{
	xadc_write_reg(xadc, XADC_AXI_SYSMON_REG_OFFSET + reg * 4, val);

	return 0;
}

static int xadc_axi_setup(struct platform_device *pdev,
	struct iio_dev *indio_dev, int irq)
{
	struct xadc *xadc = iio_priv(indio_dev);

	xadc_write_reg(xadc, XADC_AXI_REG_RESET, XADC_AXI_RESET_MAGIC);
	xadc_write_reg(xadc, XADC_AXI_REG_GIER, XADC_AXI_GIER_ENABLE);

	return 0;
}

static irqreturn_t xadc_axi_interrupt_handler(int irq, void *devid)
{
	struct iio_dev *indio_dev = devid;
	struct xadc *xadc = iio_priv(indio_dev);
	uint32_t status, mask;
	unsigned int events;

	xadc_read_reg(xadc, XADC_AXI_REG_IPISR, &status);
	xadc_read_reg(xadc, XADC_AXI_REG_IPIER, &mask);
	status &= mask;

	if (!status)
		return IRQ_NONE;

	if ((status & XADC_AXI_INT_EOS) && xadc->trigger)
		iio_trigger_poll(xadc->trigger);

	if (status & XADC_AXI_INT_ALARM_MASK) {
		/*
		 * The order of the bits in the AXI-XADC status register does
		 * not match the order of the bits in the XADC alarm enable
		 * register. xadc_handle_events() expects the events to be in
		 * the same order as the XADC alarm enable register.
		 */
		events = (status & 0x000e) >> 1;
		events |= (status & 0x0001) << 3;
		events |= (status & 0x3c00) >> 6;
		xadc_handle_events(indio_dev, events);
	}

	xadc_write_reg(xadc, XADC_AXI_REG_IPISR, status);

	return IRQ_HANDLED;
}

static void xadc_axi_update_alarm(struct xadc *xadc, unsigned int alarm)
{
	uint32_t val;
	unsigned long flags;

	/*
	 * The order of the bits in the AXI-XADC status register does not match
	 * the order of the bits in the XADC alarm enable register. We get
	 * passed the alarm mask in the same order as in the XADC alarm enable
	 * register.
	 */
	alarm = ((alarm & 0x07) << 1) | ((alarm & 0x08) >> 3) |
			((alarm & 0xf0) << 6);

	spin_lock_irqsave(&xadc->lock, flags);
	xadc_read_reg(xadc, XADC_AXI_REG_IPIER, &val);
	val &= ~XADC_AXI_INT_ALARM_MASK;
	val |= alarm;
	xadc_write_reg(xadc, XADC_AXI_REG_IPIER, val);
	spin_unlock_irqrestore(&xadc->lock, flags);
}

static unsigned long xadc_axi_get_dclk(struct xadc *xadc)
{
	return clk_get_rate(xadc->clk);
}

static const struct xadc_ops xadc_axi_ops = {
	.read = xadc_axi_read_adc_reg,
	.write = xadc_axi_write_adc_reg,
	.setup = xadc_axi_setup,
	.get_dclk_rate = xadc_axi_get_dclk,
	.update_alarm = xadc_axi_update_alarm,
	.interrupt_handler = xadc_axi_interrupt_handler,
	.flags = XADC_FLAGS_BUFFERED,
};

/* AXI sysmon */
static const struct xadc_ops sysmon_axi_ops = {
	.read = xadc_axi_read_sysmon_reg,
	.write = xadc_axi_write_sysmon_reg,
	.setup = xadc_axi_setup,
	.get_dclk_rate = xadc_axi_get_dclk,
	.update_alarm = xadc_axi_update_alarm,
	.interrupt_handler = xadc_axi_interrupt_handler,
	.flags = XADC_FLAGS_BUFFERED,
};

static int _xadc_update_adc_reg(struct xadc *xadc, unsigned int reg,
	uint16_t mask, uint16_t val)
{
	uint16_t tmp;
	int ret;

	ret = _xadc_read_adc_reg(xadc, reg, &tmp);
	if (ret)
		return ret;

	return _xadc_write_adc_reg(xadc, reg, (tmp & ~mask) | val);
}

static int xadc_update_adc_reg(struct xadc *xadc, unsigned int reg,
	uint16_t mask, uint16_t val)
{
	int ret;

	mutex_lock(&xadc->mutex);
	ret = _xadc_update_adc_reg(xadc, reg, mask, val);
	mutex_unlock(&xadc->mutex);

	return ret;
}

static unsigned long xadc_get_dclk_rate(struct xadc *xadc)
{
	return xadc->ops->get_dclk_rate(xadc);
}

static int xadc_update_scan_mode(struct iio_dev *indio_dev,
	const unsigned long *mask)
{
	struct xadc *xadc = iio_priv(indio_dev);
	unsigned int n;

	n = bitmap_weight(mask, indio_dev->masklength);

	kfree(xadc->data);
	xadc->data = kcalloc(n, sizeof(*xadc->data), GFP_KERNEL);
	if (!xadc->data)
		return -ENOMEM;

	return 0;
}

static unsigned int xadc_scan_index_to_channel(unsigned int scan_index)
{
	switch (scan_index) {
	case 5:
		return XADC_REG_VCCPINT;
	case 6:
		return XADC_REG_VCCPAUX;
	case 7:
		return XADC_REG_VCCO_DDR;
	case 8:
		return XADC_REG_TEMP;
	case 9:
		return XADC_REG_VCCINT;
	case 10:
		return XADC_REG_VCCAUX;
	case 11:
		return XADC_REG_VPVN;
	case 12:
		return XADC_REG_VREFP;
	case 13:
		return XADC_REG_VREFN;
	case 14:
		return XADC_REG_VCCBRAM;
	default:
		return XADC_REG_VAUX(scan_index - 16);
	}
}

static irqreturn_t xadc_trigger_handler(int irq, void *p)
{
	struct iio_poll_func *pf = p;
	struct iio_dev *indio_dev = pf->indio_dev;
	struct xadc *xadc = iio_priv(indio_dev);
	unsigned int chan;
	int i, j;

	if (!xadc->data)
		goto out;

	j = 0;
	for_each_set_bit(i, indio_dev->active_scan_mask,
		indio_dev->masklength) {
		chan = xadc_scan_index_to_channel(i);
		xadc_read_adc_reg(xadc, chan, &xadc->data[j]);
		j++;
	}

	iio_push_to_buffers(indio_dev, xadc->data);

out:
	iio_trigger_notify_done(indio_dev->trig);

	return IRQ_HANDLED;
}

static int xadc_trigger_set_state(struct iio_trigger *trigger, bool state)
{
	struct xadc *xadc = iio_trigger_get_drvdata(trigger);
	unsigned long flags;
	unsigned int convst;
	unsigned int val;
	int ret = 0;

	mutex_lock(&xadc->mutex);

	if (state) {
		/* Only one of the two triggers can be active at the a time. */
		if (xadc->trigger != NULL) {
			ret = -EBUSY;
			goto err_out;
		} else {
			xadc->trigger = trigger;
			if (trigger == xadc->convst_trigger)
				convst = XADC_CONF0_EC;
			else
				convst = 0;
		}
		ret = _xadc_update_adc_reg(xadc, XADC_REG_CONF1, XADC_CONF0_EC,
					convst);
		if (ret)
			goto err_out;
	} else {
		xadc->trigger = NULL;
	}

	spin_lock_irqsave(&xadc->lock, flags);
	xadc_read_reg(xadc, XADC_AXI_REG_IPIER, &val);
	xadc_write_reg(xadc, XADC_AXI_REG_IPISR, val & XADC_AXI_INT_EOS);
	if (state)
		val |= XADC_AXI_INT_EOS;
	else
		val &= ~XADC_AXI_INT_EOS;
	xadc_write_reg(xadc, XADC_AXI_REG_IPIER, val);
	spin_unlock_irqrestore(&xadc->lock, flags);

err_out:
	mutex_unlock(&xadc->mutex);

	return ret;
}

static const struct iio_trigger_ops xadc_trigger_ops = {
	.owner = THIS_MODULE,
	.set_trigger_state = &xadc_trigger_set_state,
};

static struct iio_trigger *xadc_alloc_trigger(struct iio_dev *indio_dev,
	const char *name)
{
	struct iio_trigger *trig;
	int ret;

	trig = iio_trigger_alloc("%s%d-%s", indio_dev->name,
				indio_dev->id, name);
	if (trig == NULL)
		return ERR_PTR(-ENOMEM);

	trig->dev.parent = indio_dev->dev.parent;
	trig->ops = &xadc_trigger_ops;
	iio_trigger_set_drvdata(trig, iio_priv(indio_dev));

	ret = iio_trigger_register(trig);
	if (ret)
		goto error_free_trig;

	return trig;

error_free_trig:
	iio_trigger_free(trig);
	return ERR_PTR(ret);
}

static int xadc_power_adc_b(struct xadc *xadc, unsigned int seq_mode)
{
	uint16_t val;

	switch (seq_mode) {
	case XADC_CONF1_SEQ_SIMULTANEOUS:
	case XADC_CONF1_SEQ_INDEPENDENT:
		val = XADC_CONF2_PD_ADC_B;
		break;
	default:
		val = 0;
		break;
	}

	return xadc_update_adc_reg(xadc, XADC_REG_CONF2, XADC_CONF2_PD_MASK,
		val);
}

static int xadc_get_seq_mode(struct xadc *xadc, unsigned long scan_mode)
{
	unsigned int aux_scan_mode = scan_mode >> 16;

	if (xadc->external_mux_mode == XADC_EXTERNAL_MUX_DUAL)
		return XADC_CONF1_SEQ_SIMULTANEOUS;

	if ((aux_scan_mode & 0xff00) == 0 ||
		(aux_scan_mode & 0x00ff) == 0)
		return XADC_CONF1_SEQ_CONTINUOUS;

	return XADC_CONF1_SEQ_SIMULTANEOUS;
}

static int xadc_postdisable(struct iio_dev *indio_dev)
{
	struct xadc *xadc = iio_priv(indio_dev);
	unsigned long scan_mask;
	int ret;
	int i;

	scan_mask = 1; /* Run calibration as part of the sequence */
	for (i = 0; i < indio_dev->num_channels; i++)
		scan_mask |= BIT(indio_dev->channels[i].scan_index);

	/* Enable all channels and calibration */
	ret = xadc_write_adc_reg(xadc, XADC_REG_SEQ(0), scan_mask & 0xffff);
	if (ret)
		return ret;

	ret = xadc_write_adc_reg(xadc, XADC_REG_SEQ(1), scan_mask >> 16);
	if (ret)
		return ret;

	ret = xadc_update_adc_reg(xadc, XADC_REG_CONF1, XADC_CONF1_SEQ_MASK,
		XADC_CONF1_SEQ_CONTINUOUS);
	if (ret)
		return ret;

	return xadc_power_adc_b(xadc, XADC_CONF1_SEQ_CONTINUOUS);
}

static int xadc_preenable(struct iio_dev *indio_dev)
{
	struct xadc *xadc = iio_priv(indio_dev);
	unsigned long scan_mask;
	int seq_mode;
	int ret;

	ret = xadc_update_adc_reg(xadc, XADC_REG_CONF1, XADC_CONF1_SEQ_MASK,
		XADC_CONF1_SEQ_DEFAULT);
	if (ret)
		goto err;

	scan_mask = *indio_dev->active_scan_mask;
	seq_mode = xadc_get_seq_mode(xadc, scan_mask);

	ret = xadc_write_adc_reg(xadc, XADC_REG_SEQ(0), scan_mask & 0xffff);
	if (ret)
		goto err;

	ret = xadc_write_adc_reg(xadc, XADC_REG_SEQ(1), scan_mask >> 16);
	if (ret)
		goto err;

	ret = xadc_power_adc_b(xadc, seq_mode);
	if (ret)
		goto err;

	ret = xadc_update_adc_reg(xadc, XADC_REG_CONF1, XADC_CONF1_SEQ_MASK,
		seq_mode);
	if (ret)
		goto err;

	return 0;
err:
	xadc_postdisable(indio_dev);
	return ret;
}

static const struct iio_buffer_setup_ops xadc_buffer_ops = {
	.preenable = &xadc_preenable,
	.postenable = &iio_triggered_buffer_postenable,
	.predisable = &iio_triggered_buffer_predisable,
	.postdisable = &xadc_postdisable,
};

static int xadc_read_raw(struct iio_dev *indio_dev,
	struct iio_chan_spec const *chan, int *val, int *val2, long info)
{
	struct xadc *xadc = iio_priv(indio_dev);
	unsigned int div;
	uint16_t val16;
	int ret;

	switch (info) {
	case IIO_CHAN_INFO_RAW:
		if (iio_buffer_enabled(indio_dev))
			return -EBUSY;
		ret = xadc_read_adc_reg(xadc, chan->address, &val16);
		if (ret < 0)
			return ret;

		val16 >>= 4;
		if (chan->scan_type.sign == 'u')
			*val = val16;
		else
			*val = sign_extend32(val16, 11);

		return IIO_VAL_INT;
	case IIO_CHAN_INFO_SCALE:
		switch (chan->type) {
		case IIO_VOLTAGE:
			/* V = (val * 3.0) / 4096 */
			switch (chan->address) {
			case XADC_REG_VCCINT:
			case XADC_REG_VCCAUX:
			case XADC_REG_VREFP:
			case XADC_REG_VREFN:
			case XADC_REG_VCCBRAM:
			case XADC_REG_VCCPINT:
			case XADC_REG_VCCPAUX:
			case XADC_REG_VCCO_DDR:
				*val = 3000;
				break;
			default:
				*val = 1000;
				break;
			}
			*val2 = 12;
			return IIO_VAL_FRACTIONAL_LOG2;
		case IIO_TEMP:
			/* Temp in C = (val * 503.975) / 4096 - 273.15 */
			*val = 503975;
			*val2 = 12;
			return IIO_VAL_FRACTIONAL_LOG2;
		default:
			return -EINVAL;
		}
	case IIO_CHAN_INFO_OFFSET:
		/* Only the temperature channel has an offset */
		*val = -((273150 << 12) / 503975);
		return IIO_VAL_INT;
	case IIO_CHAN_INFO_SAMP_FREQ:
		ret = xadc_read_adc_reg(xadc, XADC_REG_CONF2, &val16);
		if (ret)
			return ret;

		div = (val16 & XADC_CONF2_DIV_MASK) >> XADC_CONF2_DIV_OFFSET;
		if (div < 2)
			div = 2;

		*val = xadc_get_dclk_rate(xadc) / div / 26;

		return IIO_VAL_INT;
	default:
		return -EINVAL;
	}
}

static int xadc_write_raw(struct iio_dev *indio_dev,
	struct iio_chan_spec const *chan, int val, int val2, long info)
{
	struct xadc *xadc = iio_priv(indio_dev);
	unsigned long clk_rate = xadc_get_dclk_rate(xadc);
	unsigned int div;

	if (info != IIO_CHAN_INFO_SAMP_FREQ)
		return -EINVAL;

	if (val <= 0)
		return -EINVAL;

	/* Max. 150 kSPS */
	if (val > 150000)
		val = 150000;

	val *= 26;

	/* Min 1MHz */
	if (val < 1000000)
		val = 1000000;

	/*
	 * We want to round down, but only if we do not exceed the 150 kSPS
	 * limit.
	 */
	div = clk_rate / val;
	if (clk_rate / div / 26 > 150000)
		div++;
	if (div < 2)
		div = 2;
	else if (div > 0xff)
		div = 0xff;

	return xadc_update_adc_reg(xadc, XADC_REG_CONF2, XADC_CONF2_DIV_MASK,
		div << XADC_CONF2_DIV_OFFSET);
}

static const struct iio_event_spec xadc_temp_events[] = {
	{
		.type = IIO_EV_TYPE_THRESH,
		.dir = IIO_EV_DIR_RISING,
		.mask_separate = BIT(IIO_EV_INFO_ENABLE) |
				BIT(IIO_EV_INFO_VALUE) |
				BIT(IIO_EV_INFO_HYSTERESIS),
	},
};

/* Separate values for upper and lower thresholds, but only a shared enabled */
static const struct iio_event_spec xadc_voltage_events[] = {
	{
		.type = IIO_EV_TYPE_THRESH,
		.dir = IIO_EV_DIR_RISING,
		.mask_separate = BIT(IIO_EV_INFO_VALUE),
	}, {
		.type = IIO_EV_TYPE_THRESH,
		.dir = IIO_EV_DIR_FALLING,
		.mask_separate = BIT(IIO_EV_INFO_VALUE),
	}, {
		.type = IIO_EV_TYPE_THRESH,
		.dir = IIO_EV_DIR_EITHER,
		.mask_separate = BIT(IIO_EV_INFO_ENABLE),
	},
};

#define XADC_CHAN_TEMP(_chan, _scan_index, _addr) { \
	.type = IIO_TEMP, \
	.indexed = 1, \
	.channel = (_chan), \
	.address = (_addr), \
	.info_mask_separate = BIT(IIO_CHAN_INFO_RAW) | \
		BIT(IIO_CHAN_INFO_SCALE) | \
		BIT(IIO_CHAN_INFO_OFFSET), \
	.info_mask_shared_by_all = BIT(IIO_CHAN_INFO_SAMP_FREQ), \
	.event_spec = xadc_temp_events, \
	.num_event_specs = ARRAY_SIZE(xadc_temp_events), \
	.scan_index = (_scan_index), \
	.scan_type = { \
		.sign = 'u', \
		.realbits = 12, \
		.storagebits = 16, \
		.shift = 4, \
		.endianness = IIO_CPU, \
	}, \
}

#define XADC_CHAN_VOLTAGE(_chan, _scan_index, _addr, _ext, _alarm) { \
	.type = IIO_VOLTAGE, \
	.indexed = 1, \
	.channel = (_chan), \
	.address = (_addr), \
	.info_mask_separate = BIT(IIO_CHAN_INFO_RAW) | \
		BIT(IIO_CHAN_INFO_SCALE), \
	.info_mask_shared_by_all = BIT(IIO_CHAN_INFO_SAMP_FREQ), \
	.event_spec = (_alarm) ? xadc_voltage_events : NULL, \
	.num_event_specs = (_alarm) ? ARRAY_SIZE(xadc_voltage_events) : 0, \
	.scan_index = (_scan_index), \
	.scan_type = { \
		.sign = ((_addr) == XADC_REG_VREFN) ? 's' : 'u', \
		.realbits = 12, \
		.storagebits = 16, \
		.shift = 4, \
		.endianness = IIO_CPU, \
	}, \
	.extend_name = _ext, \
}

static const struct iio_chan_spec xadc_channels[] = {
	XADC_CHAN_TEMP(0, 8, XADC_REG_TEMP),
	XADC_CHAN_VOLTAGE(0, 9, XADC_REG_VCCINT, "vccint", true),
	XADC_CHAN_VOLTAGE(1, 10, XADC_REG_VCCAUX, "vccaux", true),
	XADC_CHAN_VOLTAGE(2, 14, XADC_REG_VCCBRAM, "vccbram", true),
	XADC_CHAN_VOLTAGE(3, 5, XADC_REG_VCCPINT, "vccpint", true),
	XADC_CHAN_VOLTAGE(4, 6, XADC_REG_VCCPAUX, "vccpaux", true),
	XADC_CHAN_VOLTAGE(5, 7, XADC_REG_VCCO_DDR, "vccoddr", true),
	XADC_CHAN_VOLTAGE(6, 12, XADC_REG_VREFP, "vrefp", false),
	XADC_CHAN_VOLTAGE(7, 13, XADC_REG_VREFN, "vrefn", false),
	XADC_CHAN_VOLTAGE(8, 11, XADC_REG_VPVN, NULL, false),
	XADC_CHAN_VOLTAGE(9, 16, XADC_REG_VAUX(0), NULL, false),
	XADC_CHAN_VOLTAGE(10, 17, XADC_REG_VAUX(1), NULL, false),
	XADC_CHAN_VOLTAGE(11, 18, XADC_REG_VAUX(2), NULL, false),
	XADC_CHAN_VOLTAGE(12, 19, XADC_REG_VAUX(3), NULL, false),
	XADC_CHAN_VOLTAGE(13, 20, XADC_REG_VAUX(4), NULL, false),
	XADC_CHAN_VOLTAGE(14, 21, XADC_REG_VAUX(5), NULL, false),
	XADC_CHAN_VOLTAGE(15, 22, XADC_REG_VAUX(6), NULL, false),
	XADC_CHAN_VOLTAGE(16, 23, XADC_REG_VAUX(7), NULL, false),
	XADC_CHAN_VOLTAGE(17, 24, XADC_REG_VAUX(8), NULL, false),
	XADC_CHAN_VOLTAGE(18, 25, XADC_REG_VAUX(9), NULL, false),
	XADC_CHAN_VOLTAGE(19, 26, XADC_REG_VAUX(10), NULL, false),
	XADC_CHAN_VOLTAGE(20, 27, XADC_REG_VAUX(11), NULL, false),
	XADC_CHAN_VOLTAGE(21, 28, XADC_REG_VAUX(12), NULL, false),
	XADC_CHAN_VOLTAGE(22, 29, XADC_REG_VAUX(13), NULL, false),
	XADC_CHAN_VOLTAGE(23, 30, XADC_REG_VAUX(14), NULL, false),
	XADC_CHAN_VOLTAGE(24, 31, XADC_REG_VAUX(15), NULL, false),
};

static const struct iio_info xadc_info = {
	.read_raw = &xadc_read_raw,
	.write_raw = &xadc_write_raw,
	.read_event_config = &xadc_read_event_config,
	.write_event_config = &xadc_write_event_config,
	.read_event_value = &xadc_read_event_value,
	.write_event_value = &xadc_write_event_value,
	.update_scan_mode = &xadc_update_scan_mode,
	.driver_module = THIS_MODULE,
};

static const struct of_device_id xadc_of_match_table[] = {
	{ .compatible = "xlnx,zynq-xadc-1.00.a", (void *)&xadc_zynq_ops },
	{ .compatible = "xlnx,axi-xadc-1.00.a", (void *)&xadc_axi_ops },
	{ .compatible = "xlnx,axi-sysmon-1.3", (void *)&sysmon_axi_ops},
	{ },
};
MODULE_DEVICE_TABLE(of, xadc_of_match_table);

static int xadc_parse_dt(struct iio_dev *indio_dev, struct device_node *np,
	unsigned int *conf)
{
	struct xadc *xadc = iio_priv(indio_dev);
<<<<<<< HEAD
	struct iio_chan_spec *channels, *chan;
=======
	struct iio_chan_spec *iio_xadc_channels;
>>>>>>> 9e90cc17
	struct device_node *chan_node, *child;
	unsigned int num_channels;
	const char *external_mux;
	u32 ext_mux_chan;
	int reg;
	int ret;

	*conf = 0;

	ret = of_property_read_string(np, "xlnx,external-mux", &external_mux);
	if (ret < 0 || strcasecmp(external_mux, "none") == 0)
		xadc->external_mux_mode = XADC_EXTERNAL_MUX_NONE;
	else if (strcasecmp(external_mux, "single") == 0)
		xadc->external_mux_mode = XADC_EXTERNAL_MUX_SINGLE;
	else if (strcasecmp(external_mux, "dual") == 0)
		xadc->external_mux_mode = XADC_EXTERNAL_MUX_DUAL;
	else
		return -EINVAL;

	if (xadc->external_mux_mode != XADC_EXTERNAL_MUX_NONE) {
		ret = of_property_read_u32(np, "xlnx,external-mux-channel",
					&ext_mux_chan);
		if (ret < 0)
			return ret;

		if (xadc->external_mux_mode == XADC_EXTERNAL_MUX_SINGLE) {
			if (ext_mux_chan == 0)
				ext_mux_chan = XADC_REG_VPVN;
			else if (ext_mux_chan <= 16)
				ext_mux_chan = XADC_REG_VAUX(ext_mux_chan - 1);
			else
				return -EINVAL;
		} else {
			if (ext_mux_chan > 0 && ext_mux_chan <= 8)
				ext_mux_chan = XADC_REG_VAUX(ext_mux_chan - 1);
			else
				return -EINVAL;
		}

		*conf |= XADC_CONF0_MUX | XADC_CONF0_CHAN(ext_mux_chan);
	}

	iio_xadc_channels = kmemdup(xadc_channels, sizeof(xadc_channels),
				    GFP_KERNEL);
	if (!iio_xadc_channels)
		return -ENOMEM;

	num_channels = 9;
	chan = &channels[9];

	chan_node = of_get_child_by_name(np, "xlnx,channels");
	if (chan_node) {
		for_each_child_of_node(chan_node, child) {
			if (num_channels >= ARRAY_SIZE(xadc_channels)) {
				of_node_put(child);
				break;
			}

			ret = of_property_read_u32(child, "reg", &reg);
			if (ret || reg > 16)
				continue;

			iio_xadc_channels[num_channels] = xadc_channels[reg + 9];
			iio_xadc_channels[num_channels].channel = num_channels - 1;

			if (of_property_read_bool(child, "xlnx,bipolar"))
<<<<<<< HEAD
				chan->scan_type.sign = 's';

			if (reg == 0) {
				chan->scan_index = 11;
				chan->address = XADC_REG_VPVN;
			} else {
				chan->scan_index = 15 + reg;
				chan->address = XADC_REG_VAUX(reg - 1);
			}
=======
				iio_xadc_channels[num_channels].scan_type.sign = 's';

>>>>>>> 9e90cc17
			num_channels++;
			chan++;
		}
	}
	of_node_put(chan_node);

	indio_dev->num_channels = num_channels;
	indio_dev->channels = krealloc(iio_xadc_channels,
				       sizeof(*iio_xadc_channels) *
				       num_channels, GFP_KERNEL);
	/* If we can't resize the channels array, just use the original */
	if (!indio_dev->channels)
		indio_dev->channels = iio_xadc_channels;

	return 0;
}

static int xadc_probe(struct platform_device *pdev)
{
	const struct of_device_id *id;
	struct iio_dev *indio_dev;
	unsigned int bipolar_mask;
	struct resource *mem;
	unsigned int conf0;
	struct xadc *xadc;
	int ret;
	int irq;
	int i;

	if (!pdev->dev.of_node)
		return -ENODEV;

	id = of_match_node(xadc_of_match_table, pdev->dev.of_node);
	if (!id)
		return -EINVAL;

	irq = platform_get_irq(pdev, 0);
	if (irq <= 0)
		return -ENXIO;

	indio_dev = devm_iio_device_alloc(&pdev->dev, sizeof(*xadc));
	if (!indio_dev)
		return -ENOMEM;

	xadc = iio_priv(indio_dev);
	xadc->ops = id->data;
	init_completion(&xadc->completion);
	mutex_init(&xadc->mutex);
	spin_lock_init(&xadc->lock);
	INIT_DELAYED_WORK(&xadc->zynq_unmask_work, xadc_zynq_unmask_worker);

	mem = platform_get_resource(pdev, IORESOURCE_MEM, 0);
	xadc->base = devm_ioremap_resource(&pdev->dev, mem);
	if (IS_ERR(xadc->base))
		return PTR_ERR(xadc->base);

	indio_dev->dev.parent = &pdev->dev;
	indio_dev->dev.of_node = pdev->dev.of_node;
	indio_dev->name = "xadc";
	indio_dev->modes = INDIO_DIRECT_MODE;
	indio_dev->info = &xadc_info;

	ret = xadc_parse_dt(indio_dev, pdev->dev.of_node, &conf0);
	if (ret)
		goto err_device_free;

	if (xadc->ops->flags & XADC_FLAGS_BUFFERED) {
		ret = iio_triggered_buffer_setup(indio_dev,
			&iio_pollfunc_store_time, &xadc_trigger_handler,
			&xadc_buffer_ops);
		if (ret)
			goto err_device_free;

		xadc->convst_trigger = xadc_alloc_trigger(indio_dev, "convst");
		if (IS_ERR(xadc->convst_trigger)) {
			ret = PTR_ERR(xadc->convst_trigger);
			goto err_triggered_buffer_cleanup;
		}
		xadc->samplerate_trigger = xadc_alloc_trigger(indio_dev,
			"samplerate");
		if (IS_ERR(xadc->samplerate_trigger)) {
			ret = PTR_ERR(xadc->samplerate_trigger);
			goto err_free_convst_trigger;
		}
	}

	xadc->clk = devm_clk_get(&pdev->dev, NULL);
	if (IS_ERR(xadc->clk)) {
		ret = PTR_ERR(xadc->clk);
		goto err_free_samplerate_trigger;
	}
	clk_prepare_enable(xadc->clk);

	ret = xadc->ops->setup(pdev, indio_dev, irq);
	if (ret)
		goto err_clk_disable_unprepare;

	ret = request_irq(irq, xadc->ops->interrupt_handler, 0,
			dev_name(&pdev->dev), indio_dev);
	if (ret)
		goto err_clk_disable_unprepare;

	for (i = 0; i < 16; i++)
		xadc_read_adc_reg(xadc, XADC_REG_THRESHOLD(i),
			&xadc->threshold[i]);

	ret = xadc_write_adc_reg(xadc, XADC_REG_CONF0, conf0);
	if (ret)
		goto err_free_irq;

	bipolar_mask = 0;
	for (i = 0; i < indio_dev->num_channels; i++) {
		if (indio_dev->channels[i].scan_type.sign == 's')
			bipolar_mask |= BIT(indio_dev->channels[i].scan_index);
	}

	ret = xadc_write_adc_reg(xadc, XADC_REG_INPUT_MODE(0), bipolar_mask);
	if (ret)
		goto err_free_irq;
	ret = xadc_write_adc_reg(xadc, XADC_REG_INPUT_MODE(1),
		bipolar_mask >> 16);
	if (ret)
		goto err_free_irq;

	/* Disable all alarms */
	xadc_update_adc_reg(xadc, XADC_REG_CONF1, XADC_CONF1_ALARM_MASK,
		XADC_CONF1_ALARM_MASK);

	/* Set thresholds to min/max */
	for (i = 0; i < 16; i++) {
		/*
		 * Set max voltage threshold and both temperature thresholds to
		 * 0xffff, min voltage threshold to 0.
		 */
		if (i % 8 < 4 || i == 7)
			xadc->threshold[i] = 0xffff;
		else
			xadc->threshold[i] = 0;
		xadc_write_adc_reg(xadc, XADC_REG_THRESHOLD(i),
			xadc->threshold[i]);
	}

	/* Go to non-buffered mode */
	xadc_postdisable(indio_dev);

	ret = iio_device_register(indio_dev);
	if (ret)
		goto err_free_irq;

	platform_set_drvdata(pdev, indio_dev);

	return 0;

err_free_irq:
	free_irq(irq, indio_dev);
err_clk_disable_unprepare:
	clk_disable_unprepare(xadc->clk);
err_free_samplerate_trigger:
	if (xadc->ops->flags & XADC_FLAGS_BUFFERED)
		iio_trigger_free(xadc->samplerate_trigger);
err_free_convst_trigger:
	if (xadc->ops->flags & XADC_FLAGS_BUFFERED)
		iio_trigger_free(xadc->convst_trigger);
err_triggered_buffer_cleanup:
	if (xadc->ops->flags & XADC_FLAGS_BUFFERED)
		iio_triggered_buffer_cleanup(indio_dev);
err_device_free:
	kfree(indio_dev->channels);

	return ret;
}

static int xadc_remove(struct platform_device *pdev)
{
	struct iio_dev *indio_dev = platform_get_drvdata(pdev);
	struct xadc *xadc = iio_priv(indio_dev);
	int irq = platform_get_irq(pdev, 0);

	iio_device_unregister(indio_dev);
	if (xadc->ops->flags & XADC_FLAGS_BUFFERED) {
		iio_trigger_free(xadc->samplerate_trigger);
		iio_trigger_free(xadc->convst_trigger);
		iio_triggered_buffer_cleanup(indio_dev);
	}
	free_irq(irq, indio_dev);
	clk_disable_unprepare(xadc->clk);
	cancel_delayed_work(&xadc->zynq_unmask_work);
	kfree(xadc->data);
	kfree(indio_dev->channels);

	return 0;
}

static struct platform_driver xadc_driver = {
	.probe = xadc_probe,
	.remove = xadc_remove,
	.driver = {
		.name = "xadc",
		.of_match_table = xadc_of_match_table,
	},
};
module_platform_driver(xadc_driver);

MODULE_LICENSE("GPL v2");
MODULE_AUTHOR("Lars-Peter Clausen <lars@metafoo.de>");
MODULE_DESCRIPTION("Xilinx XADC IIO driver");<|MERGE_RESOLUTION|>--- conflicted
+++ resolved
@@ -1043,23 +1043,23 @@
 	XADC_CHAN_VOLTAGE(5, 7, XADC_REG_VCCO_DDR, "vccoddr", true),
 	XADC_CHAN_VOLTAGE(6, 12, XADC_REG_VREFP, "vrefp", false),
 	XADC_CHAN_VOLTAGE(7, 13, XADC_REG_VREFN, "vrefn", false),
-	XADC_CHAN_VOLTAGE(8, 11, XADC_REG_VPVN, NULL, false),
-	XADC_CHAN_VOLTAGE(9, 16, XADC_REG_VAUX(0), NULL, false),
-	XADC_CHAN_VOLTAGE(10, 17, XADC_REG_VAUX(1), NULL, false),
-	XADC_CHAN_VOLTAGE(11, 18, XADC_REG_VAUX(2), NULL, false),
-	XADC_CHAN_VOLTAGE(12, 19, XADC_REG_VAUX(3), NULL, false),
-	XADC_CHAN_VOLTAGE(13, 20, XADC_REG_VAUX(4), NULL, false),
-	XADC_CHAN_VOLTAGE(14, 21, XADC_REG_VAUX(5), NULL, false),
-	XADC_CHAN_VOLTAGE(15, 22, XADC_REG_VAUX(6), NULL, false),
-	XADC_CHAN_VOLTAGE(16, 23, XADC_REG_VAUX(7), NULL, false),
-	XADC_CHAN_VOLTAGE(17, 24, XADC_REG_VAUX(8), NULL, false),
-	XADC_CHAN_VOLTAGE(18, 25, XADC_REG_VAUX(9), NULL, false),
-	XADC_CHAN_VOLTAGE(19, 26, XADC_REG_VAUX(10), NULL, false),
-	XADC_CHAN_VOLTAGE(20, 27, XADC_REG_VAUX(11), NULL, false),
-	XADC_CHAN_VOLTAGE(21, 28, XADC_REG_VAUX(12), NULL, false),
-	XADC_CHAN_VOLTAGE(22, 29, XADC_REG_VAUX(13), NULL, false),
-	XADC_CHAN_VOLTAGE(23, 30, XADC_REG_VAUX(14), NULL, false),
-	XADC_CHAN_VOLTAGE(24, 31, XADC_REG_VAUX(15), NULL, false),
+	XADC_CHAN_VOLTAGE(8, 11, XADC_REG_VPVN, "vpvn", false),
+	XADC_CHAN_VOLTAGE(9, 16, XADC_REG_VAUX(0), "vaux0", false),
+	XADC_CHAN_VOLTAGE(10, 17, XADC_REG_VAUX(1), "vaux1", false),
+	XADC_CHAN_VOLTAGE(11, 18, XADC_REG_VAUX(2), "vaux2", false),
+	XADC_CHAN_VOLTAGE(12, 19, XADC_REG_VAUX(3), "vaux3", false),
+	XADC_CHAN_VOLTAGE(13, 20, XADC_REG_VAUX(4), "vaux4", false),
+	XADC_CHAN_VOLTAGE(14, 21, XADC_REG_VAUX(5), "vaux5", false),
+	XADC_CHAN_VOLTAGE(15, 22, XADC_REG_VAUX(6), "vaux6", false),
+	XADC_CHAN_VOLTAGE(16, 23, XADC_REG_VAUX(7), "vaux7", false),
+	XADC_CHAN_VOLTAGE(17, 24, XADC_REG_VAUX(8), "vaux8", false),
+	XADC_CHAN_VOLTAGE(18, 25, XADC_REG_VAUX(9), "vaux9", false),
+	XADC_CHAN_VOLTAGE(19, 26, XADC_REG_VAUX(10), "vaux10", false),
+	XADC_CHAN_VOLTAGE(20, 27, XADC_REG_VAUX(11), "vaux11", false),
+	XADC_CHAN_VOLTAGE(21, 28, XADC_REG_VAUX(12), "vaux12", false),
+	XADC_CHAN_VOLTAGE(22, 29, XADC_REG_VAUX(13), "vaux13", false),
+	XADC_CHAN_VOLTAGE(23, 30, XADC_REG_VAUX(14), "vaux14", false),
+	XADC_CHAN_VOLTAGE(24, 31, XADC_REG_VAUX(15), "vaux15", false),
 };
 
 static const struct iio_info xadc_info = {
@@ -1085,11 +1085,7 @@
 	unsigned int *conf)
 {
 	struct xadc *xadc = iio_priv(indio_dev);
-<<<<<<< HEAD
-	struct iio_chan_spec *channels, *chan;
-=======
 	struct iio_chan_spec *iio_xadc_channels;
->>>>>>> 9e90cc17
 	struct device_node *chan_node, *child;
 	unsigned int num_channels;
 	const char *external_mux;
@@ -1138,7 +1134,6 @@
 		return -ENOMEM;
 
 	num_channels = 9;
-	chan = &channels[9];
 
 	chan_node = of_get_child_by_name(np, "xlnx,channels");
 	if (chan_node) {
@@ -1156,22 +1151,9 @@
 			iio_xadc_channels[num_channels].channel = num_channels - 1;
 
 			if (of_property_read_bool(child, "xlnx,bipolar"))
-<<<<<<< HEAD
-				chan->scan_type.sign = 's';
-
-			if (reg == 0) {
-				chan->scan_index = 11;
-				chan->address = XADC_REG_VPVN;
-			} else {
-				chan->scan_index = 15 + reg;
-				chan->address = XADC_REG_VAUX(reg - 1);
-			}
-=======
 				iio_xadc_channels[num_channels].scan_type.sign = 's';
 
->>>>>>> 9e90cc17
 			num_channels++;
-			chan++;
 		}
 	}
 	of_node_put(chan_node);
