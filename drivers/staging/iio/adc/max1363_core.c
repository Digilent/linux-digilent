 /*
  * iio/adc/max1363.c
  * Copyright (C) 2008-2010 Jonathan Cameron
  *
  * based on linux/drivers/i2c/chips/max123x
  * Copyright (C) 2002-2004 Stefan Eletzhofer
  *
  * based on linux/drivers/acron/char/pcf8583.c
  * Copyright (C) 2000 Russell King
  *
  * This program is free software; you can redistribute it and/or modify
  * it under the terms of the GNU General Public License version 2 as
  * published by the Free Software Foundation.
  *
  * max1363.c
  *
  * Partial support for max1363 and similar chips.
  *
  * Not currently implemented.
  *
  * - Control of internal reference.
  */

#include <linux/interrupt.h>
#include <linux/device.h>
#include <linux/kernel.h>
#include <linux/sysfs.h>
#include <linux/list.h>
#include <linux/i2c.h>
#include <linux/regulator/consumer.h>
#include <linux/slab.h>
#include <linux/err.h>
#include <linux/module.h>

#include <linux/iio/iio.h>
#include <linux/iio/sysfs.h>
#include <linux/iio/events.h>
#include <linux/iio/buffer.h>
#include <linux/iio/driver.h>

#include "max1363.h"

#define MAX1363_MODE_SINGLE(_num, _mask) {				\
		.conf = MAX1363_CHANNEL_SEL(_num)			\
			| MAX1363_CONFIG_SCAN_SINGLE_1			\
			| MAX1363_CONFIG_SE,				\
			.modemask[0] = _mask,				\
			}

#define MAX1363_MODE_SCAN_TO_CHANNEL(_num, _mask) {			\
		.conf = MAX1363_CHANNEL_SEL(_num)			\
			| MAX1363_CONFIG_SCAN_TO_CS			\
			| MAX1363_CONFIG_SE,				\
			.modemask[0] = _mask,				\
			}

/* note not available for max1363 hence naming */
#define MAX1236_MODE_SCAN_MID_TO_CHANNEL(_mid, _num, _mask) {		\
		.conf = MAX1363_CHANNEL_SEL(_num)			\
			| MAX1236_SCAN_MID_TO_CHANNEL			\
			| MAX1363_CONFIG_SE,				\
			.modemask[0] = _mask				\
}

#define MAX1363_MODE_DIFF_SINGLE(_nump, _numm, _mask) {			\
		.conf = MAX1363_CHANNEL_SEL(_nump)			\
			| MAX1363_CONFIG_SCAN_SINGLE_1			\
			| MAX1363_CONFIG_DE,				\
			.modemask[0] = _mask				\
			}

/* Can't think how to automate naming so specify for now */
#define MAX1363_MODE_DIFF_SCAN_TO_CHANNEL(_num, _numvals, _mask) {	\
		.conf = MAX1363_CHANNEL_SEL(_num)			\
			| MAX1363_CONFIG_SCAN_TO_CS			\
			| MAX1363_CONFIG_DE,				\
			.modemask[0] = _mask				\
			}

/* note only available for max1363 hence naming */
#define MAX1236_MODE_DIFF_SCAN_MID_TO_CHANNEL(_num, _numvals, _mask) {	\
		.conf = MAX1363_CHANNEL_SEL(_num)			\
			| MAX1236_SCAN_MID_TO_CHANNEL			\
			| MAX1363_CONFIG_SE,				\
			.modemask[0] = _mask				\
}

static const struct max1363_mode max1363_mode_table[] = {
	/* All of the single channel options first */
	MAX1363_MODE_SINGLE(0, 1 << 0),
	MAX1363_MODE_SINGLE(1, 1 << 1),
	MAX1363_MODE_SINGLE(2, 1 << 2),
	MAX1363_MODE_SINGLE(3, 1 << 3),
	MAX1363_MODE_SINGLE(4, 1 << 4),
	MAX1363_MODE_SINGLE(5, 1 << 5),
	MAX1363_MODE_SINGLE(6, 1 << 6),
	MAX1363_MODE_SINGLE(7, 1 << 7),
	MAX1363_MODE_SINGLE(8, 1 << 8),
	MAX1363_MODE_SINGLE(9, 1 << 9),
	MAX1363_MODE_SINGLE(10, 1 << 10),
	MAX1363_MODE_SINGLE(11, 1 << 11),

	MAX1363_MODE_DIFF_SINGLE(0, 1, 1 << 12),
	MAX1363_MODE_DIFF_SINGLE(2, 3, 1 << 13),
	MAX1363_MODE_DIFF_SINGLE(4, 5, 1 << 14),
	MAX1363_MODE_DIFF_SINGLE(6, 7, 1 << 15),
	MAX1363_MODE_DIFF_SINGLE(8, 9, 1 << 16),
	MAX1363_MODE_DIFF_SINGLE(10, 11, 1 << 17),
	MAX1363_MODE_DIFF_SINGLE(1, 0, 1 << 18),
	MAX1363_MODE_DIFF_SINGLE(3, 2, 1 << 19),
	MAX1363_MODE_DIFF_SINGLE(5, 4, 1 << 20),
	MAX1363_MODE_DIFF_SINGLE(7, 6, 1 << 21),
	MAX1363_MODE_DIFF_SINGLE(9, 8, 1 << 22),
	MAX1363_MODE_DIFF_SINGLE(11, 10, 1 << 23),

	/* The multichannel scans next */
	MAX1363_MODE_SCAN_TO_CHANNEL(1, 0x003),
	MAX1363_MODE_SCAN_TO_CHANNEL(2, 0x007),
	MAX1236_MODE_SCAN_MID_TO_CHANNEL(2, 3, 0x00C),
	MAX1363_MODE_SCAN_TO_CHANNEL(3, 0x00F),
	MAX1363_MODE_SCAN_TO_CHANNEL(4, 0x01F),
	MAX1363_MODE_SCAN_TO_CHANNEL(5, 0x03F),
	MAX1363_MODE_SCAN_TO_CHANNEL(6, 0x07F),
	MAX1236_MODE_SCAN_MID_TO_CHANNEL(6, 7, 0x0C0),
	MAX1363_MODE_SCAN_TO_CHANNEL(7, 0x0FF),
	MAX1236_MODE_SCAN_MID_TO_CHANNEL(6, 8, 0x1C0),
	MAX1363_MODE_SCAN_TO_CHANNEL(8, 0x1FF),
	MAX1236_MODE_SCAN_MID_TO_CHANNEL(6, 9, 0x3C0),
	MAX1363_MODE_SCAN_TO_CHANNEL(9, 0x3FF),
	MAX1236_MODE_SCAN_MID_TO_CHANNEL(6, 10, 0x7C0),
	MAX1363_MODE_SCAN_TO_CHANNEL(10, 0x7FF),
	MAX1236_MODE_SCAN_MID_TO_CHANNEL(6, 11, 0xFC0),
	MAX1363_MODE_SCAN_TO_CHANNEL(11, 0xFFF),

	MAX1363_MODE_DIFF_SCAN_TO_CHANNEL(2, 2, 0x003000),
	MAX1363_MODE_DIFF_SCAN_TO_CHANNEL(4, 3, 0x007000),
	MAX1363_MODE_DIFF_SCAN_TO_CHANNEL(6, 4, 0x00F000),
	MAX1236_MODE_DIFF_SCAN_MID_TO_CHANNEL(8, 2, 0x018000),
	MAX1363_MODE_DIFF_SCAN_TO_CHANNEL(8, 5, 0x01F000),
	MAX1236_MODE_DIFF_SCAN_MID_TO_CHANNEL(10, 3, 0x038000),
	MAX1363_MODE_DIFF_SCAN_TO_CHANNEL(10, 6, 0x3F000),
	MAX1363_MODE_DIFF_SCAN_TO_CHANNEL(3, 2, 0x0C0000),
	MAX1363_MODE_DIFF_SCAN_TO_CHANNEL(5, 3, 0x1C0000),
	MAX1363_MODE_DIFF_SCAN_TO_CHANNEL(7, 4, 0x3C0000),
	MAX1236_MODE_DIFF_SCAN_MID_TO_CHANNEL(9, 2, 0x600000),
	MAX1363_MODE_DIFF_SCAN_TO_CHANNEL(9, 5, 0x7C0000),
	MAX1236_MODE_DIFF_SCAN_MID_TO_CHANNEL(11, 3, 0xE00000),
	MAX1363_MODE_DIFF_SCAN_TO_CHANNEL(11, 6, 0xFC0000),
};

const struct max1363_mode
*max1363_match_mode(const unsigned long *mask,
const struct max1363_chip_info *ci)
{
	int i;
	if (mask)
		for (i = 0; i < ci->num_modes; i++)
			if (bitmap_subset(mask,
					  max1363_mode_table[ci->mode_list[i]].
					  modemask,
					  MAX1363_MAX_CHANNELS))
				return &max1363_mode_table[ci->mode_list[i]];
	return NULL;
}

static int max1363_write_basic_config(struct i2c_client *client,
				      unsigned char d1,
				      unsigned char d2)
{
	u8 tx_buf[2] = {d1, d2};

	return i2c_master_send(client, tx_buf, 2);
}

int max1363_set_scan_mode(struct max1363_state *st)
{
	st->configbyte &= ~(MAX1363_CHANNEL_SEL_MASK
			    | MAX1363_SCAN_MASK
			    | MAX1363_SE_DE_MASK);
	st->configbyte |= st->current_mode->conf;

	return max1363_write_basic_config(st->client,
					  st->setupbyte,
					  st->configbyte);
}

static int max1363_read_single_chan(struct iio_dev *indio_dev,
				    struct iio_chan_spec const *chan,
				    int *val,
				    long m)
{
	int ret = 0;
	s32 data;
	char rxbuf[2];
	struct max1363_state *st = iio_priv(indio_dev);
	struct i2c_client *client = st->client;

	mutex_lock(&indio_dev->mlock);
	/*
	 * If monitor mode is enabled, the method for reading a single
	 * channel will have to be rather different and has not yet
	 * been implemented.
	 *
	 * Also, cannot read directly if buffered capture enabled.
	 */
	if (st->monitor_on || iio_buffer_enabled(indio_dev)) {
		ret = -EBUSY;
		goto error_ret;
	}

	/* Check to see if current scan mode is correct */
	if (st->current_mode != &max1363_mode_table[chan->address]) {
		/* Update scan mode if needed */
		st->current_mode = &max1363_mode_table[chan->address];
		ret = max1363_set_scan_mode(st);
		if (ret < 0)
			goto error_ret;
	}
	if (st->chip_info->bits != 8) {
		/* Get reading */
		data = i2c_master_recv(client, rxbuf, 2);
		if (data < 0) {
			ret = data;
			goto error_ret;
		}
		data = (s32)(rxbuf[1]) | ((s32)(rxbuf[0] & 0x0F)) << 8;
	} else {
		/* Get reading */
		data = i2c_master_recv(client, rxbuf, 1);
		if (data < 0) {
			ret = data;
			goto error_ret;
		}
		data = rxbuf[0];
	}
	*val = data;
error_ret:
	mutex_unlock(&indio_dev->mlock);
	return ret;

}

static int max1363_read_raw(struct iio_dev *indio_dev,
			    struct iio_chan_spec const *chan,
			    int *val,
			    int *val2,
			    long m)
{
	struct max1363_state *st = iio_priv(indio_dev);
	int ret;
	switch (m) {
	case IIO_CHAN_INFO_RAW:
		ret = max1363_read_single_chan(indio_dev, chan, val, m);
		if (ret < 0)
			return ret;
		return IIO_VAL_INT;
	case IIO_CHAN_INFO_SCALE:
		if ((1 << (st->chip_info->bits + 1)) >
		    st->chip_info->int_vref_mv) {
			*val = 0;
			*val2 = 500000;
			return IIO_VAL_INT_PLUS_MICRO;
		} else {
			*val = (st->chip_info->int_vref_mv)
				>> st->chip_info->bits;
			return IIO_VAL_INT;
		}
	default:
		return -EINVAL;
	}
	return 0;
}

/* Applies to max1363 */
static const enum max1363_modes max1363_mode_list[] = {
	_s0, _s1, _s2, _s3,
	s0to1, s0to2, s0to3,
	d0m1, d2m3, d1m0, d3m2,
	d0m1to2m3, d1m0to3m2,
};

#define MAX1363_EV_M						\
	(IIO_EV_BIT(IIO_EV_TYPE_THRESH, IIO_EV_DIR_RISING)	\
	 | IIO_EV_BIT(IIO_EV_TYPE_THRESH, IIO_EV_DIR_FALLING))
#define MAX1363_INFO_MASK (IIO_CHAN_INFO_RAW_SEPARATE_BIT |	\
			   IIO_CHAN_INFO_SCALE_SHARED_BIT)
#define MAX1363_CHAN_U(num, addr, si, bits, evmask)			\
	{								\
		.type = IIO_VOLTAGE,					\
		.indexed = 1,						\
		.channel = num,						\
		.address = addr,					\
		.info_mask = MAX1363_INFO_MASK,				\
		.datasheet_name = "AIN"#num,				\
		.scan_type = {						\
			.sign = 'u',					\
			.realbits = bits,				\
			.storagebits = (bits > 8) ? 16 : 8,		\
			.endianness = IIO_BE,				\
		},							\
		.scan_index = si,					\
		.event_mask = evmask,					\
	}

/* bipolar channel */
#define MAX1363_CHAN_B(num, num2, addr, si, bits, evmask)		\
	{								\
		.type = IIO_VOLTAGE,					\
		.differential = 1,					\
		.indexed = 1,						\
		.channel = num,						\
		.channel2 = num2,					\
		.address = addr,					\
		.info_mask = MAX1363_INFO_MASK,				\
		.datasheet_name = "AIN"#num"-AIN"#num2,			\
		.scan_type = {						\
			.sign = 's',					\
			.realbits = bits,				\
			.storagebits = (bits > 8) ? 16 : 8,		\
			.endianness = IIO_BE,				\
		},							\
		.scan_index = si,					\
		.event_mask = evmask,					\
	}

#define MAX1363_4X_CHANS(bits, em) {			\
	MAX1363_CHAN_U(0, _s0, 0, bits, em),		\
	MAX1363_CHAN_U(1, _s1, 1, bits, em),		\
	MAX1363_CHAN_U(2, _s2, 2, bits, em),		\
	MAX1363_CHAN_U(3, _s3, 3, bits, em),		\
	MAX1363_CHAN_B(0, 1, d0m1, 4, bits, em),	\
	MAX1363_CHAN_B(2, 3, d2m3, 5, bits, em),	\
	MAX1363_CHAN_B(1, 0, d1m0, 6, bits, em),	\
	MAX1363_CHAN_B(3, 2, d3m2, 7, bits, em),	\
	IIO_CHAN_SOFT_TIMESTAMP(8)			\
	}

static struct iio_chan_spec max1036_channels[] = MAX1363_4X_CHANS(8, 0);
static struct iio_chan_spec max1136_channels[] = MAX1363_4X_CHANS(10, 0);
static struct iio_chan_spec max1236_channels[] = MAX1363_4X_CHANS(12, 0);
static struct iio_chan_spec max1361_channels[] =
	MAX1363_4X_CHANS(10, MAX1363_EV_M);
static struct iio_chan_spec max1363_channels[] =
	MAX1363_4X_CHANS(12, MAX1363_EV_M);

/* Applies to max1236, max1237 */
static const enum max1363_modes max1236_mode_list[] = {
	_s0, _s1, _s2, _s3,
	s0to1, s0to2, s0to3,
	d0m1, d2m3, d1m0, d3m2,
	d0m1to2m3, d1m0to3m2,
	s2to3,
};

/* Applies to max1238, max1239 */
static const enum max1363_modes max1238_mode_list[] = {
	_s0, _s1, _s2, _s3, _s4, _s5, _s6, _s7, _s8, _s9, _s10, _s11,
	s0to1, s0to2, s0to3, s0to4, s0to5, s0to6,
	s0to7, s0to8, s0to9, s0to10, s0to11,
	d0m1, d2m3, d4m5, d6m7, d8m9, d10m11,
	d1m0, d3m2, d5m4, d7m6, d9m8, d11m10,
	d0m1to2m3, d0m1to4m5, d0m1to6m7, d0m1to8m9, d0m1to10m11,
	d1m0to3m2, d1m0to5m4, d1m0to7m6, d1m0to9m8, d1m0to11m10,
	s6to7, s6to8, s6to9, s6to10, s6to11,
	d6m7to8m9, d6m7to10m11, d7m6to9m8, d7m6to11m10,
};

#define MAX1363_12X_CHANS(bits) {			\
	MAX1363_CHAN_U(0, _s0, 0, bits, 0),		\
	MAX1363_CHAN_U(1, _s1, 1, bits, 0),		\
	MAX1363_CHAN_U(2, _s2, 2, bits, 0),		\
	MAX1363_CHAN_U(3, _s3, 3, bits, 0),		\
	MAX1363_CHAN_U(4, _s4, 4, bits, 0),		\
	MAX1363_CHAN_U(5, _s5, 5, bits, 0),		\
	MAX1363_CHAN_U(6, _s6, 6, bits, 0),		\
	MAX1363_CHAN_U(7, _s7, 7, bits, 0),		\
	MAX1363_CHAN_U(8, _s8, 8, bits, 0),		\
	MAX1363_CHAN_U(9, _s9, 9, bits, 0),		\
	MAX1363_CHAN_U(10, _s10, 10, bits, 0),		\
	MAX1363_CHAN_U(11, _s11, 11, bits, 0),		\
	MAX1363_CHAN_B(0, 1, d0m1, 12, bits, 0),	\
	MAX1363_CHAN_B(2, 3, d2m3, 13, bits, 0),	\
	MAX1363_CHAN_B(4, 5, d4m5, 14, bits, 0),	\
	MAX1363_CHAN_B(6, 7, d6m7, 15, bits, 0),	\
	MAX1363_CHAN_B(8, 9, d8m9, 16, bits, 0),	\
	MAX1363_CHAN_B(10, 11, d10m11, 17, bits, 0),	\
	MAX1363_CHAN_B(1, 0, d1m0, 18, bits, 0),	\
	MAX1363_CHAN_B(3, 2, d3m2, 19, bits, 0),	\
	MAX1363_CHAN_B(5, 4, d5m4, 20, bits, 0),	\
	MAX1363_CHAN_B(7, 6, d7m6, 21, bits, 0),	\
	MAX1363_CHAN_B(9, 8, d9m8, 22, bits, 0),	\
	MAX1363_CHAN_B(11, 10, d11m10, 23, bits, 0),	\
	IIO_CHAN_SOFT_TIMESTAMP(24)			\
	}
static struct iio_chan_spec max1038_channels[] = MAX1363_12X_CHANS(8);
static struct iio_chan_spec max1138_channels[] = MAX1363_12X_CHANS(10);
static struct iio_chan_spec max1238_channels[] = MAX1363_12X_CHANS(12);

static const enum max1363_modes max11607_mode_list[] = {
	_s0, _s1, _s2, _s3,
	s0to1, s0to2, s0to3,
	s2to3,
	d0m1, d2m3, d1m0, d3m2,
	d0m1to2m3, d1m0to3m2,
};

static const enum max1363_modes max11608_mode_list[] = {
	_s0, _s1, _s2, _s3, _s4, _s5, _s6, _s7,
	s0to1, s0to2, s0to3, s0to4, s0to5, s0to6, s0to7,
	s6to7,
	d0m1, d2m3, d4m5, d6m7,
	d1m0, d3m2, d5m4, d7m6,
	d0m1to2m3, d0m1to4m5, d0m1to6m7,
	d1m0to3m2, d1m0to5m4, d1m0to7m6,
};

#define MAX1363_8X_CHANS(bits) {			\
	MAX1363_CHAN_U(0, _s0, 0, bits, 0),		\
	MAX1363_CHAN_U(1, _s1, 1, bits, 0),		\
	MAX1363_CHAN_U(2, _s2, 2, bits, 0),		\
	MAX1363_CHAN_U(3, _s3, 3, bits, 0),		\
	MAX1363_CHAN_U(4, _s4, 4, bits, 0),		\
	MAX1363_CHAN_U(5, _s5, 5, bits, 0),		\
	MAX1363_CHAN_U(6, _s6, 6, bits, 0),		\
	MAX1363_CHAN_U(7, _s7, 7, bits, 0),		\
	MAX1363_CHAN_B(0, 1, d0m1, 8, bits, 0),	\
	MAX1363_CHAN_B(2, 3, d2m3, 9, bits, 0),	\
	MAX1363_CHAN_B(4, 5, d4m5, 10, bits, 0),	\
	MAX1363_CHAN_B(6, 7, d6m7, 11, bits, 0),	\
	MAX1363_CHAN_B(1, 0, d1m0, 12, bits, 0),	\
	MAX1363_CHAN_B(3, 2, d3m2, 13, bits, 0),	\
	MAX1363_CHAN_B(5, 4, d5m4, 14, bits, 0),	\
	MAX1363_CHAN_B(7, 6, d7m6, 15, bits, 0),	\
	IIO_CHAN_SOFT_TIMESTAMP(16)			\
}
static struct iio_chan_spec max11602_channels[] = MAX1363_8X_CHANS(8);
static struct iio_chan_spec max11608_channels[] = MAX1363_8X_CHANS(10);
static struct iio_chan_spec max11614_channels[] = MAX1363_8X_CHANS(12);

static const enum max1363_modes max11644_mode_list[] = {
	_s0, _s1, s0to1, d0m1, d1m0,
};

#define MAX1363_2X_CHANS(bits) {			\
	MAX1363_CHAN_U(0, _s0, 0, bits, 0),		\
	MAX1363_CHAN_U(1, _s1, 1, bits, 0),		\
	MAX1363_CHAN_B(0, 1, d0m1, 2, bits, 0),	\
	MAX1363_CHAN_B(1, 0, d1m0, 3, bits, 0),	\
	IIO_CHAN_SOFT_TIMESTAMP(4)			\
	}

static struct iio_chan_spec max11646_channels[] = MAX1363_2X_CHANS(10);
static struct iio_chan_spec max11644_channels[] = MAX1363_2X_CHANS(12);

enum { max1361,
       max1362,
       max1363,
       max1364,
       max1036,
       max1037,
       max1038,
       max1039,
       max1136,
       max1137,
       max1138,
       max1139,
       max1236,
       max1237,
       max1238,
       max1239,
       max11600,
       max11601,
       max11602,
       max11603,
       max11604,
       max11605,
       max11606,
       max11607,
       max11608,
       max11609,
       max11610,
       max11611,
       max11612,
       max11613,
       max11614,
       max11615,
       max11616,
       max11617,
       max11644,
       max11645,
       max11646,
       max11647
};

static const int max1363_monitor_speeds[] = { 133000, 665000, 33300, 16600,
					      8300, 4200, 2000, 1000 };

static ssize_t max1363_monitor_show_freq(struct device *dev,
					struct device_attribute *attr,
					char *buf)
{
	struct max1363_state *st = iio_priv(dev_to_iio_dev(dev));
	return sprintf(buf, "%d\n", max1363_monitor_speeds[st->monitor_speed]);
}

static ssize_t max1363_monitor_store_freq(struct device *dev,
					struct device_attribute *attr,
					const char *buf,
					size_t len)
{
	struct iio_dev *indio_dev = dev_to_iio_dev(dev);
	struct max1363_state *st = iio_priv(indio_dev);
	int i, ret;
	unsigned long val;
	bool found = false;

	ret = strict_strtoul(buf, 10, &val);
	if (ret)
		return -EINVAL;
	for (i = 0; i < ARRAY_SIZE(max1363_monitor_speeds); i++)
		if (val == max1363_monitor_speeds[i]) {
			found = true;
			break;
		}
	if (!found)
		return -EINVAL;

	mutex_lock(&indio_dev->mlock);
	st->monitor_speed = i;
	mutex_unlock(&indio_dev->mlock);

	return 0;
}

static IIO_DEV_ATTR_SAMP_FREQ(S_IRUGO | S_IWUSR,
			max1363_monitor_show_freq,
			max1363_monitor_store_freq);

static IIO_CONST_ATTR(sampling_frequency_available,
		"133000 665000 33300 16600 8300 4200 2000 1000");

static int max1363_read_thresh(struct iio_dev *indio_dev,
			       u64 event_code,
			       int *val)
{
	struct max1363_state *st = iio_priv(indio_dev);
	if (IIO_EVENT_CODE_EXTRACT_DIR(event_code) == IIO_EV_DIR_FALLING)
		*val = st->thresh_low[IIO_EVENT_CODE_EXTRACT_CHAN(event_code)];
	else
		*val = st->thresh_high[IIO_EVENT_CODE_EXTRACT_CHAN(event_code)];
	return 0;
}

static int max1363_write_thresh(struct iio_dev *indio_dev,
				u64 event_code,
				int val)
{
	struct max1363_state *st = iio_priv(indio_dev);
	/* make it handle signed correctly as well */
	switch (st->chip_info->bits) {
	case 10:
		if (val > 0x3FF)
			return -EINVAL;
		break;
	case 12:
		if (val > 0xFFF)
			return -EINVAL;
		break;
	}

	switch (IIO_EVENT_CODE_EXTRACT_DIR(event_code)) {
	case IIO_EV_DIR_FALLING:
		st->thresh_low[IIO_EVENT_CODE_EXTRACT_CHAN(event_code)] = val;
		break;
	case IIO_EV_DIR_RISING:
		st->thresh_high[IIO_EVENT_CODE_EXTRACT_CHAN(event_code)] = val;
		break;
	}

	return 0;
}

static const u64 max1363_event_codes[] = {
	IIO_UNMOD_EVENT_CODE(IIO_VOLTAGE, 0,
			     IIO_EV_TYPE_THRESH, IIO_EV_DIR_FALLING),
	IIO_UNMOD_EVENT_CODE(IIO_VOLTAGE, 1,
			     IIO_EV_TYPE_THRESH, IIO_EV_DIR_FALLING),
	IIO_UNMOD_EVENT_CODE(IIO_VOLTAGE, 2,
			     IIO_EV_TYPE_THRESH, IIO_EV_DIR_FALLING),
	IIO_UNMOD_EVENT_CODE(IIO_VOLTAGE, 3,
			     IIO_EV_TYPE_THRESH, IIO_EV_DIR_FALLING),
	IIO_UNMOD_EVENT_CODE(IIO_VOLTAGE, 0,
			     IIO_EV_TYPE_THRESH, IIO_EV_DIR_RISING),
	IIO_UNMOD_EVENT_CODE(IIO_VOLTAGE, 1,
			     IIO_EV_TYPE_THRESH, IIO_EV_DIR_RISING),
	IIO_UNMOD_EVENT_CODE(IIO_VOLTAGE, 2,
			     IIO_EV_TYPE_THRESH, IIO_EV_DIR_RISING),
	IIO_UNMOD_EVENT_CODE(IIO_VOLTAGE, 3,
			     IIO_EV_TYPE_THRESH, IIO_EV_DIR_RISING),
};

static irqreturn_t max1363_event_handler(int irq, void *private)
{
	struct iio_dev *indio_dev = private;
	struct max1363_state *st = iio_priv(indio_dev);
	s64 timestamp = iio_get_time_ns();
	unsigned long mask, loc;
	u8 rx;
	u8 tx[2] = { st->setupbyte,
		     MAX1363_MON_INT_ENABLE | (st->monitor_speed << 1) | 0xF0 };

	i2c_master_recv(st->client, &rx, 1);
	mask = rx;
	for_each_set_bit(loc, &mask, 8)
		iio_push_event(indio_dev, max1363_event_codes[loc], timestamp);
	i2c_master_send(st->client, tx, 2);

	return IRQ_HANDLED;
}

static int max1363_read_event_config(struct iio_dev *indio_dev,
				     u64 event_code)
{
	struct max1363_state *st = iio_priv(indio_dev);

	int val;
	int number = IIO_EVENT_CODE_EXTRACT_CHAN(event_code);
	mutex_lock(&indio_dev->mlock);
	if (IIO_EVENT_CODE_EXTRACT_DIR(event_code) == IIO_EV_DIR_FALLING)
		val = (1 << number) & st->mask_low;
	else
		val = (1 << number) & st->mask_high;
	mutex_unlock(&indio_dev->mlock);

	return val;
}

static int max1363_monitor_mode_update(struct max1363_state *st, int enabled)
{
	u8 *tx_buf;
	int ret, i = 3, j;
	unsigned long numelements;
	int len;
	const long *modemask;

	if (!enabled) {
		/* transition to ring capture is not currently supported */
		st->setupbyte &= ~MAX1363_SETUP_MONITOR_SETUP;
		st->configbyte &= ~MAX1363_SCAN_MASK;
		st->monitor_on = false;
		return max1363_write_basic_config(st->client,
						st->setupbyte,
						st->configbyte);
	}

	/* Ensure we are in the relevant mode */
	st->setupbyte |= MAX1363_SETUP_MONITOR_SETUP;
	st->configbyte &= ~(MAX1363_CHANNEL_SEL_MASK
			    | MAX1363_SCAN_MASK
			| MAX1363_SE_DE_MASK);
	st->configbyte |= MAX1363_CONFIG_SCAN_MONITOR_MODE;
	if ((st->mask_low | st->mask_high) & 0x0F) {
		st->configbyte |= max1363_mode_table[s0to3].conf;
		modemask = max1363_mode_table[s0to3].modemask;
	} else if ((st->mask_low | st->mask_high) & 0x30) {
		st->configbyte |= max1363_mode_table[d0m1to2m3].conf;
		modemask = max1363_mode_table[d0m1to2m3].modemask;
	} else {
		st->configbyte |= max1363_mode_table[d1m0to3m2].conf;
		modemask = max1363_mode_table[d1m0to3m2].modemask;
	}
	numelements = bitmap_weight(modemask, MAX1363_MAX_CHANNELS);
	len = 3 * numelements + 3;
	tx_buf = kmalloc(len, GFP_KERNEL);
	if (!tx_buf) {
		ret = -ENOMEM;
		goto error_ret;
	}
	tx_buf[0] = st->configbyte;
	tx_buf[1] = st->setupbyte;
	tx_buf[2] = (st->monitor_speed << 1);

	/*
	 * So we need to do yet another bit of nefarious scan mode
	 * setup to match what we need.
	 */
	for (j = 0; j < 8; j++)
		if (test_bit(j, modemask)) {
			/* Establish the mode is in the scan */
			if (st->mask_low & (1 << j)) {
				tx_buf[i] = (st->thresh_low[j] >> 4) & 0xFF;
				tx_buf[i + 1] = (st->thresh_low[j] << 4) & 0xF0;
			} else if (j < 4) {
				tx_buf[i] = 0;
				tx_buf[i + 1] = 0;
			} else {
				tx_buf[i] = 0x80;
				tx_buf[i + 1] = 0;
			}
			if (st->mask_high & (1 << j)) {
				tx_buf[i + 1] |=
					(st->thresh_high[j] >> 8) & 0x0F;
				tx_buf[i + 2] = st->thresh_high[j] & 0xFF;
			} else if (j < 4) {
				tx_buf[i + 1] |= 0x0F;
				tx_buf[i + 2] = 0xFF;
			} else {
				tx_buf[i + 1] |= 0x07;
				tx_buf[i + 2] = 0xFF;
			}
			i += 3;
		}


	ret = i2c_master_send(st->client, tx_buf, len);
	if (ret < 0)
		goto error_ret;
	if (ret != len) {
		ret = -EIO;
		goto error_ret;
	}

	/*
	 * Now that we hopefully have sensible thresholds in place it is
	 * time to turn the interrupts on.
	 * It is unclear from the data sheet if this should be necessary
	 * (i.e. whether monitor mode setup is atomic) but it appears to
	 * be in practice.
	 */
	tx_buf[0] = st->setupbyte;
	tx_buf[1] = MAX1363_MON_INT_ENABLE | (st->monitor_speed << 1) | 0xF0;
	ret = i2c_master_send(st->client, tx_buf, 2);
	if (ret < 0)
		goto error_ret;
	if (ret != 2) {
		ret = -EIO;
		goto error_ret;
	}
	ret = 0;
	st->monitor_on = true;
error_ret:

	kfree(tx_buf);

	return ret;
}

/*
 * To keep this manageable we always use one of 3 scan modes.
 * Scan 0...3, 0-1,2-3 and 1-0,3-2
 */

static inline int __max1363_check_event_mask(int thismask, int checkmask)
{
	int ret = 0;
	/* Is it unipolar */
	if (thismask < 4) {
		if (checkmask & ~0x0F) {
			ret = -EBUSY;
			goto error_ret;
		}
	} else if (thismask < 6) {
		if (checkmask & ~0x30) {
			ret = -EBUSY;
			goto error_ret;
		}
	} else if (checkmask & ~0xC0)
		ret = -EBUSY;
error_ret:
	return ret;
}

static int max1363_write_event_config(struct iio_dev *indio_dev,
				      u64 event_code,
				      int state)
{
	int ret = 0;
	struct max1363_state *st = iio_priv(indio_dev);
	u16 unifiedmask;
	int number = IIO_EVENT_CODE_EXTRACT_CHAN(event_code);

	mutex_lock(&indio_dev->mlock);
	unifiedmask = st->mask_low | st->mask_high;
	if (IIO_EVENT_CODE_EXTRACT_DIR(event_code) == IIO_EV_DIR_FALLING) {

		if (state == 0)
			st->mask_low &= ~(1 << number);
		else {
			ret = __max1363_check_event_mask((1 << number),
							 unifiedmask);
			if (ret)
				goto error_ret;
			st->mask_low |= (1 << number);
		}
	} else {
		if (state == 0)
			st->mask_high &= ~(1 << number);
		else {
			ret = __max1363_check_event_mask((1 << number),
							 unifiedmask);
			if (ret)
				goto error_ret;
			st->mask_high |= (1 << number);
		}
	}

	max1363_monitor_mode_update(st, !!(st->mask_high | st->mask_low));
error_ret:
	mutex_unlock(&indio_dev->mlock);

	return ret;
}

/*
 * As with scan_elements, only certain sets of these can
 * be combined.
 */
static struct attribute *max1363_event_attributes[] = {
	&iio_dev_attr_sampling_frequency.dev_attr.attr,
	&iio_const_attr_sampling_frequency_available.dev_attr.attr,
	NULL,
};

static struct attribute_group max1363_event_attribute_group = {
	.attrs = max1363_event_attributes,
	.name = "events",
};

#define MAX1363_EVENT_FUNCS						\


static const struct iio_info max1238_info = {
	.read_raw = &max1363_read_raw,
	.driver_module = THIS_MODULE,
	.update_scan_mode = &max1363_update_scan_mode,
};

static const struct iio_info max1363_info = {
	.read_event_value = &max1363_read_thresh,
	.write_event_value = &max1363_write_thresh,
	.read_event_config = &max1363_read_event_config,
	.write_event_config = &max1363_write_event_config,
	.read_raw = &max1363_read_raw,
	.update_scan_mode = &max1363_update_scan_mode,
	.driver_module = THIS_MODULE,
	.event_attrs = &max1363_event_attribute_group,
};

/* max1363 and max1368 tested - rest from data sheet */
static const struct max1363_chip_info max1363_chip_info_tbl[] = {
	[max1361] = {
		.bits = 10,
		.int_vref_mv = 2048,
		.mode_list = max1363_mode_list,
		.num_modes = ARRAY_SIZE(max1363_mode_list),
		.default_mode = s0to3,
		.channels = max1361_channels,
		.num_channels = ARRAY_SIZE(max1361_channels),
		.info = &max1363_info,
	},
	[max1362] = {
		.bits = 10,
		.int_vref_mv = 4096,
		.mode_list = max1363_mode_list,
		.num_modes = ARRAY_SIZE(max1363_mode_list),
		.default_mode = s0to3,
		.channels = max1361_channels,
		.num_channels = ARRAY_SIZE(max1361_channels),
		.info = &max1363_info,
	},
	[max1363] = {
		.bits = 12,
		.int_vref_mv = 2048,
		.mode_list = max1363_mode_list,
		.num_modes = ARRAY_SIZE(max1363_mode_list),
		.default_mode = s0to3,
		.channels = max1363_channels,
		.num_channels = ARRAY_SIZE(max1363_channels),
		.info = &max1363_info,
	},
	[max1364] = {
		.bits = 12,
		.int_vref_mv = 4096,
		.mode_list = max1363_mode_list,
		.num_modes = ARRAY_SIZE(max1363_mode_list),
		.default_mode = s0to3,
		.channels = max1363_channels,
		.num_channels = ARRAY_SIZE(max1363_channels),
		.info = &max1363_info,
	},
	[max1036] = {
		.bits = 8,
		.int_vref_mv = 4096,
		.mode_list = max1236_mode_list,
		.num_modes = ARRAY_SIZE(max1236_mode_list),
		.default_mode = s0to3,
		.info = &max1238_info,
		.channels = max1036_channels,
		.num_channels = ARRAY_SIZE(max1036_channels),
	},
	[max1037] = {
		.bits = 8,
		.int_vref_mv = 2048,
		.mode_list = max1236_mode_list,
		.num_modes = ARRAY_SIZE(max1236_mode_list),
		.default_mode = s0to3,
		.info = &max1238_info,
		.channels = max1036_channels,
		.num_channels = ARRAY_SIZE(max1036_channels),
	},
	[max1038] = {
		.bits = 8,
		.int_vref_mv = 4096,
		.mode_list = max1238_mode_list,
		.num_modes = ARRAY_SIZE(max1238_mode_list),
		.default_mode = s0to11,
		.info = &max1238_info,
		.channels = max1038_channels,
		.num_channels = ARRAY_SIZE(max1038_channels),
	},
	[max1039] = {
		.bits = 8,
		.int_vref_mv = 2048,
		.mode_list = max1238_mode_list,
		.num_modes = ARRAY_SIZE(max1238_mode_list),
		.default_mode = s0to11,
		.info = &max1238_info,
		.channels = max1038_channels,
		.num_channels = ARRAY_SIZE(max1038_channels),
	},
	[max1136] = {
		.bits = 10,
		.int_vref_mv = 4096,
		.mode_list = max1236_mode_list,
		.num_modes = ARRAY_SIZE(max1236_mode_list),
		.default_mode = s0to3,
		.info = &max1238_info,
		.channels = max1136_channels,
		.num_channels = ARRAY_SIZE(max1136_channels),
	},
	[max1137] = {
		.bits = 10,
		.int_vref_mv = 2048,
		.mode_list = max1236_mode_list,
		.num_modes = ARRAY_SIZE(max1236_mode_list),
		.default_mode = s0to3,
		.info = &max1238_info,
		.channels = max1136_channels,
		.num_channels = ARRAY_SIZE(max1136_channels),
	},
	[max1138] = {
		.bits = 10,
		.int_vref_mv = 4096,
		.mode_list = max1238_mode_list,
		.num_modes = ARRAY_SIZE(max1238_mode_list),
		.default_mode = s0to11,
		.info = &max1238_info,
		.channels = max1138_channels,
		.num_channels = ARRAY_SIZE(max1138_channels),
	},
	[max1139] = {
		.bits = 10,
		.int_vref_mv = 2048,
		.mode_list = max1238_mode_list,
		.num_modes = ARRAY_SIZE(max1238_mode_list),
		.default_mode = s0to11,
		.info = &max1238_info,
		.channels = max1138_channels,
		.num_channels = ARRAY_SIZE(max1138_channels),
	},
	[max1236] = {
		.bits = 12,
		.int_vref_mv = 4096,
		.mode_list = max1236_mode_list,
		.num_modes = ARRAY_SIZE(max1236_mode_list),
		.default_mode = s0to3,
		.info = &max1238_info,
		.channels = max1236_channels,
		.num_channels = ARRAY_SIZE(max1236_channels),
	},
	[max1237] = {
		.bits = 12,
		.int_vref_mv = 2048,
		.mode_list = max1236_mode_list,
		.num_modes = ARRAY_SIZE(max1236_mode_list),
		.default_mode = s0to3,
		.info = &max1238_info,
		.channels = max1236_channels,
		.num_channels = ARRAY_SIZE(max1236_channels),
	},
	[max1238] = {
		.bits = 12,
		.int_vref_mv = 4096,
		.mode_list = max1238_mode_list,
		.num_modes = ARRAY_SIZE(max1238_mode_list),
		.default_mode = s0to11,
		.info = &max1238_info,
		.channels = max1238_channels,
		.num_channels = ARRAY_SIZE(max1238_channels),
	},
	[max1239] = {
		.bits = 12,
		.int_vref_mv = 2048,
		.mode_list = max1238_mode_list,
		.num_modes = ARRAY_SIZE(max1238_mode_list),
		.default_mode = s0to11,
		.info = &max1238_info,
		.channels = max1238_channels,
		.num_channels = ARRAY_SIZE(max1238_channels),
	},
	[max11600] = {
		.bits = 8,
		.int_vref_mv = 4096,
		.mode_list = max11607_mode_list,
		.num_modes = ARRAY_SIZE(max11607_mode_list),
		.default_mode = s0to3,
		.info = &max1238_info,
		.channels = max1036_channels,
		.num_channels = ARRAY_SIZE(max1036_channels),
	},
	[max11601] = {
		.bits = 8,
		.int_vref_mv = 2048,
		.mode_list = max11607_mode_list,
		.num_modes = ARRAY_SIZE(max11607_mode_list),
		.default_mode = s0to3,
		.info = &max1238_info,
		.channels = max1036_channels,
		.num_channels = ARRAY_SIZE(max1036_channels),
	},
	[max11602] = {
		.bits = 8,
		.int_vref_mv = 4096,
		.mode_list = max11608_mode_list,
		.num_modes = ARRAY_SIZE(max11608_mode_list),
		.default_mode = s0to7,
		.info = &max1238_info,
		.channels = max11602_channels,
		.num_channels = ARRAY_SIZE(max11602_channels),
	},
	[max11603] = {
		.bits = 8,
		.int_vref_mv = 2048,
		.mode_list = max11608_mode_list,
		.num_modes = ARRAY_SIZE(max11608_mode_list),
		.default_mode = s0to7,
		.info = &max1238_info,
		.channels = max11602_channels,
		.num_channels = ARRAY_SIZE(max11602_channels),
	},
	[max11604] = {
		.bits = 8,
		.int_vref_mv = 4098,
		.mode_list = max1238_mode_list,
		.num_modes = ARRAY_SIZE(max1238_mode_list),
		.default_mode = s0to11,
		.info = &max1238_info,
		.channels = max1238_channels,
		.num_channels = ARRAY_SIZE(max1238_channels),
	},
	[max11605] = {
		.bits = 8,
		.int_vref_mv = 2048,
		.mode_list = max1238_mode_list,
		.num_modes = ARRAY_SIZE(max1238_mode_list),
		.default_mode = s0to11,
		.info = &max1238_info,
		.channels = max1238_channels,
		.num_channels = ARRAY_SIZE(max1238_channels),
	},
	[max11606] = {
		.bits = 10,
		.int_vref_mv = 4096,
		.mode_list = max11607_mode_list,
		.num_modes = ARRAY_SIZE(max11607_mode_list),
		.default_mode = s0to3,
		.info = &max1238_info,
		.channels = max1136_channels,
		.num_channels = ARRAY_SIZE(max1136_channels),
	},
	[max11607] = {
		.bits = 10,
		.int_vref_mv = 2048,
		.mode_list = max11607_mode_list,
		.num_modes = ARRAY_SIZE(max11607_mode_list),
		.default_mode = s0to3,
		.info = &max1238_info,
		.channels = max1136_channels,
		.num_channels = ARRAY_SIZE(max1136_channels),
	},
	[max11608] = {
		.bits = 10,
		.int_vref_mv = 4096,
		.mode_list = max11608_mode_list,
		.num_modes = ARRAY_SIZE(max11608_mode_list),
		.default_mode = s0to7,
		.info = &max1238_info,
		.channels = max11608_channels,
		.num_channels = ARRAY_SIZE(max11608_channels),
	},
	[max11609] = {
		.bits = 10,
		.int_vref_mv = 2048,
		.mode_list = max11608_mode_list,
		.num_modes = ARRAY_SIZE(max11608_mode_list),
		.default_mode = s0to7,
		.info = &max1238_info,
		.channels = max11608_channels,
		.num_channels = ARRAY_SIZE(max11608_channels),
	},
	[max11610] = {
		.bits = 10,
		.int_vref_mv = 4098,
		.mode_list = max1238_mode_list,
		.num_modes = ARRAY_SIZE(max1238_mode_list),
		.default_mode = s0to11,
		.info = &max1238_info,
		.channels = max1238_channels,
		.num_channels = ARRAY_SIZE(max1238_channels),
	},
	[max11611] = {
		.bits = 10,
		.int_vref_mv = 2048,
		.mode_list = max1238_mode_list,
		.num_modes = ARRAY_SIZE(max1238_mode_list),
		.default_mode = s0to11,
		.info = &max1238_info,
		.channels = max1238_channels,
		.num_channels = ARRAY_SIZE(max1238_channels),
	},
	[max11612] = {
		.bits = 12,
		.int_vref_mv = 4096,
		.mode_list = max11607_mode_list,
		.num_modes = ARRAY_SIZE(max11607_mode_list),
		.default_mode = s0to3,
		.info = &max1238_info,
		.channels = max1363_channels,
		.num_channels = ARRAY_SIZE(max1363_channels),
	},
	[max11613] = {
		.bits = 12,
		.int_vref_mv = 2048,
		.mode_list = max11607_mode_list,
		.num_modes = ARRAY_SIZE(max11607_mode_list),
		.default_mode = s0to3,
		.info = &max1238_info,
		.channels = max1363_channels,
		.num_channels = ARRAY_SIZE(max1363_channels),
	},
	[max11614] = {
		.bits = 12,
		.int_vref_mv = 4096,
		.mode_list = max11608_mode_list,
		.num_modes = ARRAY_SIZE(max11608_mode_list),
		.default_mode = s0to7,
		.info = &max1238_info,
		.channels = max11614_channels,
		.num_channels = ARRAY_SIZE(max11614_channels),
	},
	[max11615] = {
		.bits = 12,
		.int_vref_mv = 2048,
		.mode_list = max11608_mode_list,
		.num_modes = ARRAY_SIZE(max11608_mode_list),
		.default_mode = s0to7,
		.info = &max1238_info,
		.channels = max11614_channels,
		.num_channels = ARRAY_SIZE(max11614_channels),
	},
	[max11616] = {
		.bits = 12,
		.int_vref_mv = 4098,
		.mode_list = max1238_mode_list,
		.num_modes = ARRAY_SIZE(max1238_mode_list),
		.default_mode = s0to11,
		.info = &max1238_info,
		.channels = max1238_channels,
		.num_channels = ARRAY_SIZE(max1238_channels),
	},
	[max11617] = {
		.bits = 12,
		.int_vref_mv = 2048,
		.mode_list = max1238_mode_list,
		.num_modes = ARRAY_SIZE(max1238_mode_list),
		.default_mode = s0to11,
		.info = &max1238_info,
		.channels = max1238_channels,
		.num_channels = ARRAY_SIZE(max1238_channels),
	},
	[max11644] = {
		.bits = 12,
		.int_vref_mv = 2048,
		.mode_list = max11644_mode_list,
		.num_modes = ARRAY_SIZE(max11644_mode_list),
		.default_mode = s0to1,
		.info = &max1238_info,
		.channels = max11644_channels,
		.num_channels = ARRAY_SIZE(max11644_channels),
	},
	[max11645] = {
		.bits = 12,
		.int_vref_mv = 4096,
		.mode_list = max11644_mode_list,
		.num_modes = ARRAY_SIZE(max11644_mode_list),
		.default_mode = s0to1,
		.info = &max1238_info,
		.channels = max11644_channels,
		.num_channels = ARRAY_SIZE(max11644_channels),
	},
	[max11646] = {
		.bits = 10,
		.int_vref_mv = 2048,
		.mode_list = max11644_mode_list,
		.num_modes = ARRAY_SIZE(max11644_mode_list),
		.default_mode = s0to1,
		.info = &max1238_info,
		.channels = max11646_channels,
		.num_channels = ARRAY_SIZE(max11646_channels),
	},
	[max11647] = {
		.bits = 10,
		.int_vref_mv = 4096,
		.mode_list = max11644_mode_list,
		.num_modes = ARRAY_SIZE(max11644_mode_list),
		.default_mode = s0to1,
		.info = &max1238_info,
		.channels = max11646_channels,
		.num_channels = ARRAY_SIZE(max11646_channels),
	},
};



static int max1363_initial_setup(struct max1363_state *st)
{
	st->setupbyte = MAX1363_SETUP_AIN3_IS_AIN3_REF_IS_VDD
		| MAX1363_SETUP_POWER_UP_INT_REF
		| MAX1363_SETUP_INT_CLOCK
		| MAX1363_SETUP_UNIPOLAR
		| MAX1363_SETUP_NORESET;

	/* Set scan mode writes the config anyway so wait until then*/
	st->setupbyte = MAX1363_SETUP_BYTE(st->setupbyte);
	st->current_mode = &max1363_mode_table[st->chip_info->default_mode];
	st->configbyte = MAX1363_CONFIG_BYTE(st->configbyte);

	return max1363_set_scan_mode(st);
}

static int __devinit max1363_alloc_scan_masks(struct iio_dev *indio_dev)
{
	struct max1363_state *st = iio_priv(indio_dev);
	unsigned long *masks;
	int i;

	masks = kzalloc(BITS_TO_LONGS(MAX1363_MAX_CHANNELS)*sizeof(long)*
			  (st->chip_info->num_modes + 1), GFP_KERNEL);
	if (!masks)
		return -ENOMEM;

	for (i = 0; i < st->chip_info->num_modes; i++)
		bitmap_copy(masks + BITS_TO_LONGS(MAX1363_MAX_CHANNELS)*i,
			    max1363_mode_table[st->chip_info->mode_list[i]]
			    .modemask, MAX1363_MAX_CHANNELS);

	indio_dev->available_scan_masks = masks;

	return 0;
}

static int __devinit max1363_probe(struct i2c_client *client,
				   const struct i2c_device_id *id)
{
	int ret;
	struct max1363_state *st;
	struct iio_dev *indio_dev;
	struct regulator *reg;

	reg = regulator_get(&client->dev, "vcc");
	if (IS_ERR(reg)) {
		ret = PTR_ERR(reg);
		goto error_out;
	}

	ret = regulator_enable(reg);
	if (ret)
		goto error_put_reg;

	indio_dev = iio_device_alloc(sizeof(struct max1363_state));
	if (indio_dev == NULL) {
		ret = -ENOMEM;
		goto error_disable_reg;
	}
	ret = iio_map_array_register(indio_dev, client->dev.platform_data);
	if (ret < 0)
		goto error_free_device;
	st = iio_priv(indio_dev);
	st->reg = reg;
	/* this is only used for device removal purposes */
	i2c_set_clientdata(client, indio_dev);

	st->chip_info = &max1363_chip_info_tbl[id->driver_data];
	st->client = client;

	ret = max1363_alloc_scan_masks(indio_dev);
	if (ret)
<<<<<<< HEAD
		goto error_free_device;
=======
		goto error_unregister_map;
>>>>>>> abfadbff

	/* Estabilish that the iio_dev is a child of the i2c device */
	indio_dev->dev.parent = &client->dev;
	indio_dev->name = id->name;
	indio_dev->channels = st->chip_info->channels;
	indio_dev->num_channels = st->chip_info->num_channels;
	indio_dev->info = st->chip_info->info;
	indio_dev->modes = INDIO_DIRECT_MODE;
	indio_dev->channels = st->chip_info->channels;
	indio_dev->num_channels = st->chip_info->num_channels;
	ret = max1363_initial_setup(st);
	if (ret < 0)
		goto error_free_available_scan_masks;

	ret = max1363_register_ring_funcs_and_init(indio_dev);
	if (ret)
		goto error_free_available_scan_masks;

	ret = iio_buffer_register(indio_dev,
				  st->chip_info->channels,
				  st->chip_info->num_channels);
	if (ret)
		goto error_cleanup_ring;

	if (client->irq) {
		ret = request_threaded_irq(st->client->irq,
					   NULL,
					   &max1363_event_handler,
					   IRQF_TRIGGER_RISING | IRQF_ONESHOT,
					   "max1363_event",
					   indio_dev);

		if (ret)
			goto error_uninit_ring;
	}

	ret = iio_device_register(indio_dev);
	if (ret < 0)
		goto error_free_irq;

	return 0;
error_free_irq:
	free_irq(st->client->irq, indio_dev);
error_uninit_ring:
	iio_buffer_unregister(indio_dev);
error_cleanup_ring:
	max1363_ring_cleanup(indio_dev);
error_free_available_scan_masks:
	kfree(indio_dev->available_scan_masks);
error_unregister_map:
	iio_map_array_unregister(indio_dev, client->dev.platform_data);
error_free_device:
	iio_device_free(indio_dev);
error_disable_reg:
	regulator_disable(reg);
error_put_reg:
	regulator_put(reg);
error_out:
	return ret;
}

static int max1363_remove(struct i2c_client *client)
{
	struct iio_dev *indio_dev = i2c_get_clientdata(client);
	struct max1363_state *st = iio_priv(indio_dev);
	struct regulator *reg = st->reg;

	iio_device_unregister(indio_dev);
	if (client->irq)
		free_irq(st->client->irq, indio_dev);
	iio_buffer_unregister(indio_dev);
	max1363_ring_cleanup(indio_dev);
	kfree(indio_dev->available_scan_masks);
	if (!IS_ERR(reg)) {
		regulator_disable(reg);
		regulator_put(reg);
	}
	iio_map_array_unregister(indio_dev, client->dev.platform_data);
	iio_device_free(indio_dev);

	return 0;
}

static const struct i2c_device_id max1363_id[] = {
	{ "max1361", max1361 },
	{ "max1362", max1362 },
	{ "max1363", max1363 },
	{ "max1364", max1364 },
	{ "max1036", max1036 },
	{ "max1037", max1037 },
	{ "max1038", max1038 },
	{ "max1039", max1039 },
	{ "max1136", max1136 },
	{ "max1137", max1137 },
	{ "max1138", max1138 },
	{ "max1139", max1139 },
	{ "max1236", max1236 },
	{ "max1237", max1237 },
	{ "max1238", max1238 },
	{ "max1239", max1239 },
	{ "max11600", max11600 },
	{ "max11601", max11601 },
	{ "max11602", max11602 },
	{ "max11603", max11603 },
	{ "max11604", max11604 },
	{ "max11605", max11605 },
	{ "max11606", max11606 },
	{ "max11607", max11607 },
	{ "max11608", max11608 },
	{ "max11609", max11609 },
	{ "max11610", max11610 },
	{ "max11611", max11611 },
	{ "max11612", max11612 },
	{ "max11613", max11613 },
	{ "max11614", max11614 },
	{ "max11615", max11615 },
	{ "max11616", max11616 },
	{ "max11617", max11617 },
	{}
};

MODULE_DEVICE_TABLE(i2c, max1363_id);

static struct i2c_driver max1363_driver = {
	.driver = {
		.name = "max1363",
	},
	.probe = max1363_probe,
	.remove = max1363_remove,
	.id_table = max1363_id,
};
module_i2c_driver(max1363_driver);

MODULE_AUTHOR("Jonathan Cameron <jic23@cam.ac.uk>");
MODULE_DESCRIPTION("Maxim 1363 ADC");
MODULE_LICENSE("GPL v2");<|MERGE_RESOLUTION|>--- conflicted
+++ resolved
@@ -1305,11 +1305,7 @@
 
 	ret = max1363_alloc_scan_masks(indio_dev);
 	if (ret)
-<<<<<<< HEAD
-		goto error_free_device;
-=======
 		goto error_unregister_map;
->>>>>>> abfadbff
 
 	/* Estabilish that the iio_dev is a child of the i2c device */
 	indio_dev->dev.parent = &client->dev;
