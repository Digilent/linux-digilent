--- conflicted
+++ resolved
@@ -128,20 +128,12 @@
 	priv->adap.dev.parent = &parent->dev;
 
 	/*
-<<<<<<< HEAD
-	 * Try to get populate the mux adapter's of_node, expands to
-=======
 	 * Try to populate the mux adapter's of_node, expands to
->>>>>>> ed63a4d7
 	 * nothing if !CONFIG_OF.
 	 */
 	if (mux_dev->of_node) {
 		struct device_node *child;
 		u32 reg;
-<<<<<<< HEAD
-		int ret;
-=======
->>>>>>> ed63a4d7
 
 		for_each_child_of_node(mux_dev->of_node, child) {
 			ret = of_property_read_u32(child, "reg", &reg);
