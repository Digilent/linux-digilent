--- conflicted
+++ resolved
@@ -125,10 +125,7 @@
 			struct tmio_mmc_data *pdata);
 	void (*release)(struct tmio_mmc_host *host);
 	void (*abort)(struct tmio_mmc_host *host);
-<<<<<<< HEAD
-=======
 	void (*dataend)(struct tmio_mmc_host *host);
->>>>>>> bb176f67
 };
 
 struct tmio_mmc_host {
