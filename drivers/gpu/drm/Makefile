--- conflicted
+++ resolved
@@ -2,21 +2,17 @@
 # Makefile for the drm device driver.  This driver provides support for the
 # Direct Rendering Infrastructure (DRI) in XFree86 4.1.0 and higher.
 
-ccflags-y := -Iinclude/drm -DDEBUG
+ccflags-y := -Iinclude/drm
 
 drm-y       :=	drm_auth.o drm_buffer.o drm_bufs.o drm_cache.o \
 		drm_context.o drm_dma.o \
-		drm_drv.o drm_fops.o drm_ioctl.o drm_irq.o \
+		drm_drv.o drm_fops.o drm_gem.o drm_ioctl.o drm_irq.o \
 		drm_lock.o drm_memory.o drm_proc.o drm_stub.o drm_vm.o \
 		drm_agpsupport.o drm_scatter.o ati_pcigart.o drm_pci.o \
 		drm_platform.o drm_sysfs.o drm_hashtab.o drm_mm.o \
 		drm_crtc.o drm_modes.o drm_edid.o \
 		drm_info.o drm_debugfs.o drm_encoder_slave.o \
-<<<<<<< HEAD
-		drm_trace_points.o drm_global.o drm_usb.o drm_gem.o
-=======
 		drm_trace_points.o drm_global.o drm_prime.o
->>>>>>> f7202e6a
 
 drm-$(CONFIG_COMPAT) += drm_ioc32.o
 drm-$(CONFIG_DRM_GEM_CMA_HELPER) += drm_gem_cma_helper.o
@@ -51,11 +47,7 @@
 obj-$(CONFIG_DRM_NOUVEAU) +=nouveau/
 obj-$(CONFIG_DRM_EXYNOS) +=exynos/
 obj-$(CONFIG_DRM_GMA500) += gma500/
-<<<<<<< HEAD
-obj-y			+= analog/
-=======
 obj-$(CONFIG_DRM_ANALOG) += analog/
 obj-$(CONFIG_DRM_UDL) += udl/
 obj-$(CONFIG_DRM_AST) += ast/
->>>>>>> f7202e6a
 obj-y			+= i2c/