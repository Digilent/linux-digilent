--- conflicted
+++ resolved
@@ -4,13 +4,8 @@
 	depends on COMMON_CLK && DRM && OF
 	depends on DMADEVICES
 	depends on PHY_XILINX_ZYNQMP
-<<<<<<< HEAD
-	depends on DRM_XLNX
-	select XILINX_ZYNQMP_DPDMA
-=======
 	depends on XILINX_ZYNQMP_DPDMA
 	depends on DRM_XLNX
->>>>>>> 08485d4c
 	select VIDEOMODE_HELPERS
 	select XILINX_DMA_ENGINES
 	select DMA_ENGINE
