config DRM_XILINX
	tristate "Xilinx DRM"
	depends on DRM && HAVE_CLK
	select DRM_KMS_HELPER
	select DRM_KMS_CMA_HELPER
	select DRM_GEM_CMA_HELPER
	select DMA_ENGINE
	select DRM_XILINX_DP_SUB
	help
	  DRM display driver for Xilinx IP based pipelines.

config DRM_XILINX_DP
	tristate "Xilinx DRM Display Port Driver"
	depends on DRM_XILINX
	help
	  DRM driver for Xilinx Display Port IP.

config DRM_XILINX_DP_DEBUG_FS
	bool "Xilinx DRM DP debugfs"
	depends on DEBUG_FS && DRM_XILINX_DP
	help
	  Enable the debugfs code for DPDMA driver. The debugfs code
	  enables debugging or testing related features. It exposes some
	  low level controls to the user space to help testing automation,
	  as well as can enable additional diagnostic or statistical
	  information.

config DRM_XILINX_DP_SUB
	tristate "Xilinx DRM Display Port Subsystem Driver"
	depends on DRM_XILINX
	select DRM_XILINX_DP
	help
	  DRM driver for Xilinx Display Port Subsystem.

<<<<<<< HEAD
config DRM_DIGILENT_ENCODER
   tristate "Digilent VGA/HDMI DRM Encoder Driver"
   depends on DRM_XILINX
   help
     DRM slave encoder for Video-out on Digilent boards.
=======
config DRM_XILINX_DP_SUB_DEBUG_FS
	bool "Xilinx DRM DPSUB debugfs"
	depends on DEBUG_FS && DRM_XILINX_DP_SUB
	select DRM_XILINX_DP_DEBUG_FS
	help
	  Enable the debugfs code for DP Sub driver. The debugfs code
	  enables debugging or testing related features. It exposes some
	  low level controls to the user space to help testing automation,
	  as well as can enable additional diagnostic or statistical
	  information.

config DRM_XILINX_MIPI_DSI
	tristate "Xilinx DRM MIPI DSI Driver"
	depends on DRM_XILINX
	select DRM_PANEL
	select DRM_MIPI_DSI
	help
	  DRM driver for Xilinx MIPI DSI IP.
>>>>>>> 9e90cc17
<|MERGE_RESOLUTION|>--- conflicted
+++ resolved
@@ -32,13 +32,6 @@
 	help
 	  DRM driver for Xilinx Display Port Subsystem.
 
-<<<<<<< HEAD
-config DRM_DIGILENT_ENCODER
-   tristate "Digilent VGA/HDMI DRM Encoder Driver"
-   depends on DRM_XILINX
-   help
-     DRM slave encoder for Video-out on Digilent boards.
-=======
 config DRM_XILINX_DP_SUB_DEBUG_FS
 	bool "Xilinx DRM DPSUB debugfs"
 	depends on DEBUG_FS && DRM_XILINX_DP_SUB
@@ -57,4 +50,9 @@
 	select DRM_MIPI_DSI
 	help
 	  DRM driver for Xilinx MIPI DSI IP.
->>>>>>> 9e90cc17
+
+config DRM_DIGILENT_ENCODER
+	tristate "Digilent VGA/HDMI DRM Encoder Driver"
+	depends on DRM_XILINX
+	help
+	  DRM slave encoder for Video-out on Digilent boards.