--- conflicted
+++ resolved
@@ -56,14 +56,10 @@
 	tristate "Xilinx DRM SDI Subsystem Driver"
 	depends on DRM_XILINX
 	help
-<<<<<<< HEAD
-	  DRM driver for Xilinx Display Port Subsystem.
+	  DRM driver for Xilinx SDI Tx Subsystem.
 
 config DRM_DIGILENT_ENCODER
 	tristate "Digilent VGA/HDMI DRM Encoder Driver"
 	depends on DRM_XILINX
 	help
 	  DRM slave encoder for Video-out on Digilent boards.
-=======
-	  DRM driver for Xilinx SDI Tx Subsystem.
->>>>>>> c2ba8913
