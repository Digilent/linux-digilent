/*
 * Xilinx DRM plane driver for Xilinx
 *
 *  Copyright (C) 2013 Xilinx, Inc.
 *
 *  Author: Hyun Woo Kwon <hyunk@xilinx.com>
 *
 * This software is licensed under the terms of the GNU General Public
 * License version 2, as published by the Free Software Foundation, and
 * may be copied, distributed, and modified under those terms.
 *
 * This program is distributed in the hope that it will be useful,
 * but WITHOUT ANY WARRANTY; without even the implied warranty of
 * MERCHANTABILITY or FITNESS FOR A PARTICULAR PURPOSE.  See the
 * GNU General Public License for more details.
 */

#include <drm/drmP.h>
#include <drm/drm_crtc.h>
#include <drm/drm_fb_cma_helper.h>
#include <drm/drm_gem_cma_helper.h>

#include <linux/device.h>
#include <linux/dmaengine.h>
#include <linux/dma/xilinx_dma.h>
#include <linux/dma/xilinx_frmbuf.h>
#include <linux/of_dma.h>
#include <linux/platform_device.h>

#include "xilinx_drm_dp_sub.h"
#include "xilinx_drm_drv.h"
#include "xilinx_drm_fb.h"
#include "xilinx_drm_plane.h"

#include "xilinx_cresample.h"
#include "xilinx_osd.h"
#include "xilinx_rgb2yuv.h"

#define MAX_NUM_SUB_PLANES	4

/**
 * struct xilinx_drm_plane_dma - Xilinx drm plane VDMA object
 *
 * @chan: dma channel
 * @xt: dma interleaved configuration template
 * @sgl: data chunk for dma_interleaved_template
 * @is_active: flag if the DMA is active
 */
struct xilinx_drm_plane_dma {
	struct dma_chan *chan;
	struct dma_interleaved_template xt;
	struct data_chunk sgl[1];
	bool is_active;
};

/**
 * struct xilinx_drm_plane - Xilinx drm plane object
 *
 * @base: base drm plane object
 * @id: plane id
 * @dpms: current dpms level
 * @zpos: user requested z-position value
 * @prio: actual layer priority
 * @alpha: alpha value
 * @alpha_enable: alpha enable value
 * @primary: flag for primary plane
 * @format: pixel format
 * @dma: dma object
 * @rgb2yuv: rgb2yuv instance
 * @cresample: cresample instance
 * @osd_layer: osd layer
 * @dp_layer: DisplayPort subsystem layer
 * @manager: plane manager
 */
struct xilinx_drm_plane {
	struct drm_plane base;
	int id;
	int dpms;
	unsigned int zpos;
	unsigned int prio;
	unsigned int alpha;
	unsigned int alpha_enable;
	bool primary;
	u32 format;
	struct xilinx_drm_plane_dma dma[MAX_NUM_SUB_PLANES];
	struct xilinx_rgb2yuv *rgb2yuv;
	struct xilinx_cresample *cresample;
	struct xilinx_osd_layer *osd_layer;
	struct xilinx_drm_dp_sub_layer *dp_layer;
	struct xilinx_drm_plane_manager *manager;
};

#define MAX_PLANES 8

/**
 * struct xilinx_drm_plane_manager - Xilinx drm plane manager object
 *
 * @drm: drm device
 * @node: plane device node
 * @osd: osd instance
 * @dp_sub: DisplayPort subsystem instance
 * @num_planes: number of available planes
 * @format: video format
 * @max_width: maximum width
 * @zpos_prop: z-position(priority) property
 * @alpha_prop: alpha value property
 * @alpha_enable_prop: alpha enable property
 * @default_alpha: default alpha value
 * @planes: xilinx drm planes
 */
struct xilinx_drm_plane_manager {
	struct drm_device *drm;
	struct device_node *node;
	struct xilinx_osd *osd;
	struct xilinx_drm_dp_sub *dp_sub;
	int num_planes;
	u32 format;
	int max_width;
	struct drm_property *zpos_prop;
	struct drm_property *alpha_prop;
	struct drm_property *alpha_enable_prop;
	unsigned int default_alpha;
	struct xilinx_drm_plane *planes[MAX_PLANES];
};

#define to_xilinx_plane(x)	container_of(x, struct xilinx_drm_plane, base)

void xilinx_drm_plane_commit(struct drm_plane *base_plane)
{
	struct xilinx_drm_plane *plane = to_xilinx_plane(base_plane);
	struct dma_async_tx_descriptor *desc;
	enum dma_ctrl_flags flags;
	unsigned int i;

	/* for xilinx video framebuffer dma, if used */
	xilinx_xdma_drm_config(plane->dma[0].chan, plane->format);

	DRM_DEBUG_KMS("plane->id: %d\n", plane->id);

	for (i = 0; i < MAX_NUM_SUB_PLANES; i++) {
		struct xilinx_drm_plane_dma *dma = &plane->dma[i];

		if (dma->chan && dma->is_active) {
			flags = DMA_CTRL_ACK | DMA_PREP_INTERRUPT;
			desc = dmaengine_prep_interleaved_dma(dma->chan,
							      &dma->xt,
							      flags);
			if (!desc) {
				DRM_ERROR("failed to prepare DMA descriptor\n");
				return;
			}

			dmaengine_submit(desc);

			dma_async_issue_pending(dma->chan);
		}
	}
}

/* set plane dpms */
void xilinx_drm_plane_dpms(struct drm_plane *base_plane, int dpms)
{
	struct xilinx_drm_plane *plane = to_xilinx_plane(base_plane);
	struct xilinx_drm_plane_manager *manager = plane->manager;
	unsigned int i;

	DRM_DEBUG_KMS("plane->id: %d\n", plane->id);
	DRM_DEBUG_KMS("dpms: %d -> %d\n", plane->dpms, dpms);

	if (plane->dpms == dpms)
		return;

	plane->dpms = dpms;
	switch (dpms) {
	case DRM_MODE_DPMS_ON:
		if (manager->dp_sub) {
			if (plane->primary) {
				xilinx_drm_dp_sub_enable_alpha(manager->dp_sub,
							       plane->alpha_enable);
				xilinx_drm_dp_sub_set_alpha(manager->dp_sub,
							    plane->alpha);
			}
			xilinx_drm_dp_sub_layer_enable(manager->dp_sub,
						       plane->dp_layer);
		}

		if (plane->rgb2yuv)
			xilinx_rgb2yuv_enable(plane->rgb2yuv);

		if (plane->cresample)
			xilinx_cresample_enable(plane->cresample);

		/* enable osd */
		if (manager->osd) {
			xilinx_osd_disable_rue(manager->osd);

			xilinx_osd_layer_set_priority(plane->osd_layer,
						      plane->prio);
			xilinx_osd_layer_enable_alpha(plane->osd_layer,
						      plane->alpha_enable);
			xilinx_osd_layer_set_alpha(plane->osd_layer,
						   plane->alpha);
			xilinx_osd_layer_enable(plane->osd_layer);

			xilinx_osd_enable_rue(manager->osd);
		}

		xilinx_drm_plane_commit(base_plane);
		break;
	default:
		/* disable/reset osd */
		if (manager->osd) {
			xilinx_osd_disable_rue(manager->osd);

			xilinx_osd_layer_set_dimension(plane->osd_layer,
						       0, 0, 0, 0);
			xilinx_osd_layer_disable(plane->osd_layer);

			xilinx_osd_enable_rue(manager->osd);
		}

		if (plane->cresample) {
			xilinx_cresample_disable(plane->cresample);
			xilinx_cresample_reset(plane->cresample);
		}

		if (plane->rgb2yuv) {
			xilinx_rgb2yuv_disable(plane->rgb2yuv);
			xilinx_rgb2yuv_reset(plane->rgb2yuv);
		}

		/* stop dma engine and release descriptors */
		for (i = 0; i < MAX_NUM_SUB_PLANES; i++) {
			if (plane->dma[i].chan && plane->dma[i].is_active)
				dmaengine_terminate_all(plane->dma[i].chan);
		}

		if (manager->dp_sub)
			xilinx_drm_dp_sub_layer_disable(manager->dp_sub,
							plane->dp_layer);

		break;
	}
}

/* mode set a plane */
int xilinx_drm_plane_mode_set(struct drm_plane *base_plane,
			      struct drm_framebuffer *fb,
			      int crtc_x, int crtc_y,
			      unsigned int crtc_w, unsigned int crtc_h,
			      u32 src_x, u32 src_y,
			      u32 src_w, u32 src_h)
{
	struct xilinx_drm_plane *plane = to_xilinx_plane(base_plane);
	struct drm_gem_cma_object *obj;
	const struct drm_format_info *info;
	struct drm_format_name_buf format_name;
	size_t offset;
	unsigned int hsub, vsub, fb_plane_cnt, i;
	uint32_t padding_factor_nume, padding_factor_deno, cpp_nume, cpp_deno;

	/* default setting */
	plane->format = fb->pixel_format;

	DRM_DEBUG_KMS("plane->id: %d\n", plane->id);

	/* configure cresample */
	if (plane->cresample)
		xilinx_cresample_configure(plane->cresample, crtc_w, crtc_h);

	/* configure rgb2yuv */
	if (plane->rgb2yuv)
		xilinx_rgb2yuv_configure(plane->rgb2yuv, crtc_w, crtc_h);

	DRM_DEBUG_KMS("h: %d(%d), v: %d(%d)\n",
		      src_w, crtc_x, src_h, crtc_y);
	DRM_DEBUG_KMS("bpp: %d\n", fb->format->cpp[0] * 8);

<<<<<<< HEAD
	hsub = drm_format_horz_chroma_subsampling(fb->pixel_format);
	vsub = drm_format_vert_chroma_subsampling(fb->pixel_format);
	fb_plane_cnt = drm_format_num_planes(fb->pixel_format);
	drm_format_width_padding_factor(fb->pixel_format, &padding_factor_nume,
					&padding_factor_deno);
	drm_format_cpp_scaling_factor(fb->pixel_format, &cpp_nume, &cpp_deno);

	for (i = 0; i < fb_plane_cnt; i++) {
=======
	info = fb->format;
	if (!info) {
		DRM_ERROR("Unsupported framebuffer format %s\n",
			  drm_get_format_name(info->format, &format_name));
		return -EINVAL;
	}

	hsub = info->hsub;
	vsub = info->vsub;

	for (i = 0; i < info->num_planes; i++) {
>>>>>>> c2ba8913
		unsigned int width = src_w / (i ? hsub : 1);
		unsigned int height = src_h / (i ? vsub : 1);
		unsigned int cpp = info->cpp[i];

		if (!cpp)
			cpp = xilinx_drm_format_bpp(fb->format->format) >> 3;

		obj = xilinx_drm_fb_get_gem_obj(fb, i);
		if (!obj) {
			DRM_ERROR("failed to get a gem obj for fb\n");
			return -EINVAL;
		}

		plane->dma[i].xt.numf = height;
<<<<<<< HEAD
		plane->dma[i].sgl[0].size =
				(width * cpp * cpp_nume * padding_factor_nume)/
				(cpp_deno * padding_factor_deno);
=======
		plane->dma[i].sgl[0].size = drm_format_plane_width_bytes(info,
									 i,
									 width);
>>>>>>> c2ba8913
		plane->dma[i].sgl[0].icg = fb->pitches[i] -
					   plane->dma[i].sgl[0].size;
		offset = drm_format_plane_width_bytes(info, i, src_x);
		offset += src_y * fb->pitches[i];
		offset += fb->offsets[i];
		plane->dma[i].xt.src_start = obj->paddr + offset;
		plane->dma[i].xt.frame_size = 1;
		plane->dma[i].xt.dir = DMA_MEM_TO_DEV;
		plane->dma[i].xt.src_sgl = true;
		plane->dma[i].xt.dst_sgl = false;
		plane->dma[i].is_active = true;
	}

	for (; i < MAX_NUM_SUB_PLANES; i++)
		plane->dma[i].is_active = false;

	/* Do we have a video format aware dma channel?
	 * so, modify descriptor accordingly. Hueristic test:
	 * we have a multi-plane format but only one dma channel
	 */
	if (plane->dma[0].chan && !plane->dma[1].chan &&
	    fb_plane_cnt > 1) {
		u32 stride = plane->dma[0].sgl[0].size +
			     plane->dma[0].sgl[0].icg;

		plane->dma[0].sgl[0].src_icg =
			plane->dma[1].xt.src_start -
			plane->dma[0].xt.src_start -
			(plane->dma[0].xt.numf * stride);

		plane->dma[0].xt.frame_size = fb_plane_cnt;
	}

	/* set OSD dimensions */
	if (plane->manager->osd) {
		xilinx_osd_disable_rue(plane->manager->osd);

		xilinx_osd_layer_set_dimension(plane->osd_layer, crtc_x, crtc_y,
					       src_w, src_h);

		xilinx_osd_enable_rue(plane->manager->osd);
	}

	if (plane->manager->dp_sub) {
		int ret;

		ret = xilinx_drm_dp_sub_layer_check_size(plane->manager->dp_sub,
							 plane->dp_layer,
							 src_w, src_h);
		if (ret)
			return ret;

		ret = xilinx_drm_dp_sub_layer_set_fmt(plane->manager->dp_sub,
						      plane->dp_layer,
						      fb->format->format);
		if (ret) {
			DRM_ERROR("failed to set dp_sub layer fmt\n");
			return ret;
		}
	}

	return 0;
}

/* update a plane. just call mode_set() with bit-shifted values */
static int xilinx_drm_plane_update(struct drm_plane *base_plane,
				   struct drm_crtc *crtc,
				   struct drm_framebuffer *fb,
				   int crtc_x, int crtc_y,
				   unsigned int crtc_w, unsigned int crtc_h,
				   u32 src_x, u32 src_y,
				   u32 src_w, u32 src_h,
				   struct drm_modeset_acquire_ctx *ctx)
{
	struct xilinx_drm_plane *plane = to_xilinx_plane(base_plane);
	int ret;

	ret = xilinx_drm_plane_mode_set(base_plane, fb,
					crtc_x, crtc_y, crtc_w, crtc_h,
					src_x >> 16, src_y >> 16,
					src_w >> 16, src_h >> 16);
	if (ret) {
		DRM_ERROR("failed to mode-set a plane\n");
		return ret;
	}

	/* make sure a plane is on */
	if (plane->dpms != DRM_MODE_DPMS_ON)
		xilinx_drm_plane_dpms(base_plane, DRM_MODE_DPMS_ON);
	else
		xilinx_drm_plane_commit(base_plane);

	return 0;
}

/* disable a plane */
static int xilinx_drm_plane_disable(struct drm_plane *base_plane,
				    struct drm_modeset_acquire_ctx *ctx)
{
	xilinx_drm_plane_dpms(base_plane, DRM_MODE_DPMS_OFF);

	return 0;
}

/* destroy a plane */
static void xilinx_drm_plane_destroy(struct drm_plane *base_plane)
{
	struct xilinx_drm_plane *plane = to_xilinx_plane(base_plane);
	unsigned int i;

	xilinx_drm_plane_dpms(base_plane, DRM_MODE_DPMS_OFF);

	plane->manager->planes[plane->id] = NULL;

	drm_plane_cleanup(base_plane);

	for (i = 0; i < MAX_NUM_SUB_PLANES; i++)
		if (plane->dma[i].chan)
			dma_release_channel(plane->dma[i].chan);

	if (plane->manager->osd) {
		xilinx_osd_layer_disable(plane->osd_layer);
		xilinx_osd_layer_put(plane->osd_layer);
	}

	if (plane->manager->dp_sub) {
		xilinx_drm_dp_sub_layer_disable(plane->manager->dp_sub,
						plane->dp_layer);
		xilinx_drm_dp_sub_layer_put(plane->manager->dp_sub,
					    plane->dp_layer);
	}
}

/**
 * xilinx_drm_plane_update_prio - Configure plane priorities based on zpos
 * @manager: the plane manager
 *
 * Z-position values are user requested position of planes. The priority is
 * the actual position of planes in hardware. Some hardware doesn't allow
 * any duplicate priority, so this function needs to be called when a duplicate
 * priority is found. Then planes are sorted by zpos value, and the priorities
 * are reconfigured. A plane with lower plane ID gets assigned to the lower
 * priority when planes have the same zpos value.
 */
static void
xilinx_drm_plane_update_prio(struct xilinx_drm_plane_manager *manager)
{
	struct xilinx_drm_plane *planes[MAX_PLANES];
	struct xilinx_drm_plane *plane;
	unsigned int i, j;

	/* sort planes by zpos */
	for (i = 0; i < manager->num_planes; i++) {
		plane = manager->planes[i];

		for (j = i; j > 0; --j) {
			if (planes[j - 1]->zpos <= plane->zpos)
				break;
			planes[j] = planes[j - 1];
		}

		planes[j] = plane;
	}

	xilinx_osd_disable_rue(manager->osd);

	/* remove duplicates by reassigning priority */
	for (i = 0; i < manager->num_planes; i++) {
		planes[i]->prio = i;
		xilinx_osd_layer_set_priority(planes[i]->osd_layer,
					      planes[i]->prio);
	}

	xilinx_osd_enable_rue(manager->osd);
}

static void xilinx_drm_plane_set_zpos(struct drm_plane *base_plane,
				      unsigned int zpos)
{
	struct xilinx_drm_plane *plane = to_xilinx_plane(base_plane);
	struct xilinx_drm_plane_manager *manager = plane->manager;
	bool update = false;
	int i;

	for (i = 0; i < manager->num_planes; i++) {
		if (manager->planes[i] != plane &&
		    manager->planes[i]->prio == zpos) {
			update = true;
			break;
		}
	}

	plane->zpos = zpos;

	if (update) {
		xilinx_drm_plane_update_prio(manager);
	} else {
		plane->prio = zpos;
		xilinx_osd_layer_set_priority(plane->osd_layer, plane->prio);
	}
}

static void xilinx_drm_plane_set_alpha(struct drm_plane *base_plane,
				       unsigned int alpha)
{
	struct xilinx_drm_plane *plane = to_xilinx_plane(base_plane);
	struct xilinx_drm_plane_manager *manager = plane->manager;

	plane->alpha = alpha;

	if (plane->osd_layer)
		xilinx_osd_layer_set_alpha(plane->osd_layer, plane->alpha);
	else if (manager->dp_sub)
		xilinx_drm_dp_sub_set_alpha(manager->dp_sub, plane->alpha);
}

static void xilinx_drm_plane_enable_alpha(struct drm_plane *base_plane,
					  bool enable)
{
	struct xilinx_drm_plane *plane = to_xilinx_plane(base_plane);
	struct xilinx_drm_plane_manager *manager = plane->manager;

	plane->alpha_enable = enable;

	if (plane->osd_layer)
		xilinx_osd_layer_enable_alpha(plane->osd_layer, enable);
	else if (manager->dp_sub)
		xilinx_drm_dp_sub_enable_alpha(manager->dp_sub, enable);
}

/* set property of a plane */
static int xilinx_drm_plane_set_property(struct drm_plane *base_plane,
					 struct drm_property *property,
					 uint64_t val)
{
	struct xilinx_drm_plane *plane = to_xilinx_plane(base_plane);
	struct xilinx_drm_plane_manager *manager = plane->manager;

	if (property == manager->zpos_prop)
		xilinx_drm_plane_set_zpos(base_plane, val);
	else if (property == manager->alpha_prop)
		xilinx_drm_plane_set_alpha(base_plane, val);
	else if (property == manager->alpha_enable_prop)
		xilinx_drm_plane_enable_alpha(base_plane, val);
	else
		return -EINVAL;

	drm_object_property_set_value(&base_plane->base, property, val);

	return 0;
}

static struct drm_plane_funcs xilinx_drm_plane_funcs = {
	.update_plane	= xilinx_drm_plane_update,
	.disable_plane	= xilinx_drm_plane_disable,
	.destroy	= xilinx_drm_plane_destroy,
	.set_property	= xilinx_drm_plane_set_property,
};

/* get a plane max width */
int xilinx_drm_plane_get_max_width(struct drm_plane *base_plane)
{
	struct xilinx_drm_plane *plane = to_xilinx_plane(base_plane);

	return plane->manager->max_width;
}

/* check if format is supported */
bool xilinx_drm_plane_check_format(struct xilinx_drm_plane_manager *manager,
				   u32 format)
{
	int i;

	for (i = 0; i < MAX_PLANES; i++)
		if (manager->planes[i] &&
		    (manager->planes[i]->format == format))
			return true;

	return false;
}

/* get the number of planes */
int xilinx_drm_plane_get_num_planes(struct xilinx_drm_plane_manager *manager)
{
	return manager->num_planes;
}

/**
 * xilinx_drm_plane_restore - Restore the plane states
 * @manager: the plane manager
 *
 * Restore the plane states to the default ones. Any state that needs to be
 * restored should be here. This improves consistency as applications see
 * the same default values, and removes mismatch between software and hardware
 * values as software values are updated as hardware values are reset.
 */
void xilinx_drm_plane_restore(struct xilinx_drm_plane_manager *manager)
{
	struct xilinx_drm_plane *plane;
	unsigned int i;

	/*
	 * Reinitialize property default values as they get reset by DPMS OFF
	 * operation. User will read the correct default values later, and
	 * planes will be initialized with default values.
	 */
	for (i = 0; i < manager->num_planes; i++) {
		plane = manager->planes[i];

		plane->prio = plane->id;
		plane->zpos = plane->id;
		if (manager->zpos_prop)
			drm_object_property_set_value(&plane->base.base,
						      manager->zpos_prop,
						      plane->prio);

		plane->alpha = manager->default_alpha;
		if (manager->alpha_prop)
			drm_object_property_set_value(&plane->base.base,
						      manager->alpha_prop,
						      plane->alpha);

		plane->alpha_enable = true;
		if (manager->alpha_enable_prop)
			drm_object_property_set_value(&plane->base.base,
						      manager->alpha_enable_prop, true);
	}
}

/* get the plane format */
u32 xilinx_drm_plane_get_format(struct drm_plane *base_plane)
{
	struct xilinx_drm_plane *plane = to_xilinx_plane(base_plane);

	return plane->format;
}

/**
 * xilinx_drm_plane_get_align - Get the alignment value for pitch
 * @base_plane: Base drm plane object
 *
 * Get the alignment value for pitch from the dma device
 *
 * Return: The alignment value if successful, or the error code.
 */
unsigned int xilinx_drm_plane_get_align(struct drm_plane *base_plane)
{
	struct xilinx_drm_plane *plane = to_xilinx_plane(base_plane);

	return 1 << plane->dma[0].chan->device->copy_align;
}

/* create plane properties */
static void
xilinx_drm_plane_create_property(struct xilinx_drm_plane_manager *manager)
{
	if (manager->osd)
		manager->zpos_prop = drm_property_create_range(manager->drm, 0,
				"zpos", 0, manager->num_planes - 1);

	if (manager->osd || manager->dp_sub) {
		manager->alpha_prop = drm_property_create_range(manager->drm, 0,
				"alpha", 0, manager->default_alpha);
		manager->alpha_enable_prop =
			drm_property_create_bool(manager->drm, 0,
						 "global alpha enable");
	}
}

/* attach plane properties */
static void xilinx_drm_plane_attach_property(struct drm_plane *base_plane)
{
	struct xilinx_drm_plane *plane = to_xilinx_plane(base_plane);
	struct xilinx_drm_plane_manager *manager = plane->manager;

	if (manager->zpos_prop)
		drm_object_attach_property(&base_plane->base,
					   manager->zpos_prop,
					   plane->id);

	if (manager->alpha_prop) {
		if (manager->dp_sub && !plane->primary)
			return;

		drm_object_attach_property(&base_plane->base,
					   manager->alpha_prop,
					   manager->default_alpha);
		drm_object_attach_property(&base_plane->base,
					   manager->alpha_enable_prop, false);
	}

	plane->alpha_enable = true;
}

/**
 * xilinx_drm_plane_manager_dpms - Set DPMS for the Xilinx plane manager
 * @manager: Xilinx plane manager object
 * @dpms: requested DPMS
 *
 * Set the Xilinx plane manager to the given DPMS state. This function is
 * usually called from the CRTC driver with calling xilinx_drm_plane_dpms().
 */
void xilinx_drm_plane_manager_dpms(struct xilinx_drm_plane_manager *manager,
				   int dpms)
{
	switch (dpms) {
	case DRM_MODE_DPMS_ON:
		if (manager->dp_sub) {
			xilinx_drm_dp_sub_set_bg_color(manager->dp_sub,
						       0, 0, 0);
			xilinx_drm_dp_sub_enable(manager->dp_sub);
		}

		if (manager->osd) {
			xilinx_osd_disable_rue(manager->osd);
			xilinx_osd_enable(manager->osd);
			xilinx_osd_enable_rue(manager->osd);
		}

		break;
	default:
		if (manager->osd)
			xilinx_osd_reset(manager->osd);

		if (manager->dp_sub)
			xilinx_drm_dp_sub_disable(manager->dp_sub);

		break;
	}
}

/**
 * xilinx_drm_plane_manager_mode_set - Set the mode to the Xilinx plane manager
 * @manager: Xilinx plane manager object
 * @crtc_w: CRTC width
 * @crtc_h: CRTC height
 *
 * Set the width and height of the Xilinx plane manager. This function is uaully
 * called from the CRTC driver before calling the xilinx_drm_plane_mode_set().
 */
void xilinx_drm_plane_manager_mode_set(struct xilinx_drm_plane_manager *manager,
				       unsigned int crtc_w, unsigned int crtc_h)
{
	if (manager->osd)
		xilinx_osd_set_dimension(manager->osd, crtc_w, crtc_h);
}

/* create a plane */
static struct xilinx_drm_plane *
xilinx_drm_plane_create(struct xilinx_drm_plane_manager *manager,
			unsigned int possible_crtcs, bool primary)
{
	struct xilinx_drm_plane *plane;
	struct device *dev = manager->drm->dev;
	char plane_name[16];
	struct device_node *plane_node;
	struct device_node *sub_node;
	struct property *prop;
	const char *dma_name;
	enum drm_plane_type type;
	u32 fmt_in = 0;
	u32 fmt_out = 0;
	const char *fmt;
	int i;
	int ret;
	u32 *fmts = NULL;
	unsigned int num_fmts = 0;

	for (i = 0; i < manager->num_planes; i++)
		if (!manager->planes[i])
			break;

	if (i >= manager->num_planes) {
		DRM_ERROR("failed to allocate plane\n");
		return ERR_PTR(-ENODEV);
	}

	snprintf(plane_name, sizeof(plane_name), "plane%d", i);
	plane_node = of_get_child_by_name(manager->node, plane_name);
	if (!plane_node) {
		DRM_ERROR("failed to find a plane node\n");
		return ERR_PTR(-ENODEV);
	}

	plane = devm_kzalloc(dev, sizeof(*plane), GFP_KERNEL);
	if (!plane) {
		ret = -ENOMEM;
		goto err_out;
	}

	plane->primary = primary;
	plane->id = i;
	plane->prio = i;
	plane->zpos = i;
	plane->alpha = manager->default_alpha;
	plane->dpms = DRM_MODE_DPMS_OFF;
	plane->format = 0;
	DRM_DEBUG_KMS("plane->id: %d\n", plane->id);

	i = 0;
	of_property_for_each_string(plane_node, "dma-names", prop, dma_name) {
		if (i >= MAX_NUM_SUB_PLANES) {
			DRM_WARN("%s contains too many sub-planes (dma-names), indexes %d and above ignored\n",
				 of_node_full_name(plane_node),
				 MAX_NUM_SUB_PLANES);
			break;
		}
		plane->dma[i].chan = of_dma_request_slave_channel(plane_node,
								  dma_name);
		if (IS_ERR(plane->dma[i].chan)) {
			ret = PTR_ERR(plane->dma[i].chan);
			DRM_ERROR("failed to request dma channel \"%s\" for plane %s (err:%d)\n",
				  dma_name, of_node_full_name(plane_node), ret);
			plane->dma[i].chan = NULL;
			goto err_dma;
		}
		++i;
	}

	if (i == 0) {
		DRM_ERROR("plane \"%s\" doesn't have any dma channels (dma-names)\n",
			  of_node_full_name(plane_node));
		ret = -EINVAL;
		goto err_out;
	}

	/* probe color space converter */
	sub_node = of_parse_phandle(plane_node, "xlnx,rgb2yuv", i);
	if (sub_node) {
		plane->rgb2yuv = xilinx_rgb2yuv_probe(dev, sub_node);
		of_node_put(sub_node);
		if (IS_ERR(plane->rgb2yuv)) {
			DRM_ERROR("failed to probe a rgb2yuv\n");
			ret = PTR_ERR(plane->rgb2yuv);
			goto err_dma;
		}

		/* rgb2yuv input format */
		plane->format = DRM_FORMAT_XRGB8888;

		/* rgb2yuv output format */
		fmt_out = DRM_FORMAT_YUV444;
	}

	/* probe chroma resampler */
	sub_node = of_parse_phandle(plane_node, "xlnx,cresample", i);
	if (sub_node) {
		plane->cresample = xilinx_cresample_probe(dev, sub_node);
		of_node_put(sub_node);
		if (IS_ERR(plane->cresample)) {
			DRM_ERROR("failed to probe a cresample\n");
			ret = PTR_ERR(plane->cresample);
			goto err_dma;
		}

		/* cresample input format */
		fmt = xilinx_cresample_get_input_format_name(plane->cresample);
		ret = xilinx_drm_format_by_name(fmt, &fmt_in);
		if (ret)
			goto err_dma;

		/* format sanity check */
		if ((fmt_out != 0) && (fmt_out != fmt_in)) {
			DRM_ERROR("input/output format mismatch\n");
			ret = -EINVAL;
			goto err_dma;
		}

		if (plane->format == 0)
			plane->format = fmt_in;

		/* cresample output format */
		fmt = xilinx_cresample_get_output_format_name(plane->cresample);
		ret = xilinx_drm_format_by_name(fmt, &fmt_out);
		if (ret)
			goto err_dma;
	}

	/* create an OSD layer when OSD is available */
	if (manager->osd) {
		/* format sanity check */
		if ((fmt_out != 0) && (fmt_out != manager->format)) {
			DRM_ERROR("input/output format mismatch\n");
			ret = -EINVAL;
			goto err_dma;
		}

		/* create an osd layer */
		plane->osd_layer = xilinx_osd_layer_get(manager->osd);
		if (IS_ERR(plane->osd_layer)) {
			DRM_ERROR("failed to create a osd layer\n");
			ret = PTR_ERR(plane->osd_layer);
			plane->osd_layer = NULL;
			goto err_dma;
		}

		if (plane->format == 0)
			plane->format = manager->format;
	}

	if (manager->dp_sub) {
		plane->dp_layer = xilinx_drm_dp_sub_layer_get(manager->dp_sub,
							      primary);
		if (IS_ERR(plane->dp_layer)) {
			DRM_ERROR("failed to create a dp_sub layer\n");
			ret = PTR_ERR(plane->dp_layer);
			plane->dp_layer = NULL;
			goto err_dma;
		}

		if (primary) {
			ret = xilinx_drm_dp_sub_layer_set_fmt(manager->dp_sub,
							      plane->dp_layer,
							      manager->format);
			if (ret) {
				DRM_ERROR("failed to set dp_sub layer fmt\n");
				goto err_dma;
			}
		}

		plane->format =
			xilinx_drm_dp_sub_layer_get_fmt(manager->dp_sub,
							plane->dp_layer);
		xilinx_drm_dp_sub_layer_get_fmts(manager->dp_sub,
						 plane->dp_layer, &fmts,
						 &num_fmts);
	}

	if (plane->format == 0) {
		ret = xilinx_xdma_get_drm_vid_fmts(plane->dma[0].chan,
						   &num_fmts, &fmts);
		if (!ret) {
			int i;

			for (i = 0; i < num_fmts; i++) {
				if (fmts[i] != manager->format)
					continue;

				break;
			}

			if (i < num_fmts) {
				plane->format = manager->format;
			} else {
				DRM_ERROR("No dma support for drm mgr fmt %x\n",
					  manager->format);
				return ERR_PTR(-EINVAL);
			}
		}
		else
			plane->format = manager->format;
	}

	/* initialize drm plane */
	type = primary ? DRM_PLANE_TYPE_PRIMARY : DRM_PLANE_TYPE_OVERLAY;
	ret = drm_universal_plane_init(manager->drm, &plane->base,
				       possible_crtcs, &xilinx_drm_plane_funcs,
				       fmts ? fmts : &plane->format,
				       num_fmts ? num_fmts : 1, NULL, type,
				       NULL);
	if (ret) {
		DRM_ERROR("failed to initialize plane\n");
		goto err_init;
	}
	plane->manager = manager;
	manager->planes[plane->id] = plane;

	xilinx_drm_plane_attach_property(&plane->base);

	of_node_put(plane_node);

	return plane;

err_init:
	if (manager->dp_sub) {
		xilinx_drm_dp_sub_layer_disable(manager->dp_sub,
						plane->dp_layer);
		xilinx_drm_dp_sub_layer_put(plane->manager->dp_sub,
					    plane->dp_layer);
	}
	if (manager->osd) {
		xilinx_osd_layer_disable(plane->osd_layer);
		xilinx_osd_layer_put(plane->osd_layer);
	}
err_dma:
	for (i = 0; i < MAX_NUM_SUB_PLANES; i++)
		if (plane->dma[i].chan)
			dma_release_channel(plane->dma[i].chan);
err_out:
	of_node_put(plane_node);
	return ERR_PTR(ret);
}

/* create a primary plane */
struct drm_plane *
xilinx_drm_plane_create_primary(struct xilinx_drm_plane_manager *manager,
				unsigned int possible_crtcs)
{
	struct xilinx_drm_plane *plane;

	plane = xilinx_drm_plane_create(manager, possible_crtcs, true);
	if (IS_ERR(plane)) {
		DRM_ERROR("failed to allocate a primary plane\n");
		return ERR_CAST(plane);
	}

	return &plane->base;
}

/* create extra planes */
int xilinx_drm_plane_create_planes(struct xilinx_drm_plane_manager *manager,
				   unsigned int possible_crtcs)
{
	struct xilinx_drm_plane *plane;
	int i;

	/* find if there any available plane, and create if available */
	for (i = 0; i < manager->num_planes; i++) {
		if (manager->planes[i])
			continue;

		plane = xilinx_drm_plane_create(manager, possible_crtcs, false);
		if (IS_ERR(plane)) {
			DRM_ERROR("failed to allocate a plane\n");
			return PTR_ERR(plane);
		}

		manager->planes[i] = plane;
	}

	return 0;
}

/* initialize a plane manager: num_planes, format, max_width */
static int
xilinx_drm_plane_init_manager(struct xilinx_drm_plane_manager *manager)
{
	unsigned int format;
	u32 drm_format;
	int ret = 0;

	if (manager->osd) {
		manager->num_planes = xilinx_osd_get_num_layers(manager->osd);
		manager->max_width = xilinx_osd_get_max_width(manager->osd);

		format = xilinx_osd_get_format(manager->osd);
		ret = xilinx_drm_format_by_code(format, &drm_format);
		if (drm_format != manager->format)
			ret = -EINVAL;
	} else if (manager->dp_sub) {
		manager->num_planes = XILINX_DRM_DP_SUB_NUM_LAYERS;
		manager->max_width = XILINX_DRM_DP_SUB_MAX_WIDTH;
	} else {
		/* without osd, only one plane is supported */
		manager->num_planes = 1;
		manager->max_width = 4096;
	}

	return ret;
}

struct xilinx_drm_plane_manager *
xilinx_drm_plane_probe_manager(struct drm_device *drm)
{
	struct xilinx_drm_plane_manager *manager;
	struct device *dev = drm->dev;
	struct device_node *sub_node;
	const char *format;
	int ret;

	manager = devm_kzalloc(dev, sizeof(*manager), GFP_KERNEL);
	if (!manager)
		return ERR_PTR(-ENOMEM);

	/* this node is used to create a plane */
	manager->node = of_get_child_by_name(dev->of_node, "planes");
	if (!manager->node) {
		DRM_ERROR("failed to get a planes node\n");
		return ERR_PTR(-EINVAL);
	}

	/* check the base pixel format of plane manager */
	ret = of_property_read_string(manager->node, "xlnx,pixel-format",
				      &format);
	if (ret < 0) {
		DRM_ERROR("failed to get a plane manager format\n");
		return ERR_PTR(ret);
	}

	ret = xilinx_drm_format_by_name(format, &manager->format);
	if (ret < 0) {
		DRM_ERROR("invalid plane manager format\n");
		return ERR_PTR(ret);
	}

	manager->drm = drm;

	/* probe an OSD. proceed even if there's no OSD */
	sub_node = of_parse_phandle(dev->of_node, "xlnx,osd", 0);
	if (sub_node) {
		manager->osd = xilinx_osd_probe(dev, sub_node);
		of_node_put(sub_node);
		if (IS_ERR(manager->osd)) {
			of_node_put(manager->node);
			DRM_ERROR("failed to probe an osd\n");
			return ERR_CAST(manager->osd);
		}
		manager->default_alpha = OSD_MAX_ALPHA;
	}

	manager->dp_sub = xilinx_drm_dp_sub_of_get(drm->dev->of_node);
	if (IS_ERR(manager->dp_sub)) {
		DRM_DEBUG_KMS("failed to get a dp_sub\n");
		return ERR_CAST(manager->dp_sub);
	} else if (manager->dp_sub) {
		manager->default_alpha = XILINX_DRM_DP_SUB_MAX_ALPHA;
	}

	ret = xilinx_drm_plane_init_manager(manager);
	if (ret) {
		DRM_ERROR("failed to init a plane manager\n");
		return ERR_PTR(ret);
	}

	xilinx_drm_plane_create_property(manager);

	return manager;
}

void xilinx_drm_plane_remove_manager(struct xilinx_drm_plane_manager *manager)
{
	xilinx_drm_dp_sub_put(manager->dp_sub);
	of_node_put(manager->node);
}<|MERGE_RESOLUTION|>--- conflicted
+++ resolved
@@ -276,16 +276,6 @@
 		      src_w, crtc_x, src_h, crtc_y);
 	DRM_DEBUG_KMS("bpp: %d\n", fb->format->cpp[0] * 8);
 
-<<<<<<< HEAD
-	hsub = drm_format_horz_chroma_subsampling(fb->pixel_format);
-	vsub = drm_format_vert_chroma_subsampling(fb->pixel_format);
-	fb_plane_cnt = drm_format_num_planes(fb->pixel_format);
-	drm_format_width_padding_factor(fb->pixel_format, &padding_factor_nume,
-					&padding_factor_deno);
-	drm_format_cpp_scaling_factor(fb->pixel_format, &cpp_nume, &cpp_deno);
-
-	for (i = 0; i < fb_plane_cnt; i++) {
-=======
 	info = fb->format;
 	if (!info) {
 		DRM_ERROR("Unsupported framebuffer format %s\n",
@@ -297,7 +287,6 @@
 	vsub = info->vsub;
 
 	for (i = 0; i < info->num_planes; i++) {
->>>>>>> c2ba8913
 		unsigned int width = src_w / (i ? hsub : 1);
 		unsigned int height = src_h / (i ? vsub : 1);
 		unsigned int cpp = info->cpp[i];
@@ -312,15 +301,10 @@
 		}
 
 		plane->dma[i].xt.numf = height;
-<<<<<<< HEAD
-		plane->dma[i].sgl[0].size =
-				(width * cpp * cpp_nume * padding_factor_nume)/
-				(cpp_deno * padding_factor_deno);
-=======
+
 		plane->dma[i].sgl[0].size = drm_format_plane_width_bytes(info,
 									 i,
 									 width);
->>>>>>> c2ba8913
 		plane->dma[i].sgl[0].icg = fb->pitches[i] -
 					   plane->dma[i].sgl[0].size;
 		offset = drm_format_plane_width_bytes(info, i, src_x);
