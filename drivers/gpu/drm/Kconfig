--- conflicted
+++ resolved
@@ -6,7 +6,7 @@
 #
 menuconfig DRM
 	tristate "Direct Rendering Manager (XFree86 4.1.0 and higher DRI support)"
-	depends on (AGP || AGP=n) && !EMULATED_CMPXCHG
+	depends on (AGP || AGP=n) && !EMULATED_CMPXCHG && MMU
 	select I2C
 	select I2C_ALGOBIT
 	select DMA_SHARED_BUFFER
@@ -198,19 +198,10 @@
 
 config DRM_ENCODER_ADV7511
 	tristate "AV7511 encoder"
-<<<<<<< HEAD
-	depends on DRM
-	select REGMAP_I2C
-	select DRM_KMS_HELPER
-	select FB_SYS_FILLRECT
-	select FB_SYS_COPYAREA
-	select FB_SYS_IMAGEBLIT
-=======
 	depends on I2C && DRM
 	select REGMAP_I2C
 
 source "drivers/gpu/drm/analog/Kconfig"
->>>>>>> f7202e6a
 
 source "drivers/gpu/drm/exynos/Kconfig"
 
