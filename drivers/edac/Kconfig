--- conflicted
+++ resolved
@@ -552,8 +552,6 @@
 	  Support for error detection and correction on the
 	  Mellanox BlueField SoCs.
 
-<<<<<<< HEAD
-=======
 config EDAC_DMC520
 	tristate "ARM DMC-520 ECC"
 	depends on ARM64
@@ -561,7 +559,6 @@
 	  Support for error detection and correction on the
 	  SoCs with ARM DMC-520 DRAM controller.
 
->>>>>>> a4adc2c2
 config EDAC_XILINX_DDR
 	tristate "Xilinx Versal DDR Memory Controller"
 	depends on ARCH_ZYNQMP
