/* SPDX-License-Identifier: GPL-2.0 */
/*
 * Copyright (C) 2005, Intec Automation Inc.
 * Copyright (C) 2014, Freescale Semiconductor, Inc.
 */

#ifndef __LINUX_MTD_SPI_NOR_INTERNAL_H
#define __LINUX_MTD_SPI_NOR_INTERNAL_H

#include "sfdp.h"

#define SPI_NOR_MAX_ID_LEN	6

/* In single configuration enable CS0 */
#define SPI_NOR_ENABLE_CS0     BIT(0)

/* In parallel configuration enable multiple CS */
#define SPI_NOR_ENABLE_MULTI_CS	(BIT(0) | BIT(1))

/* Standard SPI NOR flash operations. */
#define SPI_NOR_READID_OP(naddr, ndummy, buf, len)			\
	SPI_MEM_OP(SPI_MEM_OP_CMD(SPINOR_OP_RDID, 0),			\
		   SPI_MEM_OP_ADDR(naddr, 0, 0),			\
		   SPI_MEM_OP_DUMMY(ndummy, 0),				\
		   SPI_MEM_OP_DATA_IN(len, buf, 0))

#define SPI_NOR_WREN_OP							\
	SPI_MEM_OP(SPI_MEM_OP_CMD(SPINOR_OP_WREN, 0),			\
		   SPI_MEM_OP_NO_ADDR,					\
		   SPI_MEM_OP_NO_DUMMY,					\
		   SPI_MEM_OP_NO_DATA)

#define SPI_NOR_WRDI_OP							\
	SPI_MEM_OP(SPI_MEM_OP_CMD(SPINOR_OP_WRDI, 0),			\
		   SPI_MEM_OP_NO_ADDR,					\
		   SPI_MEM_OP_NO_DUMMY,					\
		   SPI_MEM_OP_NO_DATA)

#define SPI_NOR_RDSR_OP(buf)						\
	SPI_MEM_OP(SPI_MEM_OP_CMD(SPINOR_OP_RDSR, 0),			\
		   SPI_MEM_OP_NO_ADDR,					\
		   SPI_MEM_OP_NO_DUMMY,					\
		   SPI_MEM_OP_DATA_IN(1, buf, 0))

#define SPI_NOR_WRSR_OP(buf, len)					\
	SPI_MEM_OP(SPI_MEM_OP_CMD(SPINOR_OP_WRSR, 0),			\
		   SPI_MEM_OP_NO_ADDR,					\
		   SPI_MEM_OP_NO_DUMMY,					\
		   SPI_MEM_OP_DATA_OUT(len, buf, 0))

#define SPI_NOR_RDSR2_OP(buf)						\
	SPI_MEM_OP(SPI_MEM_OP_CMD(SPINOR_OP_RDSR2, 0),			\
		   SPI_MEM_OP_NO_ADDR,					\
		   SPI_MEM_OP_NO_DUMMY,					\
		   SPI_MEM_OP_DATA_OUT(1, buf, 0))

#define SPI_NOR_WRSR2_OP(buf)						\
	SPI_MEM_OP(SPI_MEM_OP_CMD(SPINOR_OP_WRSR2, 0),			\
		   SPI_MEM_OP_NO_ADDR,					\
		   SPI_MEM_OP_NO_DUMMY,					\
		   SPI_MEM_OP_DATA_OUT(1, buf, 0))

#define SPI_NOR_RDCR_OP(buf)						\
	SPI_MEM_OP(SPI_MEM_OP_CMD(SPINOR_OP_RDCR, 0),			\
		   SPI_MEM_OP_NO_ADDR,					\
		   SPI_MEM_OP_NO_DUMMY,					\
		   SPI_MEM_OP_DATA_IN(1, buf, 0))

#define SPI_NOR_EN4B_EX4B_OP(enable)					\
	SPI_MEM_OP(SPI_MEM_OP_CMD(enable ? SPINOR_OP_EN4B : SPINOR_OP_EX4B, 0),	\
		   SPI_MEM_OP_NO_ADDR,					\
		   SPI_MEM_OP_NO_DUMMY,					\
		   SPI_MEM_OP_NO_DATA)

#define SPI_NOR_BRWR_OP(buf)						\
	SPI_MEM_OP(SPI_MEM_OP_CMD(SPINOR_OP_BRWR, 0),			\
		   SPI_MEM_OP_NO_ADDR,					\
		   SPI_MEM_OP_NO_DUMMY,					\
		   SPI_MEM_OP_DATA_OUT(1, buf, 0))

#define SPI_NOR_GBULK_OP						\
	SPI_MEM_OP(SPI_MEM_OP_CMD(SPINOR_OP_GBULK, 0),			\
		   SPI_MEM_OP_NO_ADDR,					\
		   SPI_MEM_OP_NO_DUMMY,					\
		   SPI_MEM_OP_NO_DATA)

#define SPI_NOR_CHIP_ERASE_OP						\
	SPI_MEM_OP(SPI_MEM_OP_CMD(SPINOR_OP_CHIP_ERASE, 0),		\
		   SPI_MEM_OP_NO_ADDR,					\
		   SPI_MEM_OP_NO_DUMMY,					\
		   SPI_MEM_OP_NO_DATA)

#define SPI_NOR_SECTOR_ERASE_OP(opcode, addr_nbytes, addr)		\
	SPI_MEM_OP(SPI_MEM_OP_CMD(opcode, 0),				\
		   SPI_MEM_OP_ADDR(addr_nbytes, addr, 0),		\
		   SPI_MEM_OP_NO_DUMMY,					\
		   SPI_MEM_OP_NO_DATA)

#define SPI_NOR_READ_OP(opcode)						\
	SPI_MEM_OP(SPI_MEM_OP_CMD(opcode, 0),				\
		   SPI_MEM_OP_ADDR(3, 0, 0),				\
		   SPI_MEM_OP_DUMMY(1, 0),				\
		   SPI_MEM_OP_DATA_IN(2, NULL, 0))

#define SPI_NOR_PP_OP(opcode)						\
	SPI_MEM_OP(SPI_MEM_OP_CMD(opcode, 0),				\
		   SPI_MEM_OP_ADDR(3, 0, 0),				\
		   SPI_MEM_OP_NO_DUMMY,					\
		   SPI_MEM_OP_DATA_OUT(2, NULL, 0))

#define SPINOR_SRSTEN_OP						\
	SPI_MEM_OP(SPI_MEM_OP_CMD(SPINOR_OP_SRSTEN, 0),			\
		   SPI_MEM_OP_NO_DUMMY,					\
		   SPI_MEM_OP_NO_ADDR,					\
		   SPI_MEM_OP_NO_DATA)

#define SPINOR_SRST_OP							\
	SPI_MEM_OP(SPI_MEM_OP_CMD(SPINOR_OP_SRST, 0),			\
		   SPI_MEM_OP_NO_DUMMY,					\
		   SPI_MEM_OP_NO_ADDR,					\
		   SPI_MEM_OP_NO_DATA)

/* Keep these in sync with the list in debugfs.c */
enum spi_nor_option_flags {
	SNOR_F_HAS_SR_TB	= BIT(0),
	SNOR_F_NO_OP_CHIP_ERASE	= BIT(1),
	SNOR_F_BROKEN_RESET	= BIT(2),
	SNOR_F_4B_OPCODES	= BIT(3),
	SNOR_F_HAS_4BAIT	= BIT(4),
	SNOR_F_HAS_LOCK		= BIT(5),
	SNOR_F_HAS_16BIT_SR	= BIT(6),
	SNOR_F_NO_READ_CR	= BIT(7),
	SNOR_F_HAS_SR_TB_BIT6	= BIT(8),
	SNOR_F_HAS_4BIT_BP      = BIT(9),
	SNOR_F_HAS_SR_BP3_BIT6  = BIT(10),
	SNOR_F_IO_MODE_EN_VOLATILE = BIT(11),
	SNOR_F_SOFT_RESET	= BIT(12),
	SNOR_F_SWP_IS_VOLATILE	= BIT(13),
<<<<<<< HEAD
	SNOR_F_HAS_STACKED      = BIT(14),
	SNOR_F_HAS_PARALLEL	= BIT(15),
	SNOR_F_HAS_SR_BP3_BIT5	= BIT(16),
=======
	SNOR_F_RWW		= BIT(14),
	SNOR_F_ECC		= BIT(15),
>>>>>>> a343b0dd
};

struct spi_nor_read_command {
	u8			num_mode_clocks;
	u8			num_wait_states;
	u8			opcode;
	enum spi_nor_protocol	proto;
};

struct spi_nor_pp_command {
	u8			opcode;
	enum spi_nor_protocol	proto;
};

enum spi_nor_read_command_index {
	SNOR_CMD_READ,
	SNOR_CMD_READ_FAST,
	SNOR_CMD_READ_1_1_1_DTR,

	/* Dual SPI */
	SNOR_CMD_READ_1_1_2,
	SNOR_CMD_READ_1_2_2,
	SNOR_CMD_READ_2_2_2,
	SNOR_CMD_READ_1_2_2_DTR,

	/* Quad SPI */
	SNOR_CMD_READ_1_1_4,
	SNOR_CMD_READ_1_4_4,
	SNOR_CMD_READ_4_4_4,
	SNOR_CMD_READ_1_4_4_DTR,

	/* Octal SPI */
	SNOR_CMD_READ_1_1_8,
	SNOR_CMD_READ_1_8_8,
	SNOR_CMD_READ_8_8_8,
	SNOR_CMD_READ_1_8_8_DTR,
	SNOR_CMD_READ_8_8_8_DTR,

	SNOR_CMD_READ_MAX
};

enum spi_nor_pp_command_index {
	SNOR_CMD_PP,

	/* Quad SPI */
	SNOR_CMD_PP_1_1_4,
	SNOR_CMD_PP_1_4_4,
	SNOR_CMD_PP_4_4_4,

	/* Octal SPI */
	SNOR_CMD_PP_1_1_8,
	SNOR_CMD_PP_1_8_8,
	SNOR_CMD_PP_8_8_8,
	SNOR_CMD_PP_8_8_8_DTR,

	SNOR_CMD_PP_MAX
};

/**
 * struct spi_nor_erase_type - Structure to describe a SPI NOR erase type
 * @size:		the size of the sector/block erased by the erase type.
 *			JEDEC JESD216B imposes erase sizes to be a power of 2.
 * @size_shift:		@size is a power of 2, the shift is stored in
 *			@size_shift.
 * @size_mask:		the size mask based on @size_shift.
 * @opcode:		the SPI command op code to erase the sector/block.
 * @idx:		Erase Type index as sorted in the Basic Flash Parameter
 *			Table. It will be used to synchronize the supported
 *			Erase Types with the ones identified in the SFDP
 *			optional tables.
 */
struct spi_nor_erase_type {
	u32	size;
	u32	size_shift;
	u32	size_mask;
	u8	opcode;
	u8	idx;
};

/**
 * struct spi_nor_erase_command - Used for non-uniform erases
 * The structure is used to describe a list of erase commands to be executed
 * once we validate that the erase can be performed. The elements in the list
 * are run-length encoded.
 * @list:		for inclusion into the list of erase commands.
 * @count:		how many times the same erase command should be
 *			consecutively used.
 * @size:		the size of the sector/block erased by the command.
 * @opcode:		the SPI command op code to erase the sector/block.
 */
struct spi_nor_erase_command {
	struct list_head	list;
	u32			count;
	u32			size;
	u8			opcode;
};

/**
 * struct spi_nor_erase_region - Structure to describe a SPI NOR erase region
 * @offset:		the offset in the data array of erase region start.
 *			LSB bits are used as a bitmask encoding flags to
 *			determine if this region is overlaid, if this region is
 *			the last in the SPI NOR flash memory and to indicate
 *			all the supported erase commands inside this region.
 *			The erase types are sorted in ascending order with the
 *			smallest Erase Type size being at BIT(0).
 * @size:		the size of the region in bytes.
 */
struct spi_nor_erase_region {
	u64		offset;
	u64		size;
};

#define SNOR_ERASE_TYPE_MAX	4
#define SNOR_ERASE_TYPE_MASK	GENMASK_ULL(SNOR_ERASE_TYPE_MAX - 1, 0)

#define SNOR_LAST_REGION	BIT(4)
#define SNOR_OVERLAID_REGION	BIT(5)

#define SNOR_ERASE_FLAGS_MAX	6
#define SNOR_ERASE_FLAGS_MASK	GENMASK_ULL(SNOR_ERASE_FLAGS_MAX - 1, 0)

/**
 * struct spi_nor_erase_map - Structure to describe the SPI NOR erase map
 * @regions:		array of erase regions. The regions are consecutive in
 *			address space. Walking through the regions is done
 *			incrementally.
 * @uniform_region:	a pre-allocated erase region for SPI NOR with a uniform
 *			sector size (legacy implementation).
 * @erase_type:		an array of erase types shared by all the regions.
 *			The erase types are sorted in ascending order, with the
 *			smallest Erase Type size being the first member in the
 *			erase_type array.
 * @uniform_erase_type:	bitmask encoding erase types that can erase the
 *			entire memory. This member is completed at init by
 *			uniform and non-uniform SPI NOR flash memories if they
 *			support at least one erase type that can erase the
 *			entire memory.
 */
struct spi_nor_erase_map {
	struct spi_nor_erase_region	*regions;
	struct spi_nor_erase_region	uniform_region;
	struct spi_nor_erase_type	erase_type[SNOR_ERASE_TYPE_MAX];
	u8				uniform_erase_type;
};

/**
 * struct spi_nor_locking_ops - SPI NOR locking methods
 * @lock:	lock a region of the SPI NOR.
 * @unlock:	unlock a region of the SPI NOR.
 * @is_locked:	check if a region of the SPI NOR is completely locked
 */
struct spi_nor_locking_ops {
	int (*lock)(struct spi_nor *nor, loff_t ofs, uint64_t len);
	int (*unlock)(struct spi_nor *nor, loff_t ofs, uint64_t len);
	int (*is_locked)(struct spi_nor *nor, loff_t ofs, uint64_t len);
};

/**
 * struct spi_nor_otp_organization - Structure to describe the SPI NOR OTP regions
 * @len:	size of one OTP region in bytes.
 * @base:	start address of the OTP area.
 * @offset:	offset between consecutive OTP regions if there are more
 *              than one.
 * @n_regions:	number of individual OTP regions.
 */
struct spi_nor_otp_organization {
	size_t len;
	loff_t base;
	loff_t offset;
	unsigned int n_regions;
};

/**
 * struct spi_nor_otp_ops - SPI NOR OTP methods
 * @read:	read from the SPI NOR OTP area.
 * @write:	write to the SPI NOR OTP area.
 * @lock:	lock an OTP region.
 * @erase:	erase an OTP region.
 * @is_locked:	check if an OTP region of the SPI NOR is locked.
 */
struct spi_nor_otp_ops {
	int (*read)(struct spi_nor *nor, loff_t addr, size_t len, u8 *buf);
	int (*write)(struct spi_nor *nor, loff_t addr, size_t len,
		     const u8 *buf);
	int (*lock)(struct spi_nor *nor, unsigned int region);
	int (*erase)(struct spi_nor *nor, loff_t addr);
	int (*is_locked)(struct spi_nor *nor, unsigned int region);
};

/**
 * struct spi_nor_otp - SPI NOR OTP grouping structure
 * @org:	OTP region organization
 * @ops:	OTP access ops
 */
struct spi_nor_otp {
	const struct spi_nor_otp_organization *org;
	const struct spi_nor_otp_ops *ops;
};

/**
 * struct spi_nor_flash_parameter - SPI NOR flash parameters and settings.
 * Includes legacy flash parameters and settings that can be overwritten
 * by the spi_nor_fixups hooks, or dynamically when parsing the JESD216
 * Serial Flash Discoverable Parameters (SFDP) tables.
 *
 * @size:		the flash memory density in bytes.
 * @writesize		Minimal writable flash unit size. Defaults to 1. Set to
 *			ECC unit size for ECC-ed flashes.
 * @page_size:		the page size of the SPI NOR flash memory.
 * @addr_nbytes:	number of address bytes to send.
 * @addr_mode_nbytes:	number of address bytes of current address mode. Useful
 *			when the flash operates with 4B opcodes but needs the
 *			internal address mode for opcodes that don't have a 4B
 *			opcode correspondent.
 * @rdsr_dummy:		dummy cycles needed for Read Status Register command
 *			in octal DTR mode.
 * @rdsr_addr_nbytes:	dummy address bytes needed for Read Status Register
 *			command in octal DTR mode.
 * @hwcaps:		describes the read and page program hardware
 *			capabilities.
 * @reads:		read capabilities ordered by priority: the higher index
 *                      in the array, the higher priority.
 * @page_programs:	page program capabilities ordered by priority: the
 *                      higher index in the array, the higher priority.
 * @erase_map:		the erase map parsed from the SFDP Sector Map Parameter
 *                      Table.
 * @otp:		SPI NOR OTP info.
 * @octal_dtr_enable:	enables SPI NOR octal DTR mode.
 * @quad_enable:	enables SPI NOR quad mode.
 * @set_4byte_addr_mode: puts the SPI NOR in 4 byte addressing mode.
 * @convert_addr:	converts an absolute address into something the flash
 *                      will understand. Particularly useful when pagesize is
 *                      not a power-of-2.
 * @setup:		(optional) configures the SPI NOR memory. Useful for
 *			SPI NOR flashes that have peculiarities to the SPI NOR
 *			standard e.g. different opcodes, specific address
 *			calculation, page size, etc.
 * @ready:		(optional) flashes might use a different mechanism
 *			than reading the status register to indicate they
 *			are ready for a new command
 * @locking_ops:	SPI NOR locking methods.
 */
struct spi_nor_flash_parameter {
	u64				size;
	u32				writesize;
	u32				page_size;
	u8				addr_nbytes;
	u8				addr_mode_nbytes;
	u8				rdsr_dummy;
	u8				rdsr_addr_nbytes;

	struct spi_nor_hwcaps		hwcaps;
	struct spi_nor_read_command	reads[SNOR_CMD_READ_MAX];
	struct spi_nor_pp_command	page_programs[SNOR_CMD_PP_MAX];

	struct spi_nor_erase_map        erase_map;
	struct spi_nor_otp		otp;

	int (*octal_dtr_enable)(struct spi_nor *nor, bool enable);
	int (*quad_enable)(struct spi_nor *nor);
	int (*set_4byte_addr_mode)(struct spi_nor *nor, bool enable);
	u32 (*convert_addr)(struct spi_nor *nor, u32 addr);
	int (*setup)(struct spi_nor *nor, const struct spi_nor_hwcaps *hwcaps);
	int (*ready)(struct spi_nor *nor);

	const struct spi_nor_locking_ops *locking_ops;
};

/**
 * struct spi_nor_fixups - SPI NOR fixup hooks
 * @default_init: called after default flash parameters init. Used to tweak
 *                flash parameters when information provided by the flash_info
 *                table is incomplete or wrong.
 * @post_bfpt: called after the BFPT table has been parsed
 * @post_sfdp: called after SFDP has been parsed (is also called for SPI NORs
 *             that do not support RDSFDP). Typically used to tweak various
 *             parameters that could not be extracted by other means (i.e.
 *             when information provided by the SFDP/flash_info tables are
 *             incomplete or wrong).
 * @late_init: used to initialize flash parameters that are not declared in the
 *             JESD216 SFDP standard, or where SFDP tables not defined at all.
 *             Will replace the default_init() hook.
 *
 * Those hooks can be used to tweak the SPI NOR configuration when the SFDP
 * table is broken or not available.
 */
struct spi_nor_fixups {
	void (*default_init)(struct spi_nor *nor);
	int (*post_bfpt)(struct spi_nor *nor,
			 const struct sfdp_parameter_header *bfpt_header,
			 const struct sfdp_bfpt *bfpt);
	void (*post_sfdp)(struct spi_nor *nor);
	void (*late_init)(struct spi_nor *nor);
};

/**
 * struct flash_info - SPI NOR flash_info entry.
 * @name: the name of the flash.
 * @id:             the flash's ID bytes. The first three bytes are the
 *                  JEDIC ID. JEDEC ID zero means "no ID" (mostly older chips).
 * @id_len:         the number of bytes of ID.
 * @sector_size:    the size listed here is what works with SPINOR_OP_SE, which
 *                  isn't necessarily called a "sector" by the vendor.
 * @n_sectors:      the number of sectors.
 * @page_size:      the flash's page size.
 * @addr_nbytes:    number of address bytes to send.
 *
 * @parse_sfdp:     true when flash supports SFDP tables. The false value has no
 *                  meaning. If one wants to skip the SFDP tables, one should
 *                  instead use the SPI_NOR_SKIP_SFDP sfdp_flag.
 * @flags:          flags that indicate support that is not defined by the
 *                  JESD216 standard in its SFDP tables. Flag meanings:
 *   SPI_NOR_HAS_LOCK:        flash supports lock/unlock via SR
 *   SPI_NOR_HAS_TB:          flash SR has Top/Bottom (TB) protect bit. Must be
 *                            used with SPI_NOR_HAS_LOCK.
 *   SPI_NOR_TB_SR_BIT6:      Top/Bottom (TB) is bit 6 of status register.
 *                            Must be used with SPI_NOR_HAS_TB.
 *   SPI_NOR_4BIT_BP:         flash SR has 4 bit fields (BP0-3) for block
 *                            protection.
 *   SPI_NOR_BP3_SR_BIT6:     BP3 is bit 6 of status register. Must be used with
 *                            SPI_NOR_4BIT_BP.
 *   SPI_NOR_SWP_IS_VOLATILE: flash has volatile software write protection bits.
 *                            Usually these will power-up in a write-protected
 *                            state.
 *   SPI_NOR_NO_ERASE:        no erase command needed.
 *   NO_CHIP_ERASE:           chip does not support chip erase.
 *   SPI_NOR_NO_FR:           can't do fastread.
<<<<<<< HEAD
 *   SPI_NOR_BP3_SR_BIT5:     BP3 is bit 5 of status register,
 *                            must be used with SPI_NOR_4BIT_BP
 *   SST_GLOBAL_PROT_UNLK:    Unlock the Global protection for sst flashes.
=======
 *   SPI_NOR_QUAD_PP:         flash supports Quad Input Page Program.
 *   SPI_NOR_RWW:             flash supports reads while write.
>>>>>>> a343b0dd
 *
 * @no_sfdp_flags:  flags that indicate support that can be discovered via SFDP.
 *                  Used when SFDP tables are not defined in the flash. These
 *                  flags are used together with the SPI_NOR_SKIP_SFDP flag.
 *   SPI_NOR_SKIP_SFDP:       skip parsing of SFDP tables.
 *   SECT_4K:                 SPINOR_OP_BE_4K works uniformly.
 *   SPI_NOR_DUAL_READ:       flash supports Dual Read.
 *   SPI_NOR_QUAD_READ:       flash supports Quad Read.
 *   SPI_NOR_OCTAL_READ:      flash supports Octal Read.
 *   SPI_NOR_OCTAL_DTR_READ:  flash supports octal DTR Read.
 *   SPI_NOR_OCTAL_DTR_PP:    flash supports Octal DTR Page Program.
 *
 * @fixup_flags:    flags that indicate support that can be discovered via SFDP
 *                  ideally, but can not be discovered for this particular flash
 *                  because the SFDP table that indicates this support is not
 *                  defined by the flash. In case the table for this support is
 *                  defined but has wrong values, one should instead use a
 *                  post_sfdp() hook to set the SNOR_F equivalent flag.
 *
 *   SPI_NOR_4B_OPCODES:      use dedicated 4byte address op codes to support
 *                            memory size above 128Mib.
 *   SPI_NOR_IO_MODE_EN_VOLATILE: flash enables the best available I/O mode
 *                            via a volatile bit.
 * @mfr_flags:      manufacturer private flags. Used in the manufacturer fixup
 *                  hooks to differentiate support between flashes of the same
 *                  manufacturer.
 *   SST_WRITE                use SST byte programming
 *   USE_FSR                  flash_info mfr_flag. Used to read proprietary FSR
 *                            register
 * @otp_org:        flash's OTP organization.
 * @fixups:         part specific fixup hooks.
 */
struct flash_info {
	char *name;
	u8 id[SPI_NOR_MAX_ID_LEN];
	u8 id_len;
	unsigned sector_size;
	u16 n_sectors;
	u16 page_size;
	u8 addr_nbytes;

	bool parse_sfdp;
	u16 flags;
#define SPI_NOR_HAS_LOCK		BIT(0)
#define SPI_NOR_HAS_TB			BIT(1)
#define SPI_NOR_TB_SR_BIT6		BIT(2)
#define SPI_NOR_4BIT_BP			BIT(3)
#define SPI_NOR_BP3_SR_BIT6		BIT(4)
#define SPI_NOR_SWP_IS_VOLATILE		BIT(5)
#define SPI_NOR_NO_ERASE		BIT(6)
#define NO_CHIP_ERASE			BIT(7)
#define SPI_NOR_NO_FR			BIT(8)
<<<<<<< HEAD
#define SPI_NOR_BP3_SR_BIT5		BIT(9)
#define SST_GLOBAL_PROT_UNLK            BIT(10)
=======
#define SPI_NOR_QUAD_PP			BIT(9)
#define SPI_NOR_RWW			BIT(10)
>>>>>>> a343b0dd

	u8 no_sfdp_flags;
#define SPI_NOR_SKIP_SFDP		BIT(0)
#define SECT_4K				BIT(1)
#define SPI_NOR_DUAL_READ		BIT(3)
#define SPI_NOR_QUAD_READ		BIT(4)
#define SPI_NOR_OCTAL_READ		BIT(5)
#define SPI_NOR_OCTAL_DTR_READ		BIT(6)
#define SPI_NOR_OCTAL_DTR_PP		BIT(7)

	u8 fixup_flags;
#define SPI_NOR_4B_OPCODES		BIT(0)
#define SPI_NOR_IO_MODE_EN_VOLATILE	BIT(1)

	u8 mfr_flags;
#define	SST_WRITE			BIT(0)
#define USE_FSR				BIT(1)


	const struct spi_nor_otp_organization otp_org;
	const struct spi_nor_fixups *fixups;
};

/* Used when the "_ext_id" is two bytes at most */
#define INFO(_jedec_id, _ext_id, _sector_size, _n_sectors)		\
		.id = {							\
			((_jedec_id) >> 16) & 0xff,			\
			((_jedec_id) >> 8) & 0xff,			\
			(_jedec_id) & 0xff,				\
			((_ext_id) >> 8) & 0xff,			\
			(_ext_id) & 0xff,				\
			},						\
		.id_len = (!(_jedec_id) ? 0 : (3 + ((_ext_id) ? 2 : 0))),	\
		.sector_size = (_sector_size),				\
		.n_sectors = (_n_sectors),				\
		.page_size = 256,					\

#define INFO6(_jedec_id, _ext_id, _sector_size, _n_sectors)		\
		.id = {							\
			((_jedec_id) >> 16) & 0xff,			\
			((_jedec_id) >> 8) & 0xff,			\
			(_jedec_id) & 0xff,				\
			((_ext_id) >> 16) & 0xff,			\
			((_ext_id) >> 8) & 0xff,			\
			(_ext_id) & 0xff,				\
			},						\
		.id_len = 6,						\
		.sector_size = (_sector_size),				\
		.n_sectors = (_n_sectors),				\
		.page_size = 256,					\

#define CAT25_INFO(_sector_size, _n_sectors, _page_size, _addr_nbytes)	\
		.sector_size = (_sector_size),				\
		.n_sectors = (_n_sectors),				\
		.page_size = (_page_size),				\
		.addr_nbytes = (_addr_nbytes),				\
		.flags = SPI_NOR_NO_ERASE | SPI_NOR_NO_FR,		\

#define OTP_INFO(_len, _n_regions, _base, _offset)			\
		.otp_org = {						\
			.len = (_len),					\
			.base = (_base),				\
			.offset = (_offset),				\
			.n_regions = (_n_regions),			\
		},

#define PARSE_SFDP							\
	.parse_sfdp = true,						\

#define FLAGS(_flags)							\
		.flags = (_flags),					\

#define NO_SFDP_FLAGS(_no_sfdp_flags)					\
		.no_sfdp_flags = (_no_sfdp_flags),			\

#define FIXUP_FLAGS(_fixup_flags)					\
		.fixup_flags = (_fixup_flags),				\

#define MFR_FLAGS(_mfr_flags)						\
		.mfr_flags = (_mfr_flags),				\

/**
 * struct spi_nor_manufacturer - SPI NOR manufacturer object
 * @name: manufacturer name
 * @parts: array of parts supported by this manufacturer
 * @nparts: number of entries in the parts array
 * @fixups: hooks called at various points in time during spi_nor_scan()
 */
struct spi_nor_manufacturer {
	const char *name;
	const struct flash_info *parts;
	unsigned int nparts;
	const struct spi_nor_fixups *fixups;
};

/**
 * struct sfdp - SFDP data
 * @num_dwords: number of entries in the dwords array
 * @dwords: array of double words of the SFDP data
 */
struct sfdp {
	size_t	num_dwords;
	u32	*dwords;
};

/* Manufacturer drivers. */
extern const struct spi_nor_manufacturer spi_nor_atmel;
extern const struct spi_nor_manufacturer spi_nor_catalyst;
extern const struct spi_nor_manufacturer spi_nor_eon;
extern const struct spi_nor_manufacturer spi_nor_esmt;
extern const struct spi_nor_manufacturer spi_nor_everspin;
extern const struct spi_nor_manufacturer spi_nor_fujitsu;
extern const struct spi_nor_manufacturer spi_nor_gigadevice;
extern const struct spi_nor_manufacturer spi_nor_intel;
extern const struct spi_nor_manufacturer spi_nor_issi;
extern const struct spi_nor_manufacturer spi_nor_macronix;
extern const struct spi_nor_manufacturer spi_nor_micron;
extern const struct spi_nor_manufacturer spi_nor_st;
extern const struct spi_nor_manufacturer spi_nor_spansion;
extern const struct spi_nor_manufacturer spi_nor_sst;
extern const struct spi_nor_manufacturer spi_nor_winbond;
extern const struct spi_nor_manufacturer spi_nor_xilinx;
extern const struct spi_nor_manufacturer spi_nor_xmc;

extern const struct attribute_group *spi_nor_sysfs_groups[];

void spi_nor_spimem_setup_op(const struct spi_nor *nor,
			     struct spi_mem_op *op,
			     const enum spi_nor_protocol proto);
int spi_nor_write_enable(struct spi_nor *nor);
int spi_nor_write_disable(struct spi_nor *nor);
int spi_nor_set_4byte_addr_mode(struct spi_nor *nor, bool enable);
int spi_nor_wait_till_ready(struct spi_nor *nor);
int spi_nor_global_block_unlock(struct spi_nor *nor);
int spi_nor_lock_and_prep(struct spi_nor *nor);
void spi_nor_unlock_and_unprep(struct spi_nor *nor);
int spi_nor_sr1_bit6_quad_enable(struct spi_nor *nor);
int spi_nor_sr2_bit1_quad_enable(struct spi_nor *nor);
int spi_nor_sr2_bit7_quad_enable(struct spi_nor *nor);
int spi_nor_read_id(struct spi_nor *nor, u8 naddr, u8 ndummy, u8 *id,
		    enum spi_nor_protocol reg_proto);
int spi_nor_read_sr(struct spi_nor *nor, u8 *sr);
int spi_nor_sr_ready(struct spi_nor *nor);
int spi_nor_read_cr(struct spi_nor *nor, u8 *cr);
int spi_nor_write_sr(struct spi_nor *nor, const u8 *sr, size_t len);
int spi_nor_write_sr_and_check(struct spi_nor *nor, u8 sr1);
int spi_nor_write_16bit_cr_and_check(struct spi_nor *nor, u8 cr);

ssize_t spi_nor_read_data(struct spi_nor *nor, loff_t from, size_t len,
			  u8 *buf);
ssize_t spi_nor_write_data(struct spi_nor *nor, loff_t to, size_t len,
			   const u8 *buf);
int spi_nor_read_any_reg(struct spi_nor *nor, struct spi_mem_op *op,
			 enum spi_nor_protocol proto);
int spi_nor_write_any_volatile_reg(struct spi_nor *nor, struct spi_mem_op *op,
				   enum spi_nor_protocol proto);
int spi_nor_erase_sector(struct spi_nor *nor, u32 addr);

int spi_nor_otp_read_secr(struct spi_nor *nor, loff_t addr, size_t len, u8 *buf);
int spi_nor_otp_write_secr(struct spi_nor *nor, loff_t addr, size_t len,
			   const u8 *buf);
int spi_nor_otp_erase_secr(struct spi_nor *nor, loff_t addr);
int spi_nor_otp_lock_sr2(struct spi_nor *nor, unsigned int region);
int spi_nor_otp_is_locked_sr2(struct spi_nor *nor, unsigned int region);

int spi_nor_hwcaps_read2cmd(u32 hwcaps);
int spi_nor_hwcaps_pp2cmd(u32 hwcaps);
u8 spi_nor_convert_3to4_read(u8 opcode);
void spi_nor_set_read_settings(struct spi_nor_read_command *read,
			       u8 num_mode_clocks,
			       u8 num_wait_states,
			       u8 opcode,
			       enum spi_nor_protocol proto);
void spi_nor_set_pp_settings(struct spi_nor_pp_command *pp, u8 opcode,
			     enum spi_nor_protocol proto);

void spi_nor_set_erase_type(struct spi_nor_erase_type *erase, u32 size,
			    u8 opcode);
void spi_nor_mask_erase_type(struct spi_nor_erase_type *erase);
struct spi_nor_erase_region *
spi_nor_region_next(struct spi_nor_erase_region *region);
void spi_nor_init_uniform_erase_map(struct spi_nor_erase_map *map,
				    u8 erase_mask, u64 flash_size);

int spi_nor_post_bfpt_fixups(struct spi_nor *nor,
			     const struct sfdp_parameter_header *bfpt_header,
			     const struct sfdp_bfpt *bfpt);

void spi_nor_init_default_locking_ops(struct spi_nor *nor);
void spi_nor_try_unlock_all(struct spi_nor *nor);
void spi_nor_set_mtd_locking_ops(struct spi_nor *nor);
void spi_nor_set_mtd_otp_ops(struct spi_nor *nor);

int spi_nor_controller_ops_read_reg(struct spi_nor *nor, u8 opcode,
				    u8 *buf, size_t len);
int spi_nor_controller_ops_write_reg(struct spi_nor *nor, u8 opcode,
				     const u8 *buf, size_t len);

static inline struct spi_nor *mtd_to_spi_nor(struct mtd_info *mtd)
{
	return container_of(mtd, struct spi_nor, mtd);
}

#ifdef CONFIG_DEBUG_FS
void spi_nor_debugfs_register(struct spi_nor *nor);
void spi_nor_debugfs_shutdown(void);
#else
static inline void spi_nor_debugfs_register(struct spi_nor *nor) {}
static inline void spi_nor_debugfs_shutdown(void) {}
#endif

#endif /* __LINUX_MTD_SPI_NOR_INTERNAL_H */<|MERGE_RESOLUTION|>--- conflicted
+++ resolved
@@ -136,14 +136,11 @@
 	SNOR_F_IO_MODE_EN_VOLATILE = BIT(11),
 	SNOR_F_SOFT_RESET	= BIT(12),
 	SNOR_F_SWP_IS_VOLATILE	= BIT(13),
-<<<<<<< HEAD
-	SNOR_F_HAS_STACKED      = BIT(14),
-	SNOR_F_HAS_PARALLEL	= BIT(15),
-	SNOR_F_HAS_SR_BP3_BIT5	= BIT(16),
-=======
 	SNOR_F_RWW		= BIT(14),
 	SNOR_F_ECC		= BIT(15),
->>>>>>> a343b0dd
+	SNOR_F_HAS_STACKED	= BIT(16),
+	SNOR_F_HAS_PARALLEL	= BIT(17),
+	SNOR_F_HAS_SR_BP3_BIT5	= BIT(18),
 };
 
 struct spi_nor_read_command {
@@ -472,14 +469,11 @@
  *   SPI_NOR_NO_ERASE:        no erase command needed.
  *   NO_CHIP_ERASE:           chip does not support chip erase.
  *   SPI_NOR_NO_FR:           can't do fastread.
-<<<<<<< HEAD
+ *   SPI_NOR_QUAD_PP:         flash supports Quad Input Page Program.
+ *   SPI_NOR_RWW:             flash supports reads while write.
  *   SPI_NOR_BP3_SR_BIT5:     BP3 is bit 5 of status register,
  *                            must be used with SPI_NOR_4BIT_BP
  *   SST_GLOBAL_PROT_UNLK:    Unlock the Global protection for sst flashes.
-=======
- *   SPI_NOR_QUAD_PP:         flash supports Quad Input Page Program.
- *   SPI_NOR_RWW:             flash supports reads while write.
->>>>>>> a343b0dd
  *
  * @no_sfdp_flags:  flags that indicate support that can be discovered via SFDP.
  *                  Used when SFDP tables are not defined in the flash. These
@@ -532,13 +526,10 @@
 #define SPI_NOR_NO_ERASE		BIT(6)
 #define NO_CHIP_ERASE			BIT(7)
 #define SPI_NOR_NO_FR			BIT(8)
-<<<<<<< HEAD
-#define SPI_NOR_BP3_SR_BIT5		BIT(9)
-#define SST_GLOBAL_PROT_UNLK            BIT(10)
-=======
 #define SPI_NOR_QUAD_PP			BIT(9)
 #define SPI_NOR_RWW			BIT(10)
->>>>>>> a343b0dd
+#define SPI_NOR_BP3_SR_BIT5		BIT(11)
+#define SST_GLOBAL_PROT_UNLK		BIT(12)
 
 	u8 no_sfdp_flags;
 #define SPI_NOR_SKIP_SFDP		BIT(0)
