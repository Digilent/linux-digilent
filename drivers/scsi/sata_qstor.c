--- conflicted
+++ resolved
@@ -395,12 +395,7 @@
 			DPRINTK("SFF=%08x%08x: sCHAN=%u sHST=%d sDST=%02x\n",
 					sff1, sff0, port_no, sHST, sDST);
 			handled = 1;
-<<<<<<< HEAD
-			if (ap && !(ap->flags & ATA_FLAG_PORT_DISABLED)) {
-=======
-			if (ap && !(ap->flags &
-				    (ATA_FLAG_DISABLED|ATA_FLAG_NOINTR))) {
->>>>>>> 1ad8e7f9
+			if (ap && !(ap->flags & ATA_FLAG_DISABLED)) {
 				struct ata_queued_cmd *qc;
 				struct qs_port_priv *pp = ap->private_data;
 				if (!pp || pp->state != qs_state_pkt)
@@ -433,11 +428,7 @@
 		struct ata_port *ap;
 		ap = host_set->ports[port_no];
 		if (ap &&
-<<<<<<< HEAD
-		    !(ap->flags & ATA_FLAG_PORT_DISABLED)) {
-=======
-		    !(ap->flags & (ATA_FLAG_DISABLED | ATA_FLAG_NOINTR))) {
->>>>>>> 1ad8e7f9
+		    !(ap->flags & ATA_FLAG_DISABLED)) {
 			struct ata_queued_cmd *qc;
 			struct qs_port_priv *pp = ap->private_data;
 			if (!pp || pp->state != qs_state_mmio)
