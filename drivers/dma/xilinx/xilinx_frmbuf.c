/*
 * DMAEngine driver for Xilinx Framebuffer IP
 *
 * Copyright (C) 2016,2017 Xilinx, Inc. All rights reserved.
 *
 * Authors: Radhey Shyam Pandey <radheys@xilinx.com>
 *          John Nichols <jnichol@xilinx.com>
 *          Jeffrey Mouroux <jmouroux@xilinx.com>
 *
 * Based on the Freescale DMA driver.
 *
 * Description:
 * The AXI Framebuffer core is a soft Xilinx IP core that
 * provides high-bandwidth direct memory access between memory
 * and AXI4-Stream.
 *
 * This program is free software: you can redistribute it and/or modify
 * it under the terms of the GNU General Public License as published by
 * the Free Software Foundation, either version 2 of the License, or
 * (at your option) any later version.
 */

#include <linux/bitops.h>
#include <linux/delay.h>
#include <linux/dma/xilinx_frmbuf.h>
#include <linux/dmapool.h>
#include <linux/gpio/consumer.h>
#include <linux/init.h>
#include <linux/interrupt.h>
#include <linux/io.h>
#include <linux/iopoll.h>
#include <linux/module.h>
#include <linux/of_address.h>
#include <linux/of_dma.h>
#include <linux/of_irq.h>
#include <linux/of_platform.h>
#include <linux/slab.h>
#include <linux/videodev2.h>

#include <drm/drm_fourcc.h>

#include "../dmaengine.h"

/* Register/Descriptor Offsets */
#define XILINX_FRMBUF_CTRL_OFFSET		0x00
#define XILINX_FRMBUF_GIE_OFFSET		0x04
#define XILINX_FRMBUF_IE_OFFSET			0x08
#define XILINX_FRMBUF_ISR_OFFSET		0x0c
#define XILINX_FRMBUF_WIDTH_OFFSET		0x10
#define XILINX_FRMBUF_HEIGHT_OFFSET		0x18
#define XILINX_FRMBUF_STRIDE_OFFSET		0x20
#define XILINX_FRMBUF_FMT_OFFSET		0x28
#define XILINX_FRMBUF_ADDR_OFFSET		0x30
#define XILINX_FRMBUF_ADDR2_OFFSET		0x3c
#define XILINX_FRMBUF_FID_OFFSET		0x48

/* Control Registers */
#define XILINX_FRMBUF_CTRL_AP_START		BIT(0)
#define XILINX_FRMBUF_CTRL_AP_DONE		BIT(1)
#define XILINX_FRMBUF_CTRL_AP_IDLE		BIT(2)
#define XILINX_FRMBUF_CTRL_AP_READY		BIT(3)
#define XILINX_FRMBUF_CTRL_FLUSH		BIT(5)
#define XILINX_FRMBUF_CTRL_FLUSH_DONE		BIT(6)
#define XILINX_FRMBUF_CTRL_AUTO_RESTART		BIT(7)
#define XILINX_FRMBUF_GIE_EN			BIT(0)

/* Interrupt Status and Control */
#define XILINX_FRMBUF_IE_AP_DONE		BIT(0)
#define XILINX_FRMBUF_IE_AP_READY		BIT(1)

#define XILINX_FRMBUF_ISR_AP_DONE_IRQ		BIT(0)
#define XILINX_FRMBUF_ISR_AP_READY_IRQ		BIT(1)

#define XILINX_FRMBUF_ISR_ALL_IRQ_MASK	\
		(XILINX_FRMBUF_ISR_AP_DONE_IRQ | \
		XILINX_FRMBUF_ISR_AP_READY_IRQ)

/* Video Format Register Settings */
#define XILINX_FRMBUF_FMT_RGBX8			10
#define XILINX_FRMBUF_FMT_YUVX8			11
#define XILINX_FRMBUF_FMT_YUYV8			12
#define XILINX_FRMBUF_FMT_RGBA8			13
#define XILINX_FRMBUF_FMT_YUVA8			14
#define XILINX_FRMBUF_FMT_RGBX10		15
#define XILINX_FRMBUF_FMT_YUVX10		16
#define XILINX_FRMBUF_FMT_Y_UV8			18
#define XILINX_FRMBUF_FMT_Y_UV8_420		19
#define XILINX_FRMBUF_FMT_RGB8			20
#define XILINX_FRMBUF_FMT_YUV8			21
#define XILINX_FRMBUF_FMT_Y_UV10		22
#define XILINX_FRMBUF_FMT_Y_UV10_420		23
#define XILINX_FRMBUF_FMT_Y8			24
#define XILINX_FRMBUF_FMT_Y10			25
#define XILINX_FRMBUF_FMT_BGRA8			26
#define XILINX_FRMBUF_FMT_BGRX8			27
#define XILINX_FRMBUF_FMT_UYVY8			28
<<<<<<< HEAD
=======
#define XILINX_FRMBUF_FMT_BGR8				29

/* FID Register */
#define XILINX_FRMBUF_FID_MASK			BIT(0)

#define XILINX_FRMBUF_ALIGN_MUL			8

#define WAIT_FOR_FLUSH_DONE			25

/* Pixels per clock property flag */
#define XILINX_PPC_PROP				BIT(0)
#define XILINX_FLUSH_PROP			BIT(1)
#define XILINX_FID_PROP				BIT(2)
>>>>>>> c2ba8913

/**
 * struct xilinx_frmbuf_desc_hw - Hardware Descriptor
 * @luma_plane_addr: Luma or packed plane buffer address
 * @chroma_plane_addr: Chroma plane buffer address
 * @vsize: Vertical Size
 * @hsize: Horizontal Size
 * @stride: Number of bytes between the first
 *	    pixels of each horizontal line
 */
struct xilinx_frmbuf_desc_hw {
	dma_addr_t luma_plane_addr;
	dma_addr_t chroma_plane_addr;
	u32 vsize;
	u32 hsize;
	u32 stride;
};

/**
 * struct xilinx_frmbuf_tx_descriptor - Per Transaction structure
 * @async_tx: Async transaction descriptor
 * @hw: Hardware descriptor
 * @node: Node in the channel descriptors list
 * @fid: Field ID of buffer
 */
struct xilinx_frmbuf_tx_descriptor {
	struct dma_async_tx_descriptor async_tx;
	struct xilinx_frmbuf_desc_hw hw;
	struct list_head node;
	u32 fid;
};

/**
 * struct xilinx_frmbuf_chan - Driver specific dma channel structure
 * @xdev: Driver specific device structure
 * @lock: Descriptor operation lock
 * @chan_node: Member of a list of framebuffer channel instances
 * @pending_list: Descriptors waiting
 * @done_list: Complete descriptors
 * @staged_desc: Next buffer to be programmed
 * @active_desc: Currently active buffer being read/written to
 * @common: DMA common channel
 * @dev: The dma device
 * @write_addr: callback that will write dma addresses to IP (32 or 64 bit)
 * @irq: Channel IRQ
 * @direction: Transfer direction
 * @idle: Channel idle state
 * @tasklet: Cleanup work after irq
 * @vid_fmt: Reference to currently assigned video format description
 * @hw_fid: FID enabled in hardware flag
 */
struct xilinx_frmbuf_chan {
	struct xilinx_frmbuf_device *xdev;
	/* Descriptor operation lock */
	spinlock_t lock;
	struct list_head chan_node;
	struct list_head pending_list;
	struct list_head done_list;
	struct xilinx_frmbuf_tx_descriptor *staged_desc;
	struct xilinx_frmbuf_tx_descriptor *active_desc;
	struct dma_chan common;
	struct device *dev;
	void (*write_addr)(struct xilinx_frmbuf_chan *chan, u32 reg,
			   dma_addr_t value);
	int irq;
	enum dma_transfer_direction direction;
	bool idle;
	struct tasklet_struct tasklet;
	const struct xilinx_frmbuf_format_desc *vid_fmt;
	bool hw_fid;
};

/**
 * struct xilinx_frmbuf_format_desc - lookup table to match fourcc to format
 * @dts_name: Device tree name for this entry.
 * @id: Format ID
 * @bpw: Bits of pixel data + padding in a 32-bit word (luma plane for semi-pl)
 * @ppw: Number of pixels represented in a 32-bit word (luma plane for semi-pl)
 * @num_planes: Expected number of plane buffers in framebuffer for this format
 * @drm_fmt: DRM video framework equivalent fourcc code
 * @v4l2_fmt: Video 4 Linux framework equivalent fourcc code
 * @fmt_bitmask: Flag identifying this format in device-specific "enabled"
 *	bitmap
 */
struct xilinx_frmbuf_format_desc {
	const char *dts_name;
	u32 id;
	u32 bpw;
	u32 ppw;
	u32 num_planes;
	u32 drm_fmt;
	u32 v4l2_fmt;
	u32 fmt_bitmask;
};

static LIST_HEAD(frmbuf_chan_list);
static DEFINE_MUTEX(frmbuf_chan_list_lock);

static const struct xilinx_frmbuf_format_desc xilinx_frmbuf_formats[] = {
	{
		.dts_name = "xbgr8888",
		.id = XILINX_FRMBUF_FMT_RGBX8,
		.bpw = 32,
		.ppw = 1,
		.num_planes = 1,
		.drm_fmt = DRM_FORMAT_XBGR8888,
		.v4l2_fmt = V4L2_PIX_FMT_BGRX32,
		.fmt_bitmask = BIT(0),
	},
	{
		.dts_name = "xbgr2101010",
		.id = XILINX_FRMBUF_FMT_RGBX10,
		.bpw = 32,
		.ppw = 1,
		.num_planes = 1,
		.drm_fmt = DRM_FORMAT_XBGR2101010,
		.v4l2_fmt = V4L2_PIX_FMT_XBGR30,
		.fmt_bitmask = BIT(1),
	},
	{
		.dts_name = "xrgb8888",
		.id = XILINX_FRMBUF_FMT_BGRX8,
		.bpw = 32,
		.ppw = 1,
		.num_planes = 1,
		.drm_fmt = DRM_FORMAT_XRGB8888,
<<<<<<< HEAD
		.v4l2_fmt = V4L2_PIX_FMT_XRGB32,
=======
		.v4l2_fmt = V4L2_PIX_FMT_XBGR32,
>>>>>>> c2ba8913
		.fmt_bitmask = BIT(2),
	},
	{
		.dts_name = "xvuy8888",
		.id = XILINX_FRMBUF_FMT_YUVX8,
		.bpw = 32,
		.ppw = 1,
		.num_planes = 1,
		.drm_fmt = DRM_FORMAT_XVUY8888,
		.v4l2_fmt = V4L2_PIX_FMT_XVUY32,
		.fmt_bitmask = BIT(5),
	},
	{
		.dts_name = "vuy888",
		.id = XILINX_FRMBUF_FMT_YUV8,
		.bpw = 24,
		.ppw = 1,
		.num_planes = 1,
		.drm_fmt = DRM_FORMAT_VUY888,
		.v4l2_fmt = V4L2_PIX_FMT_VUY24,
		.fmt_bitmask = BIT(6),
	},
	{
		.dts_name = "yuvx2101010",
		.id = XILINX_FRMBUF_FMT_YUVX10,
		.bpw = 32,
		.ppw = 1,
		.num_planes = 1,
		.drm_fmt = DRM_FORMAT_XVUY2101010,
		.v4l2_fmt = V4L2_PIX_FMT_XVUY10,
		.fmt_bitmask = BIT(7),
	},
	{
		.dts_name = "yuyv",
		.id = XILINX_FRMBUF_FMT_YUYV8,
		.bpw = 32,
		.ppw = 2,
		.num_planes = 1,
		.drm_fmt = DRM_FORMAT_YUYV,
		.v4l2_fmt = V4L2_PIX_FMT_YUYV,
		.fmt_bitmask = BIT(8),
	},
	{
		.dts_name = "uyvy",
		.id = XILINX_FRMBUF_FMT_UYVY8,
		.bpw = 32,
		.ppw = 2,
		.num_planes = 1,
		.drm_fmt = DRM_FORMAT_UYVY,
		.v4l2_fmt = V4L2_PIX_FMT_UYVY,
		.fmt_bitmask = BIT(9),
	},
	{
		.dts_name = "nv16",
		.id = XILINX_FRMBUF_FMT_Y_UV8,
		.bpw = 32,
		.ppw = 4,
		.num_planes = 2,
		.drm_fmt = DRM_FORMAT_NV16,
		.v4l2_fmt = V4L2_PIX_FMT_NV16M,
		.fmt_bitmask = BIT(11),
	},
	{
		.dts_name = "nv16",
		.id = XILINX_FRMBUF_FMT_Y_UV8,
		.bpw = 32,
		.ppw = 4,
		.num_planes = 2,
		.drm_fmt = 0,
		.v4l2_fmt = V4L2_PIX_FMT_NV16,
		.fmt_bitmask = BIT(11),
	},
	{
		.dts_name = "nv12",
		.id = XILINX_FRMBUF_FMT_Y_UV8_420,
		.bpw = 32,
		.ppw = 4,
		.num_planes = 2,
		.drm_fmt = DRM_FORMAT_NV12,
		.v4l2_fmt = V4L2_PIX_FMT_NV12M,
		.fmt_bitmask = BIT(12),
	},
	{
		.dts_name = "nv12",
		.id = XILINX_FRMBUF_FMT_Y_UV8_420,
		.bpw = 32,
		.ppw = 4,
		.num_planes = 2,
		.drm_fmt = 0,
		.v4l2_fmt = V4L2_PIX_FMT_NV12,
		.fmt_bitmask = BIT(12),
	},
	{
		.dts_name = "xv15",
		.id = XILINX_FRMBUF_FMT_Y_UV10_420,
		.bpw = 32,
		.ppw = 3,
		.num_planes = 2,
		.drm_fmt = DRM_FORMAT_XV15,
		.v4l2_fmt = V4L2_PIX_FMT_XV15M,
		.fmt_bitmask = BIT(13),
	},
	{
<<<<<<< HEAD
=======
		.dts_name = "xv15",
		.id = XILINX_FRMBUF_FMT_Y_UV10_420,
		.bpw = 32,
		.ppw = 3,
		.num_planes = 2,
		.drm_fmt = 0,
		.v4l2_fmt = V4L2_PIX_FMT_XV15,
		.fmt_bitmask = BIT(13),
	},
	{
>>>>>>> c2ba8913
		.dts_name = "xv20",
		.id = XILINX_FRMBUF_FMT_Y_UV10,
		.bpw = 32,
		.ppw = 3,
		.num_planes = 2,
		.drm_fmt = DRM_FORMAT_XV20,
		.v4l2_fmt = V4L2_PIX_FMT_XV20M,
		.fmt_bitmask = BIT(14),
<<<<<<< HEAD
=======
	},
	{
		.dts_name = "xv20",
		.id = XILINX_FRMBUF_FMT_Y_UV10,
		.bpw = 32,
		.ppw = 3,
		.num_planes = 2,
		.drm_fmt = 0,
		.v4l2_fmt = V4L2_PIX_FMT_XV20,
		.fmt_bitmask = BIT(14),
>>>>>>> c2ba8913
	},
	{
		.dts_name = "bgr888",
		.id = XILINX_FRMBUF_FMT_RGB8,
		.bpw = 24,
		.ppw = 1,
		.num_planes = 1,
		.drm_fmt = DRM_FORMAT_BGR888,
		.v4l2_fmt = V4L2_PIX_FMT_RGB24,
		.fmt_bitmask = BIT(15),
<<<<<<< HEAD
	},
	{
		.dts_name = "y8",
		.id = XILINX_FRMBUF_FMT_Y8,
		.bpw = 32,
		.ppw = 4,
		.num_planes = 1,
		.drm_fmt = DRM_FORMAT_Y8,
		.v4l2_fmt = V4L2_PIX_FMT_GREY,
		.fmt_bitmask = BIT(16),
	},
	{
		.dts_name = "y10",
		.id = XILINX_FRMBUF_FMT_Y10,
		.bpw = 32,
		.ppw = 3,
		.num_planes = 1,
		.drm_fmt = DRM_FORMAT_Y10,
		.v4l2_fmt = V4L2_PIX_FMT_Y10,
		.fmt_bitmask = BIT(17),
=======
	},
	{
		.dts_name = "y8",
		.id = XILINX_FRMBUF_FMT_Y8,
		.bpw = 32,
		.ppw = 4,
		.num_planes = 1,
		.drm_fmt = DRM_FORMAT_Y8,
		.v4l2_fmt = V4L2_PIX_FMT_GREY,
		.fmt_bitmask = BIT(16),
	},
	{
		.dts_name = "y10",
		.id = XILINX_FRMBUF_FMT_Y10,
		.bpw = 32,
		.ppw = 3,
		.num_planes = 1,
		.drm_fmt = DRM_FORMAT_Y10,
		.v4l2_fmt = V4L2_PIX_FMT_Y10,
		.fmt_bitmask = BIT(17),
	},
	{
		.dts_name = "rgb888",
		.id = XILINX_FRMBUF_FMT_BGR8,
		.bpw = 24,
		.ppw = 1,
		.num_planes = 1,
		.drm_fmt = DRM_FORMAT_RGB888,
		.v4l2_fmt = V4L2_PIX_FMT_BGR24,
		.fmt_bitmask = BIT(18),
	},
	{
		.dts_name = "abgr8888",
		.id = XILINX_FRMBUF_FMT_RGBA8,
		.bpw = 32,
		.ppw = 1,
		.num_planes = 1,
		.drm_fmt = DRM_FORMAT_ABGR8888,
		.v4l2_fmt = 0,
		.fmt_bitmask = BIT(19),
	},
	{
		.dts_name = "argb8888",
		.id = XILINX_FRMBUF_FMT_BGRA8,
		.bpw = 32,
		.ppw = 1,
		.num_planes = 1,
		.drm_fmt = DRM_FORMAT_ARGB8888,
		.v4l2_fmt = 0,
		.fmt_bitmask = BIT(20),
	},
	{
		.dts_name = "avuy8888",
		.id = XILINX_FRMBUF_FMT_YUVA8,
		.bpw = 32,
		.ppw = 1,
		.num_planes = 1,
		.drm_fmt = DRM_FORMAT_AVUY,
		.v4l2_fmt = 0,
		.fmt_bitmask = BIT(21),
>>>>>>> c2ba8913
	},
};

/**
 * struct xilinx_frmbuf_feature - dt or IP property structure
 * @direction: dma transfer mode and direction
 * @flags: Bitmask of properties enabled in IP or dt
 */
struct xilinx_frmbuf_feature {
	enum dma_transfer_direction direction;
	u32 flags;
};

/**
 * struct xilinx_frmbuf_device - dma device structure
 * @regs: I/O mapped base address
 * @dev: Device Structure
 * @common: DMA device structure
 * @chan: Driver specific dma channel
 * @rst_gpio: GPIO reset
 * @enabled_vid_fmts: Bitmask of video formats enabled in hardware
 * @drm_memory_fmts: Array of supported DRM fourcc codes
 * @drm_fmt_cnt: Count of supported DRM fourcc codes
 * @v4l2_memory_fmts: Array of supported V4L2 fourcc codes
 * @v4l2_fmt_cnt: Count of supported V4L2 fourcc codes
 * @cfg: Pointer to Framebuffer Feature config struct
 */
struct xilinx_frmbuf_device {
	void __iomem *regs;
	struct device *dev;
	struct dma_device common;
	struct xilinx_frmbuf_chan chan;
	struct gpio_desc *rst_gpio;
	u32 enabled_vid_fmts;
	u32 drm_memory_fmts[ARRAY_SIZE(xilinx_frmbuf_formats)];
	u32 drm_fmt_cnt;
	u32 v4l2_memory_fmts[ARRAY_SIZE(xilinx_frmbuf_formats)];
	u32 v4l2_fmt_cnt;
	const struct xilinx_frmbuf_feature *cfg;
};

static const struct xilinx_frmbuf_feature xlnx_fbwr_cfg_v20 = {
	.direction = DMA_DEV_TO_MEM,
};

static const struct xilinx_frmbuf_feature xlnx_fbwr_cfg_v21 = {
	.direction = DMA_DEV_TO_MEM,
	.flags = XILINX_PPC_PROP | XILINX_FLUSH_PROP | XILINX_FID_PROP,
};

static const struct xilinx_frmbuf_feature xlnx_fbrd_cfg_v20 = {
	.direction = DMA_MEM_TO_DEV,
};

static const struct xilinx_frmbuf_feature xlnx_fbrd_cfg_v21 = {
	.direction = DMA_MEM_TO_DEV,
	.flags = XILINX_PPC_PROP | XILINX_FLUSH_PROP | XILINX_FID_PROP,
};

static const struct of_device_id xilinx_frmbuf_of_ids[] = {
	{ .compatible = "xlnx,axi-frmbuf-wr-v2",
		.data = (void *)&xlnx_fbwr_cfg_v20},
	{ .compatible = "xlnx,axi-frmbuf-wr-v2.1",
		.data = (void *)&xlnx_fbwr_cfg_v21},
	{ .compatible = "xlnx,axi-frmbuf-rd-v2",
		.data = (void *)&xlnx_fbrd_cfg_v20},
	{ .compatible = "xlnx,axi-frmbuf-rd-v2.1",
		.data = (void *)&xlnx_fbrd_cfg_v21},
	{/* end of list */}
};

/******************************PROTOTYPES*************************************/
#define to_xilinx_chan(chan) \
	container_of(chan, struct xilinx_frmbuf_chan, common)
#define to_dma_tx_descriptor(tx) \
	container_of(tx, struct xilinx_frmbuf_tx_descriptor, async_tx)

static inline u32 frmbuf_read(struct xilinx_frmbuf_chan *chan, u32 reg)
{
	return ioread32(chan->xdev->regs + reg);
}

static inline void frmbuf_write(struct xilinx_frmbuf_chan *chan, u32 reg,
				u32 value)
{
	iowrite32(value, chan->xdev->regs + reg);
}

static inline void frmbuf_writeq(struct xilinx_frmbuf_chan *chan, u32 reg,
				 u64 value)
{
	iowrite32(lower_32_bits(value), chan->xdev->regs + reg);
	iowrite32(upper_32_bits(value), chan->xdev->regs + reg + 4);
}

static void writeq_addr(struct xilinx_frmbuf_chan *chan, u32 reg,
			dma_addr_t addr)
{
	frmbuf_writeq(chan, reg, (u64)addr);
}

static void write_addr(struct xilinx_frmbuf_chan *chan, u32 reg,
		       dma_addr_t addr)
{
	frmbuf_write(chan, reg, addr);
}

static inline void frmbuf_clr(struct xilinx_frmbuf_chan *chan, u32 reg,
			      u32 clr)
{
	frmbuf_write(chan, reg, frmbuf_read(chan, reg) & ~clr);
}

static inline void frmbuf_set(struct xilinx_frmbuf_chan *chan, u32 reg,
			      u32 set)
{
	frmbuf_write(chan, reg, frmbuf_read(chan, reg) | set);
}

static void frmbuf_init_format_array(struct xilinx_frmbuf_device *xdev)
{
	u32 i, cnt;

	for (i = 0; i < ARRAY_SIZE(xilinx_frmbuf_formats); i++) {
		if (!(xdev->enabled_vid_fmts &
		      xilinx_frmbuf_formats[i].fmt_bitmask))
			continue;

		if (xilinx_frmbuf_formats[i].drm_fmt) {
			cnt = xdev->drm_fmt_cnt++;
			xdev->drm_memory_fmts[cnt] =
				xilinx_frmbuf_formats[i].drm_fmt;
		}

		if (xilinx_frmbuf_formats[i].v4l2_fmt) {
			cnt = xdev->v4l2_fmt_cnt++;
			xdev->v4l2_memory_fmts[cnt] =
				xilinx_frmbuf_formats[i].v4l2_fmt;
		}
	}
}

static struct xilinx_frmbuf_device *frmbuf_find_dev(struct dma_chan *chan)
{
	struct xilinx_frmbuf_chan *xchan, *temp;
	struct xilinx_frmbuf_device *xdev;
	bool is_frmbuf_chan = false;

	list_for_each_entry_safe(xchan, temp, &frmbuf_chan_list, chan_node) {
		if (chan == &xchan->common)
			is_frmbuf_chan = true;
	}

	if (!is_frmbuf_chan)
		return ERR_PTR(-ENODEV);

	xchan = to_xilinx_chan(chan);
	xdev = container_of(xchan, struct xilinx_frmbuf_device, chan);

	return xdev;
}

static int frmbuf_verify_format(struct dma_chan *chan, u32 fourcc, u32 type)
{
	struct xilinx_frmbuf_chan *xil_chan = to_xilinx_chan(chan);
	u32 i, sz = ARRAY_SIZE(xilinx_frmbuf_formats);

	for (i = 0; i < sz; i++) {
		if ((type == XDMA_DRM &&
		     fourcc != xilinx_frmbuf_formats[i].drm_fmt) ||
		   (type == XDMA_V4L2 &&
		    fourcc != xilinx_frmbuf_formats[i].v4l2_fmt))
			continue;

		if (!(xilinx_frmbuf_formats[i].fmt_bitmask &
		      xil_chan->xdev->enabled_vid_fmts))
			return -EINVAL;

		/*
		 * The Alpha color formats are supported in Framebuffer Read
		 * IP only as corresponding DRM formats.
		 */
		if (type == XDMA_DRM &&
		    (xilinx_frmbuf_formats[i].drm_fmt == DRM_FORMAT_ABGR8888 ||
		     xilinx_frmbuf_formats[i].drm_fmt == DRM_FORMAT_ARGB8888 ||
		     xilinx_frmbuf_formats[i].drm_fmt == DRM_FORMAT_AVUY) &&
		    xil_chan->direction != DMA_MEM_TO_DEV)
			return -EINVAL;

		xil_chan->vid_fmt = &xilinx_frmbuf_formats[i];
		return 0;
	}
	return -EINVAL;
}

static void xilinx_xdma_set_config(struct dma_chan *chan, u32 fourcc, u32 type)
{
	struct xilinx_frmbuf_chan *xil_chan;
	bool found_xchan = false;
	int ret;

	mutex_lock(&frmbuf_chan_list_lock);
	list_for_each_entry(xil_chan, &frmbuf_chan_list, chan_node) {
		if (chan == &xil_chan->common) {
			found_xchan = true;
			break;
		}
	}
	mutex_unlock(&frmbuf_chan_list_lock);

	if (!found_xchan) {
		dev_dbg(chan->device->dev,
			"dma chan not a Video Framebuffer channel instance\n");
		return;
	}

	ret = frmbuf_verify_format(chan, fourcc, type);
	if (ret == -EINVAL) {
		dev_err(chan->device->dev,
			"Framebuffer not configured for fourcc 0x%x\n",
			fourcc);
		return;
	}
}

void xilinx_xdma_drm_config(struct dma_chan *chan, u32 drm_fourcc)
{
	xilinx_xdma_set_config(chan, drm_fourcc, XDMA_DRM);

} EXPORT_SYMBOL_GPL(xilinx_xdma_drm_config);

void xilinx_xdma_v4l2_config(struct dma_chan *chan, u32 v4l2_fourcc)
{
	xilinx_xdma_set_config(chan, v4l2_fourcc, XDMA_V4L2);

} EXPORT_SYMBOL_GPL(xilinx_xdma_v4l2_config);

int xilinx_xdma_get_drm_vid_fmts(struct dma_chan *chan, u32 *fmt_cnt,
				 u32 **fmts)
{
	struct xilinx_frmbuf_device *xdev;

	xdev = frmbuf_find_dev(chan);

	if (IS_ERR(xdev))
		return PTR_ERR(xdev);

	*fmt_cnt = xdev->drm_fmt_cnt;
	*fmts = xdev->drm_memory_fmts;

	return 0;
}
EXPORT_SYMBOL(xilinx_xdma_get_drm_vid_fmts);

int xilinx_xdma_get_v4l2_vid_fmts(struct dma_chan *chan, u32 *fmt_cnt,
				  u32 **fmts)
{
	struct xilinx_frmbuf_device *xdev;

	xdev = frmbuf_find_dev(chan);

	if (IS_ERR(xdev))
		return PTR_ERR(xdev);

	*fmt_cnt = xdev->v4l2_fmt_cnt;
	*fmts = xdev->v4l2_memory_fmts;

	return 0;
}
EXPORT_SYMBOL(xilinx_xdma_get_v4l2_vid_fmts);

int xilinx_xdma_get_fid(struct dma_chan *chan,
			struct dma_async_tx_descriptor *async_tx, u32 *fid)
{
	struct xilinx_frmbuf_device *xdev;
	struct xilinx_frmbuf_tx_descriptor *desc;

	xdev = frmbuf_find_dev(chan);
	if (IS_ERR(xdev))
		return PTR_ERR(xdev);

	if (!async_tx || !fid)
		return -EINVAL;

	if (xdev->chan.direction != DMA_DEV_TO_MEM)
		return -EINVAL;

	desc = to_dma_tx_descriptor(async_tx);
	if (!desc)
		return -EINVAL;

	*fid = desc->fid;
	return 0;
}
EXPORT_SYMBOL(xilinx_xdma_get_fid);

int xilinx_xdma_set_fid(struct dma_chan *chan,
			struct dma_async_tx_descriptor *async_tx, u32 fid)
{
	struct xilinx_frmbuf_device *xdev;
	struct xilinx_frmbuf_tx_descriptor *desc;

	if (fid > 1 || !async_tx)
		return -EINVAL;

	xdev = frmbuf_find_dev(chan);
	if (IS_ERR(xdev))
		return PTR_ERR(xdev);

	if (xdev->chan.direction != DMA_MEM_TO_DEV)
		return -EINVAL;

	desc = to_dma_tx_descriptor(async_tx);
	if (!desc)
		return -EINVAL;

	desc->fid = fid;
	return 0;
}
EXPORT_SYMBOL(xilinx_xdma_set_fid);

/**
 * of_dma_xilinx_xlate - Translation function
 * @dma_spec: Pointer to DMA specifier as found in the device tree
 * @ofdma: Pointer to DMA controller data
 *
 * Return: DMA channel pointer on success or error code on error
 */
static struct dma_chan *of_dma_xilinx_xlate(struct of_phandle_args *dma_spec,
					    struct of_dma *ofdma)
{
	struct xilinx_frmbuf_device *xdev = ofdma->of_dma_data;

	return dma_get_slave_channel(&xdev->chan.common);
}

/* -----------------------------------------------------------------------------
 * Descriptors alloc and free
 */

/**
 * xilinx_frmbuf_tx_descriptor - Allocate transaction descriptor
 * @chan: Driver specific dma channel
 *
 * Return: The allocated descriptor on success and NULL on failure.
 */
static struct xilinx_frmbuf_tx_descriptor *
xilinx_frmbuf_alloc_tx_descriptor(struct xilinx_frmbuf_chan *chan)
{
	struct xilinx_frmbuf_tx_descriptor *desc;

	desc = kzalloc(sizeof(*desc), GFP_KERNEL);
	if (!desc)
		return NULL;

	return desc;
}

/**
 * xilinx_frmbuf_free_desc_list - Free descriptors list
 * @chan: Driver specific dma channel
 * @list: List to parse and delete the descriptor
 */
static void xilinx_frmbuf_free_desc_list(struct xilinx_frmbuf_chan *chan,
					 struct list_head *list)
{
	struct xilinx_frmbuf_tx_descriptor *desc, *next;

	list_for_each_entry_safe(desc, next, list, node) {
		list_del(&desc->node);
		kfree(desc);
	}
}

/**
 * xilinx_frmbuf_free_descriptors - Free channel descriptors
 * @chan: Driver specific dma channel
 */
static void xilinx_frmbuf_free_descriptors(struct xilinx_frmbuf_chan *chan)
{
	unsigned long flags;

	spin_lock_irqsave(&chan->lock, flags);

	xilinx_frmbuf_free_desc_list(chan, &chan->pending_list);
	xilinx_frmbuf_free_desc_list(chan, &chan->done_list);
	kfree(chan->active_desc);
	kfree(chan->staged_desc);

	chan->staged_desc = NULL;
	chan->active_desc = NULL;
	INIT_LIST_HEAD(&chan->pending_list);
	INIT_LIST_HEAD(&chan->done_list);

	spin_unlock_irqrestore(&chan->lock, flags);
}

/**
 * xilinx_frmbuf_free_chan_resources - Free channel resources
 * @dchan: DMA channel
 */
static void xilinx_frmbuf_free_chan_resources(struct dma_chan *dchan)
{
	struct xilinx_frmbuf_chan *chan = to_xilinx_chan(dchan);

	xilinx_frmbuf_free_descriptors(chan);
}

/**
 * xilinx_frmbuf_chan_desc_cleanup - Clean channel descriptors
 * @chan: Driver specific dma channel
 */
static void xilinx_frmbuf_chan_desc_cleanup(struct xilinx_frmbuf_chan *chan)
{
	struct xilinx_frmbuf_tx_descriptor *desc, *next;
	unsigned long flags;

	spin_lock_irqsave(&chan->lock, flags);

	list_for_each_entry_safe(desc, next, &chan->done_list, node) {
		dma_async_tx_callback callback;
		void *callback_param;

		list_del(&desc->node);

		/* Run the link descriptor callback function */
		callback = desc->async_tx.callback;
		callback_param = desc->async_tx.callback_param;
		if (callback) {
			spin_unlock_irqrestore(&chan->lock, flags);
			callback(callback_param);
			spin_lock_irqsave(&chan->lock, flags);
		}

		/* Run any dependencies, then free the descriptor */
		dma_run_dependencies(&desc->async_tx);
		kfree(desc);
	}

	spin_unlock_irqrestore(&chan->lock, flags);
}

/**
 * xilinx_frmbuf_do_tasklet - Schedule completion tasklet
 * @data: Pointer to the Xilinx frmbuf channel structure
 */
static void xilinx_frmbuf_do_tasklet(unsigned long data)
{
	struct xilinx_frmbuf_chan *chan = (struct xilinx_frmbuf_chan *)data;

	xilinx_frmbuf_chan_desc_cleanup(chan);
}

/**
 * xilinx_frmbuf_alloc_chan_resources - Allocate channel resources
 * @dchan: DMA channel
 *
 * Return: '0' on success and failure value on error
 */
static int xilinx_frmbuf_alloc_chan_resources(struct dma_chan *dchan)
{
	dma_cookie_init(dchan);

	return 0;
}

/**
 * xilinx_frmbuf_tx_status - Get frmbuf transaction status
 * @dchan: DMA channel
 * @cookie: Transaction identifier
 * @txstate: Transaction state
 *
 * Return: fmrbuf transaction status
 */
static enum dma_status xilinx_frmbuf_tx_status(struct dma_chan *dchan,
					       dma_cookie_t cookie,
					       struct dma_tx_state *txstate)
{
	return dma_cookie_status(dchan, cookie, txstate);
}

/**
 * xilinx_frmbuf_halt - Halt frmbuf channel
 * @chan: Driver specific dma channel
 */
static void xilinx_frmbuf_halt(struct xilinx_frmbuf_chan *chan)
{
	frmbuf_clr(chan, XILINX_FRMBUF_CTRL_OFFSET,
		   XILINX_FRMBUF_CTRL_AP_START |
		   XILINX_FRMBUF_CTRL_AUTO_RESTART);
	chan->idle = true;
}

/**
 * xilinx_frmbuf_start - Start dma channel
 * @chan: Driver specific dma channel
 */
static void xilinx_frmbuf_start(struct xilinx_frmbuf_chan *chan)
{
	frmbuf_set(chan, XILINX_FRMBUF_CTRL_OFFSET,
		   XILINX_FRMBUF_CTRL_AP_START |
		   XILINX_FRMBUF_CTRL_AUTO_RESTART);
	chan->idle = false;
}

/**
 * xilinx_frmbuf_complete_descriptor - Mark the active descriptor as complete
 * This function is invoked with spinlock held
 * @chan : xilinx frmbuf channel
 *
 * CONTEXT: hardirq
 */
static void xilinx_frmbuf_complete_descriptor(struct xilinx_frmbuf_chan *chan)
{
	struct xilinx_frmbuf_tx_descriptor *desc = chan->active_desc;

	/*
	 * In case of frame buffer write, read the fid register
	 * and associate it with descriptor
	 */
	if (chan->direction == DMA_DEV_TO_MEM && chan->hw_fid)
		desc->fid = frmbuf_read(chan, XILINX_FRMBUF_FID_OFFSET) &
			    XILINX_FRMBUF_FID_MASK;

	dma_cookie_complete(&desc->async_tx);
	list_add_tail(&desc->node, &chan->done_list);
}

/**
 * xilinx_frmbuf_start_transfer - Starts frmbuf transfer
 * @chan: Driver specific channel struct pointer
 */
static void xilinx_frmbuf_start_transfer(struct xilinx_frmbuf_chan *chan)
{
	struct xilinx_frmbuf_tx_descriptor *desc;

	if (!chan->idle)
		return;

	if (chan->active_desc) {
		xilinx_frmbuf_complete_descriptor(chan);
		chan->active_desc = NULL;
	}

	if (chan->staged_desc) {
		chan->active_desc = chan->staged_desc;
		chan->staged_desc = NULL;
	}

	if (list_empty(&chan->pending_list))
		return;

	desc = list_first_entry(&chan->pending_list,
				struct xilinx_frmbuf_tx_descriptor,
				node);

	/* Start the transfer */
	chan->write_addr(chan, XILINX_FRMBUF_ADDR_OFFSET,
			 desc->hw.luma_plane_addr);
	chan->write_addr(chan, XILINX_FRMBUF_ADDR2_OFFSET,
			 desc->hw.chroma_plane_addr);

	/* HW expects these parameters to be same for one transaction */
	frmbuf_write(chan, XILINX_FRMBUF_WIDTH_OFFSET, desc->hw.hsize);
	frmbuf_write(chan, XILINX_FRMBUF_STRIDE_OFFSET, desc->hw.stride);
	frmbuf_write(chan, XILINX_FRMBUF_HEIGHT_OFFSET, desc->hw.vsize);
	frmbuf_write(chan, XILINX_FRMBUF_FMT_OFFSET, chan->vid_fmt->id);

	/* If it is framebuffer read IP set the FID */
	if (chan->direction == DMA_MEM_TO_DEV && chan->hw_fid)
		frmbuf_write(chan, XILINX_FRMBUF_FID_OFFSET, desc->fid);

	/* Start the hardware */
	xilinx_frmbuf_start(chan);
	list_del(&desc->node);
	chan->staged_desc = desc;
}

/**
 * xilinx_frmbuf_issue_pending - Issue pending transactions
 * @dchan: DMA channel
 */
static void xilinx_frmbuf_issue_pending(struct dma_chan *dchan)
{
	struct xilinx_frmbuf_chan *chan = to_xilinx_chan(dchan);
	unsigned long flags;

	spin_lock_irqsave(&chan->lock, flags);
	xilinx_frmbuf_start_transfer(chan);
	spin_unlock_irqrestore(&chan->lock, flags);
}

/**
 * xilinx_frmbuf_reset - Reset frmbuf channel
 * @chan: Driver specific dma channel
 */
static void xilinx_frmbuf_reset(struct xilinx_frmbuf_chan *chan)
{
	/* reset ip */
	gpiod_set_value(chan->xdev->rst_gpio, 1);
	udelay(1);
	gpiod_set_value(chan->xdev->rst_gpio, 0);
}

/**
 * xilinx_frmbuf_chan_reset - Reset frmbuf channel and enable interrupts
 * @chan: Driver specific frmbuf channel
 */
static void xilinx_frmbuf_chan_reset(struct xilinx_frmbuf_chan *chan)
{
	xilinx_frmbuf_reset(chan);
	frmbuf_write(chan, XILINX_FRMBUF_IE_OFFSET, XILINX_FRMBUF_IE_AP_READY);
	frmbuf_write(chan, XILINX_FRMBUF_GIE_OFFSET, XILINX_FRMBUF_GIE_EN);
}

/**
 * xilinx_frmbuf_irq_handler - frmbuf Interrupt handler
 * @irq: IRQ number
 * @data: Pointer to the Xilinx frmbuf channel structure
 *
 * Return: IRQ_HANDLED/IRQ_NONE
 */
static irqreturn_t xilinx_frmbuf_irq_handler(int irq, void *data)
{
	struct xilinx_frmbuf_chan *chan = data;
	u32 status;

	status = frmbuf_read(chan, XILINX_FRMBUF_ISR_OFFSET);
	if (!(status & XILINX_FRMBUF_ISR_ALL_IRQ_MASK))
		return IRQ_NONE;

	frmbuf_write(chan, XILINX_FRMBUF_ISR_OFFSET,
		     status & XILINX_FRMBUF_ISR_ALL_IRQ_MASK);

	if (status & XILINX_FRMBUF_ISR_AP_READY_IRQ) {
		spin_lock(&chan->lock);
		chan->idle = true;
		xilinx_frmbuf_start_transfer(chan);
		spin_unlock(&chan->lock);
	}

	tasklet_schedule(&chan->tasklet);
	return IRQ_HANDLED;
}

/**
 * xilinx_frmbuf_tx_submit - Submit DMA transaction
 * @tx: Async transaction descriptor
 *
 * Return: cookie value on success and failure value on error
 */
static dma_cookie_t xilinx_frmbuf_tx_submit(struct dma_async_tx_descriptor *tx)
{
	struct xilinx_frmbuf_tx_descriptor *desc = to_dma_tx_descriptor(tx);
	struct xilinx_frmbuf_chan *chan = to_xilinx_chan(tx->chan);
	dma_cookie_t cookie;
	unsigned long flags;

	spin_lock_irqsave(&chan->lock, flags);
	cookie = dma_cookie_assign(tx);
	list_add_tail(&desc->node, &chan->pending_list);
	spin_unlock_irqrestore(&chan->lock, flags);

	return cookie;
}

/**
 * xilinx_frmbuf_dma_prep_interleaved - prepare a descriptor for a
 *	DMA_SLAVE transaction
 * @dchan: DMA channel
 * @xt: Interleaved template pointer
 * @flags: transfer ack flags
 *
 * Return: Async transaction descriptor on success and NULL on failure
 */
static struct dma_async_tx_descriptor *
xilinx_frmbuf_dma_prep_interleaved(struct dma_chan *dchan,
				   struct dma_interleaved_template *xt,
				   unsigned long flags)
{
	struct xilinx_frmbuf_chan *chan = to_xilinx_chan(dchan);
	struct xilinx_frmbuf_tx_descriptor *desc;
	struct xilinx_frmbuf_desc_hw *hw;

	if (chan->direction != xt->dir || !chan->vid_fmt)
		goto error;

	if (!xt->numf || !xt->sgl[0].size)
		goto error;

	if (xt->frame_size != chan->vid_fmt->num_planes)
		goto error;

	desc = xilinx_frmbuf_alloc_tx_descriptor(chan);
	if (!desc)
		return NULL;

	dma_async_tx_descriptor_init(&desc->async_tx, &chan->common);
	desc->async_tx.tx_submit = xilinx_frmbuf_tx_submit;
	async_tx_ack(&desc->async_tx);

	hw = &desc->hw;
	hw->vsize = xt->numf;
	hw->stride = xt->sgl[0].icg + xt->sgl[0].size;
	hw->hsize = (xt->sgl[0].size * chan->vid_fmt->ppw * 8) /
		     chan->vid_fmt->bpw;

	/* hsize calc should not have resulted in an odd number */
	if (hw->hsize & 1)
		hw->hsize++;

	if (chan->direction == DMA_MEM_TO_DEV) {
		hw->luma_plane_addr = xt->src_start;
		if (xt->frame_size == 2)
			hw->chroma_plane_addr =
				xt->src_start +
				xt->numf * hw->stride +
				xt->sgl[0].src_icg;
	} else {
		hw->luma_plane_addr = xt->dst_start;
		if (xt->frame_size == 2)
			hw->chroma_plane_addr =
				xt->dst_start +
				xt->numf * hw->stride +
				xt->sgl[0].dst_icg;
	}

	return &desc->async_tx;

error:
	dev_err(chan->xdev->dev,
		"Invalid dma template or missing dma video fmt config\n");
	return NULL;
}

/**
 * xilinx_frmbuf_terminate_all - Halt the channel and free descriptors
 * @dchan: Driver specific dma channel pointer
 *
 * Return: 0
 */
static int xilinx_frmbuf_terminate_all(struct dma_chan *dchan)
{
	struct xilinx_frmbuf_chan *chan = to_xilinx_chan(dchan);

	xilinx_frmbuf_halt(chan);
	xilinx_frmbuf_free_descriptors(chan);
	/* worst case frame-to-frame boundary; ensure frame output complete */
	msleep(50);

	if (chan->xdev->cfg->flags & XILINX_FLUSH_PROP) {
		u8 count;

		/*
		 * Flush the framebuffer FIFO and
		 * wait for max 50ms for flush done
		 */
		frmbuf_set(chan, XILINX_FRMBUF_CTRL_OFFSET,
			   XILINX_FRMBUF_CTRL_FLUSH);
		for (count = WAIT_FOR_FLUSH_DONE; count > 0; count--) {
			if (frmbuf_read(chan, XILINX_FRMBUF_CTRL_OFFSET) &
					XILINX_FRMBUF_CTRL_FLUSH_DONE)
				break;
			usleep_range(2000, 2100);
		}

		if (!count)
			dev_err(chan->xdev->dev, "Framebuffer Flush not done!\n");
	}

	xilinx_frmbuf_chan_reset(chan);

	return 0;
}

/**
 * xilinx_frmbuf_synchronize - kill tasklet to stop further descr processing
 * @dchan: Driver specific dma channel pointer
 */
static void xilinx_frmbuf_synchronize(struct dma_chan *dchan)
{
	struct xilinx_frmbuf_chan *chan = to_xilinx_chan(dchan);

	tasklet_kill(&chan->tasklet);
}

/* -----------------------------------------------------------------------------
 * Probe and remove
 */

/**
 * xilinx_frmbuf_chan_remove - Per Channel remove function
 * @chan: Driver specific dma channel
 */
static void xilinx_frmbuf_chan_remove(struct xilinx_frmbuf_chan *chan)
{
	/* Disable all interrupts */
	frmbuf_clr(chan, XILINX_FRMBUF_IE_OFFSET,
		   XILINX_FRMBUF_ISR_ALL_IRQ_MASK);

	tasklet_kill(&chan->tasklet);
	list_del(&chan->common.device_node);

	mutex_lock(&frmbuf_chan_list_lock);
	list_del(&chan->chan_node);
	mutex_unlock(&frmbuf_chan_list_lock);
}

/**
 * xilinx_frmbuf_chan_probe - Per Channel Probing
 * It get channel features from the device tree entry and
 * initialize special channel handling routines
 *
 * @xdev: Driver specific device structure
 * @node: Device node
 *
 * Return: '0' on success and failure value on error
 */
static int xilinx_frmbuf_chan_probe(struct xilinx_frmbuf_device *xdev,
				    struct device_node *node)
{
	struct xilinx_frmbuf_chan *chan;
	int err;
	u32 dma_addr_size;

	chan = &xdev->chan;

	chan->dev = xdev->dev;
	chan->xdev = xdev;
	chan->idle = true;

	err = of_property_read_u32(node, "xlnx,dma-addr-width",
				   &dma_addr_size);
	if (err || (dma_addr_size != 32 && dma_addr_size != 64)) {
		dev_err(xdev->dev, "missing or invalid addr width dts prop\n");
		return err;
	}

	if (dma_addr_size == 64 && sizeof(dma_addr_t) == sizeof(u64))
		chan->write_addr = writeq_addr;
	else
		chan->write_addr = write_addr;

	if (xdev->cfg->flags & XILINX_FID_PROP)
		chan->hw_fid = of_property_read_bool(node, "xlnx,fid");

	spin_lock_init(&chan->lock);
	INIT_LIST_HEAD(&chan->pending_list);
	INIT_LIST_HEAD(&chan->done_list);

	chan->irq = irq_of_parse_and_map(node, 0);
	err = devm_request_irq(xdev->dev, chan->irq, xilinx_frmbuf_irq_handler,
			       IRQF_SHARED, "xilinx_framebuffer", chan);

	if (err) {
		dev_err(xdev->dev, "unable to request IRQ %d\n", chan->irq);
		return err;
	}

	tasklet_init(&chan->tasklet, xilinx_frmbuf_do_tasklet,
		     (unsigned long)chan);

	/*
	 * Initialize the DMA channel and add it to the DMA engine channels
	 * list.
	 */
	chan->common.device = &xdev->common;

	list_add_tail(&chan->common.device_node, &xdev->common.channels);

	mutex_lock(&frmbuf_chan_list_lock);
	list_add_tail(&chan->chan_node, &frmbuf_chan_list);
	mutex_unlock(&frmbuf_chan_list_lock);

	xilinx_frmbuf_chan_reset(chan);

	return 0;
}

/**
 * xilinx_frmbuf_probe - Driver probe function
 * @pdev: Pointer to the platform_device structure
 *
 * Return: '0' on success and failure value on error
 */
static int xilinx_frmbuf_probe(struct platform_device *pdev)
{
	struct device_node *node = pdev->dev.of_node;
	struct xilinx_frmbuf_device *xdev;
	struct resource *io;
	enum dma_transfer_direction dma_dir;
	const struct of_device_id *match;
	int err;
	u32 i, j, align, ppc;
	int hw_vid_fmt_cnt;
	const char *vid_fmts[ARRAY_SIZE(xilinx_frmbuf_formats)];

	xdev = devm_kzalloc(&pdev->dev, sizeof(*xdev), GFP_KERNEL);
	if (!xdev)
		return -ENOMEM;

	xdev->dev = &pdev->dev;

	match = of_match_node(xilinx_frmbuf_of_ids, node);
	if (!match)
		return -ENODEV;

	xdev->cfg = match->data;

	dma_dir = (enum dma_transfer_direction)xdev->cfg->direction;

	xdev->rst_gpio = devm_gpiod_get(&pdev->dev, "reset",
					GPIOD_OUT_HIGH);
	if (IS_ERR(xdev->rst_gpio)) {
		err = PTR_ERR(xdev->rst_gpio);
		if (err == -EPROBE_DEFER)
			dev_info(&pdev->dev,
				 "Probe deferred due to GPIO reset defer\n");
		else
			dev_err(&pdev->dev,
				"Unable to locate reset property in dt\n");
		return err;
	}

	gpiod_set_value_cansleep(xdev->rst_gpio, 0x0);

	io = platform_get_resource(pdev, IORESOURCE_MEM, 0);
	xdev->regs = devm_ioremap_resource(&pdev->dev, io);
	if (IS_ERR(xdev->regs))
		return PTR_ERR(xdev->regs);

	/* Initialize the DMA engine */
<<<<<<< HEAD
	xdev->common.copy_align = 4; /* JPM TODO: need algorithmic setting */
=======
	if (xdev->cfg->flags & XILINX_PPC_PROP) {
		err = of_property_read_u32(node, "xlnx,pixels-per-clock", &ppc);
		if (err || (ppc != 1 && ppc != 2 && ppc != 4)) {
			dev_err(&pdev->dev, "missing or invalid pixels per clock dts prop\n");
			return err;
		}

		err = of_property_read_u32(node, "xlnx,dma-align", &align);
		if (err)
			align = ppc * XILINX_FRMBUF_ALIGN_MUL;

		if (align < (ppc * XILINX_FRMBUF_ALIGN_MUL) ||
		    ffs(align) != fls(align)) {
			dev_err(&pdev->dev, "invalid dma align dts prop\n");
			return -EINVAL;
		}
	} else {
		align = 16;
	}

	xdev->common.copy_align = fls(align) - 1;
>>>>>>> c2ba8913
	xdev->common.dev = &pdev->dev;

	INIT_LIST_HEAD(&xdev->common.channels);
	dma_cap_set(DMA_SLAVE, xdev->common.cap_mask);
	dma_cap_set(DMA_PRIVATE, xdev->common.cap_mask);

	/* Initialize the channels */
	err = xilinx_frmbuf_chan_probe(xdev, node);
	if (err < 0)
		return err;

	xdev->chan.direction = dma_dir;

	if (xdev->chan.direction == DMA_DEV_TO_MEM) {
		xdev->common.directions = BIT(DMA_DEV_TO_MEM);
		dev_info(&pdev->dev, "Xilinx AXI frmbuf DMA_DEV_TO_MEM\n");
	} else if (xdev->chan.direction == DMA_MEM_TO_DEV) {
		xdev->common.directions = BIT(DMA_MEM_TO_DEV);
		dev_info(&pdev->dev, "Xilinx AXI frmbuf DMA_MEM_TO_DEV\n");
	} else {
		xilinx_frmbuf_chan_remove(&xdev->chan);
		return -EINVAL;
	}

	/* read supported video formats and update internal table */
	hw_vid_fmt_cnt = of_property_count_strings(node, "xlnx,vid-formats");

	err = of_property_read_string_array(node, "xlnx,vid-formats",
					    vid_fmts, hw_vid_fmt_cnt);
	if (err < 0) {
		dev_err(&pdev->dev,
			"Missing or invalid xlnx,vid-formats dts prop\n");
		return err;
	}

	for (i = 0; i < hw_vid_fmt_cnt; i++) {
		const char *vid_fmt_name = vid_fmts[i];

		for (j = 0; j < ARRAY_SIZE(xilinx_frmbuf_formats); j++) {
			const char *dts_name =
				xilinx_frmbuf_formats[j].dts_name;

			if (strcmp(vid_fmt_name, dts_name))
				continue;

			xdev->enabled_vid_fmts |=
				xilinx_frmbuf_formats[j].fmt_bitmask;
		}
	}

	/* Determine supported vid framework formats */
	frmbuf_init_format_array(xdev);

	xdev->common.device_alloc_chan_resources =
				xilinx_frmbuf_alloc_chan_resources;
	xdev->common.device_free_chan_resources =
				xilinx_frmbuf_free_chan_resources;
	xdev->common.device_prep_interleaved_dma =
				xilinx_frmbuf_dma_prep_interleaved;
	xdev->common.device_terminate_all = xilinx_frmbuf_terminate_all;
	xdev->common.device_synchronize = xilinx_frmbuf_synchronize;
	xdev->common.device_tx_status = xilinx_frmbuf_tx_status;
	xdev->common.device_issue_pending = xilinx_frmbuf_issue_pending;

	platform_set_drvdata(pdev, xdev);

	/* Register the DMA engine with the core */
	dma_async_device_register(&xdev->common);
	err = of_dma_controller_register(node, of_dma_xilinx_xlate, xdev);

	if (err < 0) {
		dev_err(&pdev->dev, "Unable to register DMA to DT\n");
		xilinx_frmbuf_chan_remove(&xdev->chan);
		dma_async_device_unregister(&xdev->common);
		return err;
	}

	dev_info(&pdev->dev, "Xilinx AXI FrameBuffer Engine Driver Probed!!\n");

	return 0;
}

/**
 * xilinx_frmbuf_remove - Driver remove function
 * @pdev: Pointer to the platform_device structure
 *
 * Return: Always '0'
 */
static int xilinx_frmbuf_remove(struct platform_device *pdev)
{
	struct xilinx_frmbuf_device *xdev = platform_get_drvdata(pdev);

	dma_async_device_unregister(&xdev->common);
	xilinx_frmbuf_chan_remove(&xdev->chan);

	return 0;
}

MODULE_DEVICE_TABLE(of, xilinx_frmbuf_of_ids);

static struct platform_driver xilinx_frmbuf_driver = {
	.driver = {
		.name = "xilinx-frmbuf",
		.of_match_table = xilinx_frmbuf_of_ids,
	},
	.probe = xilinx_frmbuf_probe,
	.remove = xilinx_frmbuf_remove,
};

module_platform_driver(xilinx_frmbuf_driver);

MODULE_AUTHOR("Xilinx, Inc.");
MODULE_DESCRIPTION("Xilinx Framebuffer driver");
MODULE_LICENSE("GPL v2");<|MERGE_RESOLUTION|>--- conflicted
+++ resolved
@@ -94,8 +94,6 @@
 #define XILINX_FRMBUF_FMT_BGRA8			26
 #define XILINX_FRMBUF_FMT_BGRX8			27
 #define XILINX_FRMBUF_FMT_UYVY8			28
-<<<<<<< HEAD
-=======
 #define XILINX_FRMBUF_FMT_BGR8				29
 
 /* FID Register */
@@ -109,7 +107,6 @@
 #define XILINX_PPC_PROP				BIT(0)
 #define XILINX_FLUSH_PROP			BIT(1)
 #define XILINX_FID_PROP				BIT(2)
->>>>>>> c2ba8913
 
 /**
  * struct xilinx_frmbuf_desc_hw - Hardware Descriptor
@@ -236,11 +233,7 @@
 		.ppw = 1,
 		.num_planes = 1,
 		.drm_fmt = DRM_FORMAT_XRGB8888,
-<<<<<<< HEAD
-		.v4l2_fmt = V4L2_PIX_FMT_XRGB32,
-=======
 		.v4l2_fmt = V4L2_PIX_FMT_XBGR32,
->>>>>>> c2ba8913
 		.fmt_bitmask = BIT(2),
 	},
 	{
@@ -344,8 +337,6 @@
 		.fmt_bitmask = BIT(13),
 	},
 	{
-<<<<<<< HEAD
-=======
 		.dts_name = "xv15",
 		.id = XILINX_FRMBUF_FMT_Y_UV10_420,
 		.bpw = 32,
@@ -356,7 +347,6 @@
 		.fmt_bitmask = BIT(13),
 	},
 	{
->>>>>>> c2ba8913
 		.dts_name = "xv20",
 		.id = XILINX_FRMBUF_FMT_Y_UV10,
 		.bpw = 32,
@@ -365,8 +355,6 @@
 		.drm_fmt = DRM_FORMAT_XV20,
 		.v4l2_fmt = V4L2_PIX_FMT_XV20M,
 		.fmt_bitmask = BIT(14),
-<<<<<<< HEAD
-=======
 	},
 	{
 		.dts_name = "xv20",
@@ -377,7 +365,6 @@
 		.drm_fmt = 0,
 		.v4l2_fmt = V4L2_PIX_FMT_XV20,
 		.fmt_bitmask = BIT(14),
->>>>>>> c2ba8913
 	},
 	{
 		.dts_name = "bgr888",
@@ -388,28 +375,6 @@
 		.drm_fmt = DRM_FORMAT_BGR888,
 		.v4l2_fmt = V4L2_PIX_FMT_RGB24,
 		.fmt_bitmask = BIT(15),
-<<<<<<< HEAD
-	},
-	{
-		.dts_name = "y8",
-		.id = XILINX_FRMBUF_FMT_Y8,
-		.bpw = 32,
-		.ppw = 4,
-		.num_planes = 1,
-		.drm_fmt = DRM_FORMAT_Y8,
-		.v4l2_fmt = V4L2_PIX_FMT_GREY,
-		.fmt_bitmask = BIT(16),
-	},
-	{
-		.dts_name = "y10",
-		.id = XILINX_FRMBUF_FMT_Y10,
-		.bpw = 32,
-		.ppw = 3,
-		.num_planes = 1,
-		.drm_fmt = DRM_FORMAT_Y10,
-		.v4l2_fmt = V4L2_PIX_FMT_Y10,
-		.fmt_bitmask = BIT(17),
-=======
 	},
 	{
 		.dts_name = "y8",
@@ -470,7 +435,6 @@
 		.drm_fmt = DRM_FORMAT_AVUY,
 		.v4l2_fmt = 0,
 		.fmt_bitmask = BIT(21),
->>>>>>> c2ba8913
 	},
 };
 
@@ -1403,9 +1367,6 @@
 		return PTR_ERR(xdev->regs);
 
 	/* Initialize the DMA engine */
-<<<<<<< HEAD
-	xdev->common.copy_align = 4; /* JPM TODO: need algorithmic setting */
-=======
 	if (xdev->cfg->flags & XILINX_PPC_PROP) {
 		err = of_property_read_u32(node, "xlnx,pixels-per-clock", &ppc);
 		if (err || (ppc != 1 && ppc != 2 && ppc != 4)) {
@@ -1427,7 +1388,6 @@
 	}
 
 	xdev->common.copy_align = fls(align) - 1;
->>>>>>> c2ba8913
 	xdev->common.dev = &pdev->dev;
 
 	INIT_LIST_HEAD(&xdev->common.channels);
