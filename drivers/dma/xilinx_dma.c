/*
 * Xilinx DMA Engine support
 *
 * Copyright (C) 2010 Xilinx, Inc. All rights reserved.
 * Copyright (C) 2012 Analog Device Inc.
 *	Author: Lars-Peter Clausen <lars@metafoo.de>
 *
 * Based on the Freescale DMA driver.
 *
 * Description:
 * This driver supports three Xilinx DMA engines:
 *  . Axi DMA engine, it does transfers between memory and device. It can be
 *    configured to have one channel or two channels. If configured as two
 *    channels, one is to transmit to a device and another is to receive from
 *    a device.
 *  . Axi VDMA engine, it does transfers between memory and video devices.
 *    It can be configured to have one channel or two channels. If configured
 *    as two channels, one is to transmit to the video device and another is
 *    to receive from the video device.
 *
 * This is free software; you can redistribute it and/or modify
 * it under the terms of the GNU General Public License as published by
 * the Free Software Foundation; either version 2 of the License, or
 * (at your option) any later version.
 *
 */


#include <linux/init.h>
#include <linux/module.h>
#include <linux/slab.h>
#include <linux/interrupt.h>
#include <linux/dmapool.h>
#include <asm/io.h>
#include <linux/of.h>
#include <linux/of_irq.h>
#include <linux/of_platform.h>
#include <linux/platform_device.h>
#include <linux/of_address.h>
#include <linux/amba/xilinx_dma.h>
#include <linux/debugfs.h>
#include <linux/sched.h>
<<<<<<< HEAD
=======

#include "dmaengine.h"
>>>>>>> f7202e6a

/* Hw specific definitions
 */
#define XILINX_DMA_MAX_CHANS_PER_DEVICE  0x2
#define XILINX_DMA_MAX_TRANS_LEN         0x7FFFFF

/* General register bits definitions
 */
#define XILINX_DMA_CR_RESET_MASK    0x00000004  /* Reset DMA engine */
#define XILINX_DMA_CR_RUNSTOP_MASK  0x00000001  /* Start/stop DMA engine */

#define XILINX_DMA_SR_HALTED_MASK   0x00000001  /* DMA channel halted */
#define XILINX_DMA_SR_IDLE_MASK     0x00000002  /* DMA channel idle */

#define XILINX_DMA_SR_ERR_INTERNAL_MASK 0x00000010 /* Datamover internal err */
#define XILINX_DMA_SR_ERR_SLAVE_MASK    0x00000020 /* Datamover slave err */
#define XILINX_DMA_SR_ERR_DECODE_MASK   0x00000040 /* Datamover decode err */
#define XILINX_DMA_SR_ERR_SG_INT_MASK   0x00000100 /* SG internal err */
#define XILINX_DMA_SR_ERR_SG_SLV_MASK   0x00000200 /* SG slave err */
#define XILINX_DMA_SR_ERR_SG_DEC_MASK   0x00000400 /* SG decode err */
#define XILINX_DMA_SR_ERR_ALL_MASK      0x00000770 /* All errors */

#define XILINX_DMA_XR_IRQ_IOC_MASK	0x00001000 /* Completion interrupt */
#define XILINX_DMA_XR_IRQ_DELAY_MASK	0x00002000 /* Delay interrupt */
#define XILINX_DMA_XR_IRQ_ERROR_MASK	0x00004000 /* Error interrupt */
#define XILINX_DMA_XR_IRQ_ALL_MASK	    0x00007000 /* All interrupts */

#define XILINX_DMA_XR_DELAY_MASK    0xFF000000 /* Delay timeout counter */
#define XILINX_DMA_XR_COALESCE_MASK 0x00FF0000 /* Coalesce counter */

#define XILINX_DMA_DELAY_SHIFT    24
#define XILINX_DMA_COALESCE_SHIFT 16

#define XILINX_DMA_DELAY_MAX     0xFF /**< Maximum delay counter value */
#define XILINX_DMA_COALESCE_MAX  0xFF /**< Maximum coalescing counter value */

#define XILINX_DMA_RX_CHANNEL_OFFSET      0x30

/* Axi VDMA special register bits
 */
#define XILINX_VDMA_CIRC_EN         0x00000002  /* Circular mode */
#define XILINX_VDMA_SYNC_EN         0x00000008  /* Sync enable mode */
#define XILINX_VDMA_FRMCNT_EN       0x00000010  /* Frm Cnt enable mode */
#define XILINX_VDMA_MSTR_MASK       0x00000F00  /* Master in control */

#define XILINX_VDMA_MSTR_SHIFT      8
#define XILINX_VDMA_WR_REF_SHIFT    8

#define XILINX_VDMA_FRMDLY_SHIFT  24

#define XILINX_VDMA_DIRECT_REG_OFFSET     0x50
#define XILINX_VDMA_CHAN_DIRECT_REG_SIZE  0x50

/* BD definitions for Axi DMA
 */
#define XILINX_DMA_BD_STS_COMPL_MASK 0x80000000
#define XILINX_DMA_BD_STS_ERR_MASK   0x70000000
#define XILINX_DMA_BD_STS_ALL_MASK   0xF0000000

/* Axi DMA BD special bits definitions
 */
#define XILINX_DMA_BD_SOP       0x08000000    /* Start of packet bit */
#define XILINX_DMA_BD_EOP       0x04000000    /* End of packet bit */

/* Feature encodings
 */
#define XILINX_DMA_FTR_DATA_WIDTH_MASK 0x000000FF /* Data width mask, 1024 */
#define XILINX_DMA_FTR_HAS_SG          0x00000100 /* Has SG */
#define XILINX_DMA_FTR_HAS_SG_SHIFT    8          /* Has SG shift */
#define XILINX_DMA_FTR_STSCNTRL_STRM   0x00010000 /* Optional feature for dma */

/* Feature encodings for VDMA
 */
#define XILINX_VDMA_FTR_FLUSH_MASK     0x00000600 /* Flush-on-FSync Mask */
#define XILINX_VDMA_FTR_FLUSH_SHIFT    9          /* Flush-on-FSync shift */

/* Delay loop counter to prevent hardware failure
 */
#define XILINX_DMA_RESET_LOOP            1000000
#define XILINX_DMA_HALT_LOOP             1000000

/* IO accessors
 */
#define DMA_OUT(addr, val)  (iowrite32(val, addr))
#define DMA_IN(addr)  (ioread32(addr))

/* Hardware descriptor
 *
 * shared by all Xilinx DMA engines
 */
struct xilinx_dma_desc_hw {
	u32 next_desc;	/* 0x00 */
	u32 pad1;       /* 0x04 */
	u32 buf_addr;   /* 0x08 */
	u32 pad2;       /* 0x0C */
	u32 addr_vsize; /* 0x10 */
	u32 hsize;      /* 0x14 */
	u32 control;    /* 0x18 */
	u32 status;     /* 0x1C */
	u32 app_0;      /* 0x20 */
	u32 app_1;      /* 0x24 */
	u32 app_2;      /* 0x28 */
	u32 app_3;      /* 0x2C */
	u32 app_4;      /* 0x30 */
} __aligned(64);

struct xilinx_dma_desc_sw {
	struct xilinx_dma_desc_hw *hw;
	dma_addr_t phys;
};

struct xilinx_dma_transfer {
	struct dma_async_tx_descriptor async_tx;
	struct list_head head;

	bool cyclic;
	unsigned int completed_descs;

	unsigned int current_desc;
	unsigned int num_descs;
	struct xilinx_dma_desc_sw descs[];
};

struct xdma_regs {
	u32 cr;     /* 0x00 Control Register */
	u32 sr;     /* 0x04 Status Register */
	u32 cdr;    /* 0x08 Current Descriptor Register */
	u32 pad1;
	u32 tdr;    /* 0x10 Tail Descriptor Register */
	u32 pad2;
	u32 src;    /* 0x18 Source Address Register (cdma) */
	u32 pad3;
	u32 dst;    /* 0x20 Destination Address Register (cdma) */
	u32 pad4;
	u32 btt_ref;/* 0x28 Bytes To Transfer (cdma) or park_ref (vdma) */
	u32 version;         /* 0x2c version (vdma) */
};

static struct debugfs_reg32 xilinx_dma_debugfs_regs[] = {
	{ "Control", 0x00 },
	{ "Status", 0x04 },
	{ "Current descriptor", 0x08 },
	{ "Tail descriptor", 0x10 },
	{ "Vertical size", 0x50 },
	{ "Horizontal size", 0x54 },
	{ "Frame delay/stride", 0x58 },
	{ "Frame address 0", 0x5c },
	{ "Frame address 1", 0x60 },
	{ "Frame address 2", 0x64 },
	{ "Frame address 3", 0x68 },
};

struct vdma_addr_regs {
	u32 vsize;          /* 0x0 Vertical size */
	u32 hsize;          /* 0x4 Horizontal size */
	u32 frmdly_stride;  /* 0x8 Frame delay and stride */
	u32 buf_addr[16];   /* 0xC - 0x48 Src addresses */
};

/* Per DMA specific operations should be embedded in the channel structure
 */
struct xilinx_dma_chan {
	struct xdma_regs __iomem *regs;   /* Control status registers */
	struct vdma_addr_regs *addr_regs; /* Direct address registers */
<<<<<<< HEAD
	dma_cookie_t completed_cookie;	  /* The maximum cookie completed */
=======
>>>>>>> f7202e6a
	spinlock_t lock;                  /* Descriptor operation lock */
	struct list_head active_list;	  /* Active descriptors */
	struct list_head pending_list;	  /* Descriptors waiting */
	struct list_head removed_list;       /* Descriptors queued for removal */
	struct dma_chan common;           /* DMA common channel */
	struct dma_pool *desc_pool;       /* Descriptors pool */
	struct device *dev;               /* The dma device */
	int    irq;                       /* Channel IRQ */
	int    id;                        /* Channel ID */
	enum dma_transfer_direction direction;/* Transfer direction */
	int    max_len;                   /* Maximum data len per transfer */
	int    num_frms;                  /* Number of frames */
	int    has_SG;                    /* Support scatter transfers */
	int    has_DRE;                   /* Support unaligned transfers */
	int    genlock;                   /* Support genlock mode */
	int    err;                       /* Channel has errors */
	struct tasklet_struct tasklet;    /* Cleanup work after irq */
	u32    feature;                   /* IP feature */
	void   (*start_transfer)(struct xilinx_dma_chan *chan);
	struct xilinx_dma_config config;  /* Device configuration info */

	bool cyclic;
	struct debugfs_regset32 debugfs_regset;
};

struct xilinx_dma_device {
	void __iomem *regs;
	struct device *dev;
	struct dma_device common;
	struct xilinx_dma_chan *chan[XILINX_DMA_MAX_CHANS_PER_DEVICE];
	u32 feature;
	int irq;
};

static dma_cookie_t xilinx_dma_tx_submit(struct dma_async_tx_descriptor *tx);

#define to_xilinx_chan(chan) container_of(chan, struct xilinx_dma_chan, common)

static void xilinx_dma_free_transfer(struct xilinx_dma_chan *chan,
	struct xilinx_dma_transfer *t)
{
	unsigned int i;
	for (i = 0; i < t->num_descs; ++i)
		dma_pool_free(chan->desc_pool, t->descs[i].hw, t->descs[i].phys);
	kfree(t);
}

static struct xilinx_dma_transfer *xilinx_dma_alloc_transfer(
	struct xilinx_dma_chan *chan, unsigned int num_descs)
{
	struct xilinx_dma_desc_hw *new, *prev;
	struct xilinx_dma_transfer *t;
	dma_addr_t phys;

	if (num_descs == 0)
		return NULL;

	t = kzalloc(sizeof(*t) + num_descs * sizeof(*t->descs), GFP_ATOMIC);
	if (!t)
		return NULL;

	dma_async_tx_descriptor_init(&t->async_tx, &chan->common);
	t->async_tx.tx_submit = xilinx_dma_tx_submit;
	t->async_tx.cookie = -EBUSY;

	prev = NULL;
	new = NULL;
	for (; t->num_descs < num_descs; t->num_descs++) {
		new = dma_pool_alloc(chan->desc_pool, GFP_ATOMIC, &phys);
		if (!new) {
			dev_err(chan->dev, "No free memory for link descriptor\n");
			goto err_free;
		}
		memset(new, 0, sizeof(*new));

		if (prev)
			prev->next_desc = phys;

		t->descs[t->num_descs].hw = new;
		t->descs[t->num_descs].phys = phys;
		prev = new;
	}

	/* Link the last BD with the first BD */
	new->next_desc = t->descs[0].phys;

	return t;
err_free:
	xilinx_dma_free_transfer(chan, t);
	return NULL;
}

static void xilinx_dma_free_transfer_list(struct xilinx_dma_chan *chan,
	struct list_head *list)
{
	struct xilinx_dma_transfer *t, *_t;
	list_for_each_entry_safe(t, _t, list, head)
		xilinx_dma_free_transfer(chan, t);
	INIT_LIST_HEAD(list);
}

static void xilinx_dma_free_transfers(struct xilinx_dma_chan *chan)
{
	unsigned long flags;

	spin_lock_irqsave(&chan->lock, flags);
	xilinx_dma_free_transfer_list(chan, &chan->active_list);
	xilinx_dma_free_transfer_list(chan, &chan->pending_list);
<<<<<<< HEAD
=======
	xilinx_dma_free_transfer_list(chan, &chan->removed_list);
>>>>>>> f7202e6a
	spin_unlock_irqrestore(&chan->lock, flags);
}

/* Required functions
 */
static int xilinx_dma_alloc_chan_resources(struct dma_chan *dchan)
{
	struct xilinx_dma_chan *chan = to_xilinx_chan(dchan);

	/* Has this channel already been allocated? */
	if (chan->desc_pool)
		return 1;

	/*
	 * We need the descriptor to be aligned to 64bytes
	 * for meeting Xilinx DMA specification requirement.
	 */
	chan->desc_pool = dma_pool_create("xilinx_dma_desc_pool",
				  chan->dev,
				  sizeof(struct xilinx_dma_desc_hw),
				  __alignof__(struct xilinx_dma_desc_hw), 0);
	if (!chan->desc_pool) {
		dev_err(chan->dev, "unable to allocate channel %d "
				   "descriptor pool\n", chan->id);
		return -ENOMEM;
	}

<<<<<<< HEAD
	chan->completed_cookie = 0;
=======
	dma_cookie_init(dchan);
>>>>>>> f7202e6a

	/* there is at least one descriptor free to be allocated */
	return 1;
}

static void xilinx_dma_free_chan_resources(struct dma_chan *dchan)
{
	struct xilinx_dma_chan *chan = to_xilinx_chan(dchan);

	dev_dbg(chan->dev, "Free all channel resources.\n");
	xilinx_dma_free_transfers(chan);
	dma_pool_destroy(chan->desc_pool);
	chan->desc_pool = NULL;
}

static enum dma_status xilinx_dma_desc_status(struct xilinx_dma_chan *chan,
					  struct xilinx_dma_transfer *t)
<<<<<<< HEAD
{
	return dma_async_is_complete(t->async_tx.cookie,
				     chan->completed_cookie,
				     chan->common.cookie);
}

static void xilinx_dma_chan_handle_cyclic(struct xilinx_dma_chan *chan,
	struct xilinx_dma_transfer *t, unsigned long *flags)
{
=======
{
	return dma_async_is_complete(t->async_tx.cookie,
				     chan->common.completed_cookie,
				     chan->common.cookie);
}

static void xilinx_dma_chan_handle_cyclic(struct xilinx_dma_chan *chan,
	struct xilinx_dma_transfer *t, unsigned long *flags)
{
>>>>>>> f7202e6a
	unsigned int completed_descs;
	dma_async_tx_callback callback;
	void *callback_param;
	unsigned int i;

	/* We have to be carefull not to dereference 't' anymore after a call to
	 * the callback function, since it might call terminate_all and as a
	 * result 't' might be already freed. */
	callback = t->async_tx.callback;
	callback_param = t->async_tx.callback_param;
	completed_descs = t->completed_descs;
	t->completed_descs = 0;

	spin_unlock_irqrestore(&chan->lock, *flags);
	for (i = 0; i < completed_descs; i++)
		callback(callback_param);
	spin_lock_irqsave(&chan->lock, *flags);
}

static void xilinx_chan_desc_cleanup(struct xilinx_dma_chan *chan)
{
	struct xilinx_dma_transfer *t;
	dma_async_tx_callback callback;
	void *callback_param;
	unsigned long flags;

	spin_lock_irqsave(&chan->lock, flags);

	/* terminate_all might be called from the callback, so we can't iterate over
	 * the list using list_for_each_entry_safe */
	while (!list_empty(&chan->active_list)) {
		t = list_first_entry(&chan->active_list, struct xilinx_dma_transfer, head);

		if (t->cyclic) {
			xilinx_dma_chan_handle_cyclic(chan, t, &flags);
			break;
		}

		if (xilinx_dma_desc_status(chan, t) == DMA_IN_PROGRESS)
			break;

		list_del(&t->head);

		callback = t->async_tx.callback;
		callback_param = t->async_tx.callback_param;
		if (callback) {
			spin_unlock_irqrestore(&chan->lock, flags);
			callback(callback_param);
			spin_lock_irqsave(&chan->lock, flags);
		}

		dma_run_dependencies(&t->async_tx);
		xilinx_dma_free_transfer(chan, t);
	}

	spin_unlock_irqrestore(&chan->lock, flags);
}

static struct xilinx_dma_transfer *xilinx_lookup_transfer(
	struct xilinx_dma_chan *chan, dma_cookie_t cookie)
{
	struct xilinx_dma_transfer *t;

	list_for_each_entry(t, &chan->active_list, head) {
		if (t->async_tx.cookie == cookie)
			return t;
	}

	list_for_each_entry(t, &chan->pending_list, head) {
		if (t->async_tx.cookie == cookie)
			return t;
	}

	return NULL;
}

static unsigned int xilinx_tx_get_residue(struct xilinx_dma_transfer *t)
{
	unsigned int residue = 0;
	unsigned int i;

	/* We can't get the residue with a sub-desciptor granularity,
	   so all we can do is to sum up the length of all non yet completed
	   descritors */
	for (i = t->current_desc; i < t->num_descs; i++)
		residue += t->descs[i].hw->control & XILINX_DMA_MAX_TRANS_LEN;

	return residue;
}

static enum dma_status xilinx_tx_status(struct dma_chan *dchan,
					dma_cookie_t cookie,
					struct dma_tx_state *txstate)
{
	struct xilinx_dma_chan *chan = to_xilinx_chan(dchan);
	unsigned int residue = 0;
	enum dma_status status;
	status = dma_cookie_status(dchan, cookie, txstate);

	if (status == DMA_IN_PROGRESS) {
		struct xilinx_dma_transfer *t = xilinx_lookup_transfer(chan, cookie);
		if (t)
			residue = xilinx_tx_get_residue(t);
	}

	dma_set_residue(txstate, residue);

	return status;
}

static int xilinx_dma_is_running(struct xilinx_dma_chan *chan)
{
	return !(DMA_IN(&chan->regs->sr) & XILINX_DMA_SR_HALTED_MASK) ||
	   (DMA_IN(&chan->regs->cr) & XILINX_DMA_CR_RUNSTOP_MASK);
}

static int xilinx_dma_is_idle(struct xilinx_dma_chan *chan)
{
	return DMA_IN(&chan->regs->sr) & XILINX_DMA_SR_IDLE_MASK;
}

<<<<<<< HEAD
static int xilinx_dma_wait_idle(struct xilinx_dma_chan *chan)
{
	unsigned long timeout = 10000;

	do {
		if (xilinx_dma_is_idle(chan))
			break;
	} while (--timeout);

	if (!xilinx_dma_is_idle(chan))
		return -ETIMEDOUT;

	return 0;
}

=======
>>>>>>> f7202e6a
#define XILINX_DMA_DRIVER_DEBUG 0

#if (XILINX_DMA_DRIVER_DEBUG == 1)
static void desc_dump(struct xilinx_dma_desc_hw *hw)
{
	printk(KERN_INFO "hw desc %x:\n", (unsigned int)hw);
	printk(KERN_INFO "\tnext_desc %x\n", hw->next_desc);
	printk(KERN_INFO "\tbuf_addr %x\n", hw->buf_addr);
	printk(KERN_INFO "\taddr_vsize %x\n", hw->addr_vsize);
	printk(KERN_INFO "\thsize %x\n", hw->hsize);
	printk(KERN_INFO "\tcontrol %x\n", hw->control);
	printk(KERN_INFO "\tstatus %x\n", hw->status);
}
#endif

static int xilinx_dma_wait_status(struct xilinx_dma_chan *chan, uint32_t mask,
		uint32_t value)
{
	unsigned long timeout = 10000;
	uint32_t status;

	do {
		status = DMA_IN(&chan->regs->cr);
<<<<<<< HEAD
		dev_dbg(chan->dev, "status: %x, mask: %x, value: %x\n", status, mask, value);
=======
>>>>>>> f7202e6a
		if ((status & mask) == value)
			break;
	} while (--timeout);

	if ((status & mask) != value)
		return -ETIMEDOUT;

	return 0;
}

static int xilinx_dma_reset(struct xilinx_dma_chan *chan)
{
	int ret;

	DMA_OUT(&chan->regs->cr,
	       DMA_IN(&chan->regs->cr) | XILINX_DMA_CR_RESET_MASK);

	ret = xilinx_dma_wait_status(chan, XILINX_DMA_CR_RESET_MASK, 0);

	if (ret) {
		dev_err(chan->dev, "reset timeout, cr %x, sr %x\n",
		    DMA_IN(&chan->regs->cr), DMA_IN(&chan->regs->sr));
		return 1;
	}

	/* re-apply config */
	dmaengine_device_control(&chan->common, DMA_SLAVE_CONFIG,
			(unsigned long)&chan->config);

	return 0;
}

static void xilinx_dma_start_stop(struct xilinx_dma_chan *chan, bool start)
{
	uint32_t status;
	uint32_t value;
	int ret;

	if (start)
		value = XILINX_DMA_CR_RUNSTOP_MASK;
	else
		value = 0;

	status = DMA_IN(&chan->regs->cr);
	status &= ~XILINX_DMA_CR_RUNSTOP_MASK;
	status |= value;
	DMA_OUT(&chan->regs->cr, status);

	ret = xilinx_dma_wait_status(chan, XILINX_DMA_CR_RUNSTOP_MASK, value);
	if (ret) {
		dev_dbg(chan->dev, "Cannot %s channel %x: %x\n",
			start ? "start" : "stop", chan->id,
		    DMA_IN(&chan->regs->cr));
		chan->err = 1;
	}
}

/* Stop the hardware, the ongoing transfer will be finished */
static void dma_halt(struct xilinx_dma_chan *chan)
{
	xilinx_dma_start_stop(chan, false);
}

/* Start the hardware. Transfers are not started yet */
static void dma_start(struct xilinx_dma_chan *chan)
{
	xilinx_dma_start_stop(chan, true);
<<<<<<< HEAD
=======
}

static bool xilinx_dma_has_errors(struct xilinx_dma_chan *chan)
{
	unsigned int stat;

	stat = DMA_IN(&chan->regs->sr);

	return (stat & XILINX_DMA_XR_IRQ_ERROR_MASK) != 0;
>>>>>>> f7202e6a
}

static void xilinx_dma_start_transfer(struct xilinx_dma_chan *chan)
{
	struct xilinx_dma_transfer *last_transfer, *first_transfer;
	dma_addr_t first_addr, last_addr;
	struct xilinx_dma_desc_hw *hw;
	unsigned long flags;
<<<<<<< HEAD
	int ret;
=======
>>>>>>> f7202e6a

	spin_lock_irqsave(&chan->lock, flags);

	if (list_empty(&chan->pending_list))
		goto out_unlock;

	if (chan->err) {
		dev_err(chan->dev, "Failed to start transfer\n");
		goto out_unlock;
	}

	/* If hardware is busy, cannot submit
	 */
	if (xilinx_dma_is_running(chan) && !xilinx_dma_is_idle(chan)) {
<<<<<<< HEAD
		dev_info(chan->dev, "DMA controller still busy\n");
		goto out_unlock;
	}

	ret = xilinx_dma_wait_idle(chan);
	if (ret)
		xilinx_dma_reset(chan);


=======
		DMA_OUT(&chan->regs->cr,
			DMA_IN(&chan->regs->cr) | XILINX_DMA_XR_IRQ_ALL_MASK);
		goto out_unlock;
	}

	if (xilinx_dma_has_errors(chan))
		xilinx_dma_reset(chan);

>>>>>>> f7202e6a
	/* If hardware is idle, then all descriptors on active list are
	 * done, start new transfers
	 */
	dma_halt(chan);

	if (chan->err)
		goto out_unlock;

	first_transfer = list_first_entry(&chan->pending_list,
			struct xilinx_dma_transfer, head);

	if (chan->has_SG) {
		uint32_t status;
		last_transfer = list_entry(chan->pending_list.prev,
				struct xilinx_dma_transfer, head);

		first_addr = first_transfer->descs[0].phys;
		last_addr = last_transfer->descs[last_transfer->num_descs-1].phys;

		DMA_OUT(&chan->regs->cdr, first_addr);

		dma_start(chan);

		if (chan->err)
			goto out_unlock;
		list_splice_tail_init(&chan->pending_list, &chan->active_list);

		/* Clear pending interrupts and enable interrupts */
		DMA_OUT(&chan->regs->sr, XILINX_DMA_XR_IRQ_ALL_MASK);
		DMA_OUT(&chan->regs->cr,
			DMA_IN(&chan->regs->cr) | XILINX_DMA_XR_IRQ_ALL_MASK);
		status = DMA_IN(&chan->regs->sr);
		/* Update tail ptr register and start the transfer
		*/
		DMA_OUT(&chan->regs->tdr, last_addr);
	} else {
		/* In simple mode */

		list_move_tail(&first_transfer->head, &chan->active_list);

		dma_start(chan);

		if (chan->err)
			goto out_unlock;

		hw = first_transfer->descs[0].hw;

		/* Enable interrupts
		*/
		DMA_OUT(&chan->regs->cr,
			DMA_IN(&chan->regs->cr) | XILINX_DMA_XR_IRQ_ALL_MASK);

		DMA_OUT(&chan->regs->src, hw->buf_addr);

		/* Start the transfer
		*/
		DMA_OUT(&chan->regs->btt_ref,
			hw->control & XILINX_DMA_MAX_TRANS_LEN);
	}

out_unlock:
	spin_unlock_irqrestore(&chan->lock, flags);
}

static void xilinx_dma_issue_pending(struct dma_chan *dchan)
{
	struct xilinx_dma_chan *chan = to_xilinx_chan(dchan);
	chan->start_transfer(chan);
}

/**
 * xilinx_dma_update_completed_cookie - Update the completed cookie.
 * @chan : xilinx DMA channel
 *
 * CONTEXT: hardirq
 */
static void xilinx_dma_update_completed_cookie(struct xilinx_dma_chan *chan)
{
	struct xilinx_dma_transfer *t;
	struct xilinx_dma_desc_hw *hw = NULL;
	unsigned long flags;
<<<<<<< HEAD
	dma_cookie_t cookie = -EBUSY;
	bool done = 0;
=======
>>>>>>> f7202e6a

	spin_lock_irqsave(&chan->lock, flags);

	if (list_empty(&chan->active_list)) {
		dev_dbg(chan->dev, "no running descriptors\n");
		goto out_unlock;
	}

	if ((!(chan->feature & XILINX_DMA_IP_VDMA)) && chan->has_SG) {
		/* Get the last completed descriptor, update the cookie to that */
		list_for_each_entry(t, &chan->active_list, head) {
			if (t->cyclic) {
				while (true) {
					hw = t->descs[t->current_desc].hw;
					if (!(hw->status & XILINX_DMA_BD_STS_ALL_MASK))
						break;
					t->completed_descs++;
					hw->status = 0;
					DMA_OUT(&chan->regs->tdr, t->descs[t->current_desc].phys);

					t->current_desc++;
					if (t->current_desc == t->num_descs)
						t->current_desc = 0;
				}
			} else {
				for (; t->current_desc < t->num_descs; t->current_desc++) {
					hw = t->descs[t->current_desc].hw;
					if (!(hw->status & XILINX_DMA_BD_STS_ALL_MASK))
						break;
				}
				if (t->current_desc != t->num_descs)
					break;

<<<<<<< HEAD
				done = true;
				cookie = t->async_tx.cookie;
=======
				dma_cookie_complete(&t->async_tx);
>>>>>>> f7202e6a
			}
		}
	} else {
		/* In non-SG mode, there is only one transfer active at a time */
		t = list_first_entry(&chan->active_list,
				struct xilinx_dma_transfer, head);
		t->current_desc++;
		t->completed_descs++;
		if (t->current_desc == t->num_descs) {
			if (t->cyclic) {
				t->current_desc = 0;
			} else {
<<<<<<< HEAD
				done = true;
				cookie = t->async_tx.cookie;
			}
		}
	}

	if (done)
		chan->completed_cookie = cookie;
=======
				dma_cookie_complete(&t->async_tx);
			}
		}
	}

>>>>>>> f7202e6a

out_unlock:
	spin_unlock_irqrestore(&chan->lock, flags);
}

static irqreturn_t dma_intr_handler(int irq, void *data)
{
	struct xilinx_dma_chan *chan = data;
	u32 stat;
<<<<<<< HEAD
=======

	xilinx_dma_free_transfer_list(chan, &chan->removed_list);
>>>>>>> f7202e6a

	stat = DMA_IN(&chan->regs->sr);
	if (!(stat & XILINX_DMA_XR_IRQ_ALL_MASK))
		return IRQ_NONE;

	/* Ack the interrupts
	 */
	DMA_OUT(&chan->regs->sr, XILINX_DMA_XR_IRQ_ALL_MASK);

	if (stat & XILINX_DMA_XR_IRQ_ERROR_MASK) {
		dev_err(chan->dev, "Channel %x has errors %x, cr %x, cdr %x tdr %x\n",
		    (unsigned int)chan, (unsigned int)stat,
		    (unsigned int)DMA_IN(&chan->regs->cr),
		    (unsigned int)DMA_IN(&chan->regs->cdr),
		    (unsigned int)DMA_IN(&chan->regs->tdr));
		chan->err = 1;
		dma_halt(chan);
	}

	/* Device takes too long to do the transfer when user requires
	 * responsiveness
	 */
	if (stat & XILINX_DMA_XR_IRQ_DELAY_MASK)
		dev_dbg(chan->dev, "Inter-packet latency too long\n");

	if (stat & XILINX_DMA_XR_IRQ_IOC_MASK) {
		xilinx_dma_update_completed_cookie(chan);
		chan->start_transfer(chan);
	}

	tasklet_schedule(&chan->tasklet);
	return IRQ_HANDLED;
}

static void dma_do_tasklet(unsigned long data)
{
	struct xilinx_dma_chan *chan = (struct xilinx_dma_chan *)data;
	xilinx_chan_desc_cleanup(chan);
}

/* Append the descriptor list to the pending list */
static void append_desc_queue(struct xilinx_dma_chan *chan,
			struct xilinx_dma_transfer *t)
{
	struct xilinx_dma_transfer *tail = container_of(chan->pending_list.prev,
					struct xilinx_dma_transfer, head);
	struct xilinx_dma_desc_hw *hw;

	if (!list_empty(&chan->pending_list)) {
		/* Add the hardware descriptor to the chain of hardware descriptors
		 * that already exists in memory.
		 */
		hw = tail->descs[tail->num_descs-1].hw;
		hw->next_desc = t->descs[0].phys;
	}

	/* Add the software descriptor and all children to the list
	 * of pending transactions
	 */
	list_add_tail(&t->head, &chan->pending_list);
}

/* Assign cookie to each descriptor, and append the descriptors to the pending
 * list
 */
static dma_cookie_t xilinx_dma_tx_submit(struct dma_async_tx_descriptor *tx)
{
	struct xilinx_dma_chan *chan = to_xilinx_chan(tx->chan);
	struct xilinx_dma_transfer *t = container_of(tx,
				struct xilinx_dma_transfer, async_tx);
	unsigned long flags;
<<<<<<< HEAD
=======
	dma_cookie_t cookie;
>>>>>>> f7202e6a

	spin_lock_irqsave(&chan->lock, flags);

	if (chan->cyclic)
		goto err;

	if (chan->err) {
		/* If reset fails, need to hard reset the system.
		 * Channel is no longer functional
		 */
		if (!xilinx_dma_reset(chan))
			chan->err = 0;
		else
			goto err;
	}

<<<<<<< HEAD
	t->async_tx.cookie = dma_chan_generate_cookie(&chan->common);
=======
	cookie = dma_cookie_assign(tx);
>>>>>>> f7202e6a

	/* put this transaction onto the tail of the pending queue */
	append_desc_queue(chan, t);

	if (t->cyclic)
		chan->cyclic = true;

	spin_unlock_irqrestore(&chan->lock, flags);

<<<<<<< HEAD
	return t->async_tx.cookie;
=======
	return cookie;
>>>>>>> f7202e6a
err:
	spin_unlock_irqrestore(&chan->lock, flags);
	xilinx_dma_free_transfer(chan, t);
	return -EBUSY;
}

/**
 * xilinx_dma_prep_slave_sg - prepare descriptors for a DMA_SLAVE transaction
 * @chan: DMA channel
 * @sgl: scatterlist to transfer to/from
 * @sg_len: number of entries in @scatterlist
 * @direction: DMA direction
 * @flags: transfer ack flags
 */
static struct dma_async_tx_descriptor *xilinx_dma_prep_dma_cyclic(
	struct dma_chan *dchan, dma_addr_t buf_addr, size_t buf_len,
<<<<<<< HEAD
	size_t period_len, enum dma_transfer_direction direction)
=======
	size_t period_len, enum dma_transfer_direction direction, void *context)
>>>>>>> f7202e6a
{
	struct xilinx_dma_desc_hw *hw;
	struct xilinx_dma_transfer *t;
	struct xilinx_dma_chan *chan;
	unsigned int num_periods;
	unsigned int i;

	if (!dchan)
		return NULL;

	chan = to_xilinx_chan(dchan);

	if (chan->direction != direction)
		return NULL;

	num_periods = buf_len / period_len;

	t = xilinx_dma_alloc_transfer(chan, num_periods);
	if (!t)
		return NULL;

	for (i = 0; i < num_periods; ++i) {
		hw = t->descs[i].hw;
		hw->buf_addr = buf_addr;
		hw->control = period_len;
		hw->control |= XILINX_DMA_BD_SOP | XILINX_DMA_BD_EOP;
		buf_addr += period_len;
	}

	t->cyclic = true;

	return &t->async_tx;
}


/**
 * xilinx_dma_prep_slave_sg - prepare descriptors for a DMA_SLAVE transaction
 * @chan: DMA channel
 * @sgl: scatterlist to transfer to/from
 * @sg_len: number of entries in @scatterlist
 * @direction: DMA direction
 * @flags: transfer ack flags
 */
static struct dma_async_tx_descriptor *xilinx_dma_prep_slave_sg(
	struct dma_chan *dchan, struct scatterlist *sgl, unsigned int sg_len,
<<<<<<< HEAD
	enum dma_transfer_direction direction, unsigned long flags)
=======
	enum dma_transfer_direction direction, unsigned long flags, void *context)
>>>>>>> f7202e6a
{
	struct xilinx_dma_desc_hw *hw;
	struct xilinx_dma_transfer *t;
	struct xilinx_dma_chan *chan;
	unsigned int total_len = 0;
	unsigned int num_descs = 0;
	struct scatterlist *sg;
	dma_addr_t dma_src;
	size_t num_bytes;
	size_t sg_used;
	unsigned int i, j;

	if (!dchan)
		return NULL;

	chan = to_xilinx_chan(dchan);

	if (chan->direction != direction)
		return NULL;

	for_each_sg(sgl, sg, sg_len, i) {
		total_len += sg_dma_len(sg);
		num_descs += DIV_ROUND_UP(sg_dma_len(sg), chan->max_len);
	}

	t = xilinx_dma_alloc_transfer(chan, num_descs);
	if (!t)
		return NULL;

	/*
	 * Build transactions using information in the scatter gather list
	 */
	j = 0;
	for_each_sg(sgl, sg, sg_len, i) {
		sg_used = 0;

		/* Loop until the entire scatterlist entry is used */
		while (sg_used < sg_dma_len(sg)) {
			/*
			 * Calculate the maximum number of bytes to transfer,
			 * making sure it is less than the hw limit
			 */
			num_bytes = min_t(size_t, sg_dma_len(sg) - sg_used,
					chan->max_len);

			dma_src = sg_dma_address(sg) + sg_used;

			hw = t->descs[j].hw;
			hw->buf_addr = dma_src;
			hw->control = num_bytes;
<<<<<<< HEAD
=======
			sg_used += num_bytes;
>>>>>>> f7202e6a
			j++;
		}
	}

<<<<<<< HEAD
=======

>>>>>>> f7202e6a
	/* Set EOP to the last link descriptor of new list and
	   SOP to the first link descriptor. */
	t->descs[0].hw->control |= XILINX_DMA_BD_SOP;
	t->descs[t->num_descs-1].hw->control |= XILINX_DMA_BD_EOP;

	t->async_tx.flags = flags;

	return &t->async_tx;
}

/**
 * xilinx_vdma_prep_slave_sg - prepare descriptors for a DMA_SLAVE transaction
 * @chan: VDMA channel
 * @sgl: scatterlist to transfer to/from
 * @sg_len: number of entries in @scatterlist
 * @direction: DMA direction
 * @flags: transfer ack flags
 */
static struct dma_async_tx_descriptor *xilinx_vdma_prep_slave_sg(
	struct dma_chan *dchan, struct scatterlist *sgl, unsigned int sg_len,
<<<<<<< HEAD
	enum dma_transfer_direction direction, unsigned long flags)
=======
	enum dma_transfer_direction direction, unsigned long flags, void *context)
>>>>>>> f7202e6a
{
	struct xilinx_dma_desc_hw *hw;
	struct xilinx_dma_transfer *t;
	struct xilinx_dma_chan *chan;
	struct scatterlist *sg;
	unsigned int i, j;
	dma_addr_t dma_src;

	if (!dchan)
		return NULL;

	chan = to_xilinx_chan(dchan);

	if (chan->direction != direction)
		return NULL;

	/* Enforce one sg entry for one frame */
	if (chan->num_frms % sg_len != 0) {
		dev_err(chan->dev, "number of entries %d not the "
		    "same as num stores %d\n", sg_len, chan->num_frms);

		return NULL;
	}

	t = xilinx_dma_alloc_transfer(chan, sg_len);
	if (!t)
		return NULL;

	if (!chan->has_SG) {
		DMA_OUT(&chan->addr_regs->hsize, chan->config.hsize);
		DMA_OUT(&chan->addr_regs->frmdly_stride,
		     chan->config.frm_dly << XILINX_VDMA_FRMDLY_SHIFT |
		     chan->config.stride);
	}

	for (j = 0; j < chan->num_frms / sg_len; ++j) {
		/* Build transactions using information in the scatter gather list
		 */
		for_each_sg(sgl, sg, sg_len, i) {
			dma_src = sg_dma_address(sg);
			if (chan->has_SG) {
				hw = t->descs[j * sg_len + i].hw;
				hw->buf_addr = dma_src;

				/* Fill in the descriptor */
				hw->addr_vsize = chan->config.vsize;
				hw->hsize = chan->config.hsize;
				hw->control = (chan->config.frm_dly <<
						XILINX_VDMA_FRMDLY_SHIFT) |
						chan->config.stride;
			} else {
				/* Update the registers */
				DMA_OUT(&(chan->addr_regs->buf_addr[j * sg_len + i]), dma_src);
			}
		}
	}

	t->async_tx.flags = flags;

	return &t->async_tx;
}

static void xilinx_vdma_start_transfer(struct xilinx_dma_chan *chan)
{
	unsigned long flags;
	struct xilinx_dma_transfer *t;
	struct xilinx_dma_config *config;
	u32 reg;

	if (chan->err)
		return;

	spin_lock_irqsave(&chan->lock, flags);

	if (list_empty(&chan->pending_list))
		goto out_unlock;

	/* If it is SG mode and hardware is busy, cannot submit
	 */
	if (chan->has_SG && xilinx_dma_is_running(chan) && !xilinx_dma_is_idle(chan)) {
		dev_dbg(chan->dev, "DMA controller still busy\n");
		goto out_unlock;
	}

	/* If hardware is idle, then all descriptors on the running lists are
	 * done, start new transfers
	 */
	dma_halt(chan);

	if (chan->err)
		goto out_unlock;
<<<<<<< HEAD

	t = list_first_entry(&chan->pending_list, struct xilinx_dma_transfer, head);

	if (chan->has_SG)
		DMA_OUT(&chan->regs->cdr, t->descs[0].phys);

	/* Configure the hardware using info in the config structure */
	config = &chan->config;
	reg = DMA_IN(&chan->regs->cr);

	if (config->frm_cnt_en)
		reg |= XILINX_VDMA_FRMCNT_EN;
	else
		reg &= ~XILINX_VDMA_FRMCNT_EN;

	/* With SG, start with circular mode, so that BDs can be fetched.
	 * In direct register mode, if not parking, enable circular mode */
	if ((chan->has_SG) || (!config->park))
		reg |= XILINX_VDMA_CIRC_EN;

	DMA_OUT(&chan->regs->cr, reg);

	if ((config->park_frm >= 0) && (config->park_frm < chan->num_frms)) {
		if (config->direction == DMA_MEM_TO_DEV) {
			DMA_OUT(&chan->regs->btt_ref,
			    config->park_frm << XILINX_VDMA_WR_REF_SHIFT);
		} else {
			DMA_OUT(&chan->regs->btt_ref, config->park_frm);
		}
	}

	/* Start the hardware
	 */
	dma_start(chan);

	if (chan->err)
		goto out_unlock;
	list_splice_tail_init(&chan->pending_list, &chan->active_list);

	/* Enable interrupts
	 *
	 * park/genlock testing does not use interrupts */
	/*
	if (!chan->config.disable_intr) {
		DMA_OUT(&chan->regs->cr,
		   DMA_IN(&chan->regs->cr) | XILINX_DMA_XR_IRQ_ALL_MASK);
	}*/

	/* Start the transfer
	 */
	if (chan->has_SG)
		DMA_OUT(&chan->regs->tdr, t->descs[t->num_descs-1].phys);
	else
		DMA_OUT(&chan->addr_regs->vsize, config->vsize);

out_unlock:
	spin_unlock_irqrestore(&chan->lock, flags);
}

static int xilinx_dma_terminate_all(struct xilinx_dma_chan *chan)
{
	/* Disable intr
	 */
	DMA_OUT(&chan->regs->cr,
	   DMA_IN(&chan->regs->cr) & ~XILINX_DMA_XR_IRQ_ALL_MASK);

	/* Halt the DMA engine */
	dma_halt(chan);
	xilinx_dma_free_transfers(chan);
=======

	t = list_first_entry(&chan->pending_list, struct xilinx_dma_transfer, head);

	if (chan->has_SG)
		DMA_OUT(&chan->regs->cdr, t->descs[0].phys);

	/* Configure the hardware using info in the config structure */
	config = &chan->config;
	reg = DMA_IN(&chan->regs->cr);

	if (config->frm_cnt_en)
		reg |= XILINX_VDMA_FRMCNT_EN;
	else
		reg &= ~XILINX_VDMA_FRMCNT_EN;

	/* With SG, start with circular mode, so that BDs can be fetched.
	 * In direct register mode, if not parking, enable circular mode */
	if ((chan->has_SG) || (!config->park))
		reg |= XILINX_VDMA_CIRC_EN;

	DMA_OUT(&chan->regs->cr, reg);

	if ((config->park_frm >= 0) && (config->park_frm < chan->num_frms)) {
		if (config->direction == DMA_MEM_TO_DEV) {
			DMA_OUT(&chan->regs->btt_ref,
			    config->park_frm << XILINX_VDMA_WR_REF_SHIFT);
		} else {
			DMA_OUT(&chan->regs->btt_ref, config->park_frm);
		}
	}

	/* Start the hardware
	 */
	dma_start(chan);

	if (chan->err)
		goto out_unlock;
	list_splice_tail_init(&chan->pending_list, &chan->active_list);

	/* Enable interrupts
	 *
	 * park/genlock testing does not use interrupts */
	/*
	if (!chan->config.disable_intr) {
		DMA_OUT(&chan->regs->cr,
		   DMA_IN(&chan->regs->cr) | XILINX_DMA_XR_IRQ_ALL_MASK);
	}*/

	/* Start the transfer
	 */
	if (chan->has_SG)
		DMA_OUT(&chan->regs->tdr, t->descs[t->num_descs-1].phys);
	else
		DMA_OUT(&chan->addr_regs->vsize, config->vsize);

out_unlock:
	spin_unlock_irqrestore(&chan->lock, flags);
}

static int xilinx_dma_terminate_all(struct xilinx_dma_chan *chan)
{
	unsigned long flags;
	/* Disable intr
	 */
/*
	DMA_OUT(&chan->regs->cr,
	   DMA_IN(&chan->regs->cr) & ~XILINX_DMA_XR_IRQ_ALL_MASK);
*/
	/* Halt the DMA engine */
	if (1)
		dma_halt(chan);
	else
		xilinx_dma_reset(chan);
	spin_lock_irqsave(&chan->lock, flags);
	xilinx_dma_free_transfer_list(chan, &chan->pending_list);
	list_splice_tail_init(&chan->active_list, &chan->removed_list);
	spin_unlock_irqrestore(&chan->lock, flags);
>>>>>>> f7202e6a
	chan->cyclic = false;

	return 0;
}

/* Run-time configuration for Axi VDMA, supports:
 * . halt the channel
 * . configure interrupt coalescing and inter-packet delay threshold
 * . start/stop parking
 * . enable genlock
 * . set transfer information using config struct
 */
static int xilinx_vdma_device_control(struct dma_chan *dchan,
				  enum dma_ctrl_cmd cmd, unsigned long arg)
{
	struct xilinx_dma_chan *chan;
	struct xilinx_dma_config *cfg = (struct xilinx_dma_config *)arg;
	u32 reg;
<<<<<<< HEAD

	if (!dchan)
		return -EINVAL;

	chan = to_xilinx_chan(dchan);

	switch (cmd) {
	case DMA_TERMINATE_ALL:
		return xilinx_dma_terminate_all(chan);
	case DMA_SLAVE_CONFIG:
		reg = DMA_IN(&chan->regs->cr);

		/* If vsize is -1, it is park-related operations */
		if (cfg->vsize == -1) {
			if (cfg->park)
				reg &= ~XILINX_VDMA_CIRC_EN;
			else
				reg |= XILINX_VDMA_CIRC_EN;

			DMA_OUT(&chan->regs->cr, reg);
			return 0;
=======

	if (!dchan)
		return -EINVAL;

	chan = to_xilinx_chan(dchan);

	switch (cmd) {
	case DMA_TERMINATE_ALL:
		return xilinx_dma_terminate_all(chan);
	case DMA_SLAVE_CONFIG:
		reg = DMA_IN(&chan->regs->cr);

		/* If vsize is -1, it is park-related operations */
		if (cfg->vsize == -1) {
			if (cfg->park)
				reg &= ~XILINX_VDMA_CIRC_EN;
			else
				reg |= XILINX_VDMA_CIRC_EN;

			DMA_OUT(&chan->regs->cr, reg);
			return 0;
		}

		/* If hsize is -1, it is interrupt threshold settings */
		if (cfg->hsize == -1) {
			if (cfg->coalesc <= XILINX_DMA_COALESCE_MAX) {
				reg &= ~XILINX_DMA_XR_COALESCE_MASK;
				reg |= cfg->coalesc <<
					XILINX_DMA_COALESCE_SHIFT;
			}

			if (cfg->delay <= XILINX_DMA_DELAY_MAX) {
				reg &= ~XILINX_DMA_XR_DELAY_MASK;
				reg |= cfg->delay << XILINX_DMA_DELAY_SHIFT;
			}

			DMA_OUT(&chan->regs->cr, reg);
			return 0;
		}

		/* Transfer information */
		chan->config = *cfg;

		if (cfg->gen_lock) {
			if (chan->genlock) {
				reg |= XILINX_VDMA_SYNC_EN;
				reg |= cfg->master << XILINX_VDMA_MSTR_SHIFT;
			}
		}

		if (cfg->coalesc <= XILINX_DMA_COALESCE_MAX)
			reg |= cfg->coalesc << XILINX_DMA_COALESCE_SHIFT;

		if (cfg->delay <= XILINX_DMA_DELAY_MAX)
			reg |= cfg->delay << XILINX_DMA_DELAY_SHIFT;

		DMA_OUT(&chan->regs->cr, reg);
		break;
	default:
		return -ENXIO;
	}

	return 0;
}


/* Run-time device configuration for Axi DMA and Axi CDMA */
static int xilinx_dma_device_control(struct dma_chan *dchan,
				  enum dma_ctrl_cmd cmd, unsigned long arg)
{
	struct xilinx_dma_chan *chan;
	struct xilinx_dma_config *cfg = (struct xilinx_dma_config *)arg;
	u32 reg;

	if (!dchan)
		return -EINVAL;

	chan = to_xilinx_chan(dchan);

	switch (cmd) {
	case DMA_TERMINATE_ALL:
		return xilinx_dma_terminate_all(chan);
	case DMA_SLAVE_CONFIG:
		/* Configure interrupt coalescing and delay counter
		 * Use value XILINX_DMA_NO_CHANGE to signal no change
		 */
		reg = DMA_IN(&chan->regs->cr);

		chan->config = *cfg;

		if (cfg->coalesc <= XILINX_DMA_COALESCE_MAX) {
			reg &= ~XILINX_DMA_XR_COALESCE_MASK;
			reg |= cfg->coalesc << XILINX_DMA_COALESCE_SHIFT;
		}

		if (cfg->delay <= XILINX_DMA_DELAY_MAX) {
			reg &= ~XILINX_DMA_XR_DELAY_MASK;
			reg |= cfg->delay << XILINX_DMA_DELAY_SHIFT;
		}

		DMA_OUT(&chan->regs->cr, reg);

		break;
	default:
		return -ENXIO;
	}

	return 0;
}

static void xilinx_dma_chan_remove(struct xilinx_dma_chan *chan)
{
	irq_dispose_mapping(chan->irq);
	list_del(&chan->common.device_node);
	kfree(chan);
}

/*
 * Probing channels
 *
 * . Get channel features from the device tree entry
 * . Initialize special channel handling routines
 */
static int __devinit xilinx_dma_chan_probe(struct xilinx_dma_device *xdev,
	struct device_node *node, u32 feature)
{
	struct xilinx_dma_chan *chan;
	u32 width = 0;
	int ret;

	/* alloc channel */
	chan = kzalloc(sizeof(*chan), GFP_KERNEL);
	if (!chan) {
		dev_err(xdev->dev, "no free memory for DMA channels!\n");
		ret = -ENOMEM;
		goto out_return;
	}

	spin_lock_init(&chan->lock);
	INIT_LIST_HEAD(&chan->pending_list);
	INIT_LIST_HEAD(&chan->active_list);
	INIT_LIST_HEAD(&chan->removed_list);

	chan->feature = feature;
	chan->has_DRE = 0;
	chan->has_SG = 0;
	chan->max_len = XILINX_DMA_MAX_TRANS_LEN;

	of_property_read_u32(node, "xlnx,include-dre", &chan->has_DRE);
	of_property_read_u32(node, "xlnx,genlock-mode", &chan->genlock);
	of_property_read_u32(node, "xlnx,datawidth", &width);

	if (width > 0) {
		width >>= 3; /* convert bits to bytes */

		/* If data width is greater than 8 bytes, DRE is not in hw */
		if (width > 8)
			chan->has_DRE = 0;

		chan->feature |= width - 1;
	}

	chan->has_SG = (xdev->feature & XILINX_DMA_FTR_HAS_SG) >>
				XILINX_DMA_FTR_HAS_SG_SHIFT;

	if (feature & XILINX_DMA_IP_DMA) {
		chan->start_transfer = xilinx_dma_start_transfer;

		if (of_device_is_compatible(node, "xlnx,axi-dma-mm2s-channel"))
			chan->direction = DMA_MEM_TO_DEV;
		else if (of_device_is_compatible(node, "xlnx,axi-dma-s2mm-channel"))
			chan->direction = DMA_DEV_TO_MEM;
	} else if (feature & XILINX_DMA_IP_VDMA) {
		chan->start_transfer = xilinx_vdma_start_transfer;

		if (of_device_is_compatible(node,
				"xlnx,axi-vdma-mm2s-channel")) {
			chan->direction = DMA_MEM_TO_DEV;
			if (!chan->has_SG) {
				chan->addr_regs = (struct vdma_addr_regs *)
				    ((u32)xdev->regs +
					 XILINX_VDMA_DIRECT_REG_OFFSET);
			}
		}

		if (of_device_is_compatible(node,
				"xlnx,axi-vdma-s2mm-channel")) {
			chan->direction = DMA_DEV_TO_MEM;
			if (!chan->has_SG) {
				chan->addr_regs = (struct vdma_addr_regs *)
				    ((u32)xdev->regs +
					XILINX_VDMA_DIRECT_REG_OFFSET +
					XILINX_VDMA_CHAN_DIRECT_REG_SIZE);
			}
		}
	}

	if (chan->direction == DMA_MEM_TO_DEV) {
		chan->regs = (struct xdma_regs *)xdev->regs;
		chan->id = 0;
	} else {
		chan->regs = (struct xdma_regs *)((u32)xdev->regs +
					XILINX_DMA_RX_CHANNEL_OFFSET);
		chan->id = 1;
	}

	chan->debugfs_regset.regs = xilinx_dma_debugfs_regs;
	chan->debugfs_regset.nregs = ARRAY_SIZE(xilinx_dma_debugfs_regs);
	chan->debugfs_regset.base = (void __iomem *)chan->regs;

	/* Used by dmatest channel matching in slave transfers
	 * Can change it to be a structure to have more matching information
	 */
	chan->common.private = (chan->direction & 0xFF) |
		(chan->feature & XILINX_DMA_IP_MASK);

	if (!chan->has_DRE)
		xdev->common.copy_align = ilog2(width);

	chan->dev = xdev->dev;
	xdev->chan[chan->id] = chan;

	tasklet_init(&chan->tasklet, dma_do_tasklet, (unsigned long)chan);

	chan->common.device = &xdev->common;

	/* find the IRQ line, if it exists in the device tree */
	chan->irq = irq_of_parse_and_map(node, 0);
	ret = request_irq(chan->irq, dma_intr_handler, IRQF_SHARED,
				"xilinx-dma-controller", chan);
	if (ret) {
		dev_err(xdev->dev, "unable to request IRQ %d\n", ret);
		goto out_free_irq;
	}

	/* Add the channel to DMA device channel list */
	list_add_tail(&chan->common.device_node, &xdev->common.channels);

	/* Initialize the channel */
	if (xilinx_dma_reset(chan)) {
		dev_err(xdev->dev, "Reset channel failed\n");
		goto out_free_chan;
	}

	return 0;
out_free_irq:
	irq_dispose_mapping(chan->irq);
out_free_chan:
	kfree(chan);
out_return:
	return ret;
}

static int __devinit xilinx_dma_of_probe(struct platform_device *pdev)
{
	struct xilinx_dma_device *xdev;
	struct device_node *child, *node;
	struct xilinx_dma_chan *chan;
	u32 num_frames = 0;
	u32 include_sg = 0;
	unsigned int i;
	int *value;
	int ret;

	xdev = devm_kzalloc(&pdev->dev, sizeof(*xdev), GFP_KERNEL);
	if (!xdev) {
		dev_err(&pdev->dev, "Not enough memory for device\n");
		return -ENOMEM;
	}

	xdev->dev = &pdev->dev;
	INIT_LIST_HEAD(&xdev->common.channels);

	node = pdev->dev.of_node;
	xdev->feature = 0;

	/* iomap registers */
	xdev->regs = of_iomap(node, 0);
	if (!xdev->regs) {
		dev_err(&pdev->dev, "unable to iomap registers\n");
		return -ENXIO;
	}

	/* Axi DMA and VDMA only do slave transfers
	 */
	if (of_device_is_compatible(node, "xlnx,axi-dma")) {
		xdev->feature |= XILINX_DMA_IP_DMA;
		value = (int *)of_get_property(node,
				"xlnx,sg-include-stscntrl-strm",
				NULL);
		if (value) {
			xdev->feature |= XILINX_DMA_FTR_HAS_SG;
			if (be32_to_cpup(value) == 1)
				xdev->feature = XILINX_DMA_FTR_STSCNTRL_STRM;
		}

		dma_cap_set(DMA_SLAVE, xdev->common.cap_mask);
		dma_cap_set(DMA_PRIVATE, xdev->common.cap_mask);
		dma_cap_set(DMA_CYCLIC, xdev->common.cap_mask);
		xdev->common.device_prep_slave_sg = xilinx_dma_prep_slave_sg;
		xdev->common.device_prep_dma_cyclic = xilinx_dma_prep_dma_cyclic;
		xdev->common.device_control = xilinx_dma_device_control;
		xdev->common.device_issue_pending = xilinx_dma_issue_pending;
	}

	if (of_device_is_compatible(node, "xlnx,axi-vdma")) {
		xdev->feature |= XILINX_DMA_IP_VDMA;

		of_property_read_u32(node, "xlnx,include-sg", &include_sg);
		if (include_sg)
		    xdev->feature |= XILINX_DMA_FTR_HAS_SG;

		of_property_read_u32(node, "xlnx,num-fstores", &num_frames);

		value = (int *)of_get_property(node, "xlnx,flush-fsync", NULL);
		if (value)
			xdev->feature |= be32_to_cpup(value) <<
				XILINX_VDMA_FTR_FLUSH_SHIFT;

		dma_cap_set(DMA_SLAVE, xdev->common.cap_mask);
		dma_cap_set(DMA_PRIVATE, xdev->common.cap_mask);
		xdev->common.device_prep_slave_sg = xilinx_vdma_prep_slave_sg;
		xdev->common.device_control = xilinx_vdma_device_control;
		xdev->common.device_issue_pending = xilinx_dma_issue_pending;
	}

	xdev->common.device_alloc_chan_resources =
				xilinx_dma_alloc_chan_resources;
	xdev->common.device_free_chan_resources =
				xilinx_dma_free_chan_resources;
	xdev->common.device_tx_status = xilinx_tx_status;
	xdev->common.dev = &pdev->dev;

	for_each_child_of_node(node, child) {
		ret = xilinx_dma_chan_probe(xdev, child, xdev->feature);
		if (ret)
			goto err_free_chan;
	}

	if (xdev->feature & XILINX_DMA_IP_VDMA) {
		for (i = 0; i < XILINX_DMA_MAX_CHANS_PER_DEVICE; i++) {
			if (xdev->chan[i])
				xdev->chan[i]->num_frms = num_frames;
>>>>>>> f7202e6a
		}

<<<<<<< HEAD
		/* If hsize is -1, it is interrupt threshold settings */
		if (cfg->hsize == -1) {
			if (cfg->coalesc <= XILINX_DMA_COALESCE_MAX) {
				reg &= ~XILINX_DMA_XR_COALESCE_MASK;
				reg |= cfg->coalesc <<
					XILINX_DMA_COALESCE_SHIFT;
			}

			if (cfg->delay <= XILINX_DMA_DELAY_MAX) {
				reg &= ~XILINX_DMA_XR_DELAY_MASK;
				reg |= cfg->delay << XILINX_DMA_DELAY_SHIFT;
			}
=======
	ret = dma_async_device_register(&xdev->common);
	if (ret)
		goto err_free_chan;

	for (i = 0; i < XILINX_DMA_MAX_CHANS_PER_DEVICE; i++) {
		if (xdev->chan[i]) {
			chan = xdev->chan[i];
			debugfs_create_regset32(dev_name(&chan->common.dev->device), S_IRUGO, NULL, &chan->debugfs_regset);
		}
	}

	platform_set_drvdata(pdev, xdev);
>>>>>>> f7202e6a

			DMA_OUT(&chan->regs->cr, reg);
			return 0;
		}

<<<<<<< HEAD
		/* Transfer information */
		chan->config = *cfg;

		if (cfg->gen_lock) {
			if (chan->genlock) {
				reg |= XILINX_VDMA_SYNC_EN;
				reg |= cfg->master << XILINX_VDMA_MSTR_SHIFT;
			}
		}

		if (cfg->coalesc <= XILINX_DMA_COALESCE_MAX)
			reg |= cfg->coalesc << XILINX_DMA_COALESCE_SHIFT;

		if (cfg->delay <= XILINX_DMA_DELAY_MAX)
			reg |= cfg->delay << XILINX_DMA_DELAY_SHIFT;
=======
err_free_chan:
	for (i = 0; i < XILINX_DMA_MAX_CHANS_PER_DEVICE; i++) {
		if (xdev->chan[i])
			xilinx_dma_chan_remove(xdev->chan[i]);
	}

	return ret;
}

static int __devexit xilinx_dma_of_remove(struct platform_device *pdev)
{
	struct xilinx_dma_device *xdev = platform_get_drvdata(pdev);
	int i;

	dma_async_device_unregister(&xdev->common);
>>>>>>> f7202e6a

		DMA_OUT(&chan->regs->cr, reg);
		break;
	default:
		return -ENXIO;
	}

<<<<<<< HEAD
	return 0;
}


/* Run-time device configuration for Axi DMA and Axi CDMA */
static int xilinx_dma_device_control(struct dma_chan *dchan,
				  enum dma_ctrl_cmd cmd, unsigned long arg)
{
	struct xilinx_dma_chan *chan;
	struct xilinx_dma_config *cfg = (struct xilinx_dma_config *)arg;
	u32 reg;

	if (!dchan)
		return -EINVAL;

	chan = to_xilinx_chan(dchan);

	switch (cmd) {
	case DMA_TERMINATE_ALL:
		return xilinx_dma_terminate_all(chan);
	case DMA_SLAVE_CONFIG:
		/* Configure interrupt coalescing and delay counter
		 * Use value XILINX_DMA_NO_CHANGE to signal no change
		 */
		reg = DMA_IN(&chan->regs->cr);

		chan->config = *cfg;

		if (cfg->coalesc <= XILINX_DMA_COALESCE_MAX) {
			reg &= ~XILINX_DMA_XR_COALESCE_MASK;
			reg |= cfg->coalesc << XILINX_DMA_COALESCE_SHIFT;
		}

		if (cfg->delay <= XILINX_DMA_DELAY_MAX) {
			reg &= ~XILINX_DMA_XR_DELAY_MASK;
			reg |= cfg->delay << XILINX_DMA_DELAY_SHIFT;
		}

		DMA_OUT(&chan->regs->cr, reg);

		break;
	default:
		return -ENXIO;
	}

	return 0;
}

static void xilinx_dma_chan_remove(struct xilinx_dma_chan *chan)
{
	irq_dispose_mapping(chan->irq);
	list_del(&chan->common.device_node);
	kfree(chan);
}

/*
 * Probing channels
 *
 * . Get channel features from the device tree entry
 * . Initialize special channel handling routines
 */
static int __devinit xilinx_dma_chan_probe(struct xilinx_dma_device *xdev,
	struct device_node *node, u32 feature)
{
	struct xilinx_dma_chan *chan;
	u32 width = 0;
	int ret;

	/* alloc channel */
	chan = kzalloc(sizeof(*chan), GFP_KERNEL);
	if (!chan) {
		dev_err(xdev->dev, "no free memory for DMA channels!\n");
		ret = -ENOMEM;
		goto out_return;
	}

	spin_lock_init(&chan->lock);
	INIT_LIST_HEAD(&chan->pending_list);
	INIT_LIST_HEAD(&chan->active_list);

	chan->feature = feature;
	chan->has_DRE = 0;
	chan->has_SG = 0;
	chan->max_len = XILINX_DMA_MAX_TRANS_LEN;

	of_property_read_u32(node, "xlnx,include-dre", &chan->has_DRE);
	of_property_read_u32(node, "xlnx,genlock-mode", &chan->genlock);
	of_property_read_u32(node, "xlnx,datawidth", &width);

	if (width > 0) {
		width >>= 3; /* convert bits to bytes */

		/* If data width is greater than 8 bytes, DRE is not in hw */
		if (width > 8)
			chan->has_DRE = 0;

		chan->feature |= width - 1;
	}

	chan->has_SG = (xdev->feature & XILINX_DMA_FTR_HAS_SG) >>
				XILINX_DMA_FTR_HAS_SG_SHIFT;

	if (feature & XILINX_DMA_IP_DMA) {
		chan->start_transfer = xilinx_dma_start_transfer;

		if (of_device_is_compatible(node, "xlnx,axi-dma-mm2s-channel"))
			chan->direction = DMA_MEM_TO_DEV;
		else if (of_device_is_compatible(node, "xlnx,axi-dma-s2mm-channel"))
			chan->direction = DMA_DEV_TO_MEM;
	} else if (feature & XILINX_DMA_IP_VDMA) {
		chan->start_transfer = xilinx_vdma_start_transfer;

		if (of_device_is_compatible(node,
				"xlnx,axi-vdma-mm2s-channel")) {
			chan->direction = DMA_MEM_TO_DEV;
			if (!chan->has_SG) {
				chan->addr_regs = (struct vdma_addr_regs *)
				    ((u32)xdev->regs +
					 XILINX_VDMA_DIRECT_REG_OFFSET);
			}
		}

		if (of_device_is_compatible(node,
				"xlnx,axi-vdma-s2mm-channel")) {
			chan->direction = DMA_DEV_TO_MEM;
			if (!chan->has_SG) {
				chan->addr_regs = (struct vdma_addr_regs *)
				    ((u32)xdev->regs +
					XILINX_VDMA_DIRECT_REG_OFFSET +
					XILINX_VDMA_CHAN_DIRECT_REG_SIZE);
			}
		}
	}

	if (chan->direction == DMA_MEM_TO_DEV) {
		chan->regs = (struct xdma_regs *)xdev->regs;
		chan->id = 0;
	} else {
		chan->regs = (struct xdma_regs *)((u32)xdev->regs +
					XILINX_DMA_RX_CHANNEL_OFFSET);
		chan->id = 1;
	}

	chan->debugfs_regset.regs = xilinx_dma_debugfs_regs;
	chan->debugfs_regset.nregs = ARRAY_SIZE(xilinx_dma_debugfs_regs);
	chan->debugfs_regset.base = (void __iomem *)chan->regs;

	/* Used by dmatest channel matching in slave transfers
	 * Can change it to be a structure to have more matching information
	 */
	chan->common.private = (chan->direction & 0xFF) |
		(chan->feature & XILINX_DMA_IP_MASK);

	if (!chan->has_DRE)
		xdev->common.copy_align = ilog2(width);

	chan->dev = xdev->dev;
	xdev->chan[chan->id] = chan;

	tasklet_init(&chan->tasklet, dma_do_tasklet, (unsigned long)chan);

	chan->common.device = &xdev->common;

	/* find the IRQ line, if it exists in the device tree */
	chan->irq = irq_of_parse_and_map(node, 0);
	ret = request_irq(chan->irq, dma_intr_handler, IRQF_SHARED,
				"xilinx-dma-controller", chan);
	if (ret) {
		dev_err(xdev->dev, "unable to request IRQ %d\n", ret);
		goto out_free_irq;
	}

	/* Add the channel to DMA device channel list */
	list_add_tail(&chan->common.device_node, &xdev->common.channels);

	/* Initialize the channel */
	if (xilinx_dma_reset(chan)) {
		dev_err(xdev->dev, "Reset channel failed\n");
		goto out_free_chan;
	}

	return 0;
out_free_irq:
	irq_dispose_mapping(chan->irq);
out_free_chan:
	kfree(chan);
out_return:
	return ret;
}

static int __devinit xilinx_dma_of_probe(struct platform_device *pdev)
{
	struct xilinx_dma_device *xdev;
	struct device_node *child, *node;
	struct xilinx_dma_chan *chan;
	u32 num_frames = 0;
	u32 include_sg = 0;
	unsigned int i;
	int *value;
	int ret;

	xdev = devm_kzalloc(&pdev->dev, sizeof(*xdev), GFP_KERNEL);
	if (!xdev) {
		dev_err(&pdev->dev, "Not enough memory for device\n");
		return -ENOMEM;
	}

	xdev->dev = &pdev->dev;
	INIT_LIST_HEAD(&xdev->common.channels);

	node = pdev->dev.of_node;
	xdev->feature = 0;

	/* iomap registers */
	xdev->regs = of_iomap(node, 0);
	if (!xdev->regs) {
		dev_err(&pdev->dev, "unable to iomap registers\n");
		return -ENXIO;
	}

	/* Axi DMA and VDMA only do slave transfers
	 */
	if (of_device_is_compatible(node, "xlnx,axi-dma")) {
		xdev->feature |= XILINX_DMA_IP_DMA;
		value = (int *)of_get_property(node,
				"xlnx,sg-include-stscntrl-strm",
				NULL);
		if (value) {
			xdev->feature |= XILINX_DMA_FTR_HAS_SG;
			if (be32_to_cpup(value) == 1)
				xdev->feature = XILINX_DMA_FTR_STSCNTRL_STRM;
		}

		dma_cap_set(DMA_SLAVE, xdev->common.cap_mask);
		dma_cap_set(DMA_PRIVATE, xdev->common.cap_mask);
		dma_cap_set(DMA_CYCLIC, xdev->common.cap_mask);
		xdev->common.device_prep_slave_sg = xilinx_dma_prep_slave_sg;
		xdev->common.device_prep_dma_cyclic = xilinx_dma_prep_dma_cyclic;
		xdev->common.device_control = xilinx_dma_device_control;
		xdev->common.device_issue_pending = xilinx_dma_issue_pending;
	}

	if (of_device_is_compatible(node, "xlnx,axi-vdma")) {
		xdev->feature |= XILINX_DMA_IP_VDMA;

		of_property_read_u32(node, "xlnx,include-sg", &include_sg);
		if (include_sg)
		    xdev->feature |= XILINX_DMA_FTR_HAS_SG;

		of_property_read_u32(node, "xlnx,num-fstores", &num_frames);

		dma_cap_set(DMA_SLAVE, xdev->common.cap_mask);
		dma_cap_set(DMA_PRIVATE, xdev->common.cap_mask);
		xdev->common.device_prep_slave_sg = xilinx_vdma_prep_slave_sg;
		xdev->common.device_control = xilinx_vdma_device_control;
		xdev->common.device_issue_pending = xilinx_dma_issue_pending;
	}

	xdev->common.device_alloc_chan_resources =
				xilinx_dma_alloc_chan_resources;
	xdev->common.device_free_chan_resources =
				xilinx_dma_free_chan_resources;
	xdev->common.device_tx_status = xilinx_tx_status;
	xdev->common.dev = &pdev->dev;

	for_each_child_of_node(node, child) {
		ret = xilinx_dma_chan_probe(xdev, child, xdev->feature);
		if (ret)
			goto err_free_chan;
	}

	if (xdev->feature & XILINX_DMA_IP_VDMA) {
		for (i = 0; i < XILINX_DMA_MAX_CHANS_PER_DEVICE; i++) {
			if (xdev->chan[i])
				xdev->chan[i]->num_frms = num_frames;
		}
	}

	ret = dma_async_device_register(&xdev->common);
	if (ret)
		goto err_free_chan;

	for (i = 0; i < XILINX_DMA_MAX_CHANS_PER_DEVICE; i++) {
		if (xdev->chan[i]) {
			chan = xdev->chan[i];
			debugfs_create_regset32(dev_name(&chan->common.dev->device), S_IRUGO, NULL, &chan->debugfs_regset);
		}
	}

	platform_set_drvdata(pdev, xdev);

	return 0;

err_free_chan:
	for (i = 0; i < XILINX_DMA_MAX_CHANS_PER_DEVICE; i++) {
		if (xdev->chan[i])
			xilinx_dma_chan_remove(xdev->chan[i]);
	}

	return ret;
}

static int __devexit xilinx_dma_of_remove(struct platform_device *pdev)
{
	struct xilinx_dma_device *xdev = platform_get_drvdata(pdev);
	int i;

	dma_async_device_unregister(&xdev->common);

	for (i = 0; i < XILINX_DMA_MAX_CHANS_PER_DEVICE; i++) {
		if (xdev->chan[i])
			xilinx_dma_chan_remove(xdev->chan[i]);
	}

	iounmap(xdev->regs);

	return 0;
}

static const struct of_device_id xilinx_dma_of_ids[] = {
	{ .compatible = "xlnx,axi-dma" },
	{ .compatible = "xlnx,axi-vdma" },
	{}
};

static struct platform_driver xilinx_dma_of_driver = {
	.driver = {
		.name = "xilinx-dma",
		.owner = THIS_MODULE,
		.of_match_table = xilinx_dma_of_ids,
	},
	.probe = xilinx_dma_of_probe,
	.remove = __devexit_p(xilinx_dma_of_remove),
};

=======
	iounmap(xdev->regs);

	return 0;
}

static const struct of_device_id xilinx_dma_of_ids[] = {
	{ .compatible = "xlnx,axi-dma" },
	{ .compatible = "xlnx,axi-vdma" },
	{}
};

static struct platform_driver xilinx_dma_of_driver = {
	.driver = {
		.name = "xilinx-dma",
		.owner = THIS_MODULE,
		.of_match_table = xilinx_dma_of_ids,
	},
	.probe = xilinx_dma_of_probe,
	.remove = __devexit_p(xilinx_dma_of_remove),
};

>>>>>>> f7202e6a
static int __init xilinx_dma_init(void)
{
	return platform_driver_register(&xilinx_dma_of_driver);
}
subsys_initcall(xilinx_dma_init);

static void __exit xilinx_dma_exit(void)
{
	platform_driver_unregister(&xilinx_dma_of_driver);
}
module_exit(xilinx_dma_exit);

MODULE_DESCRIPTION("Xilinx DMA/VDMA driver");
MODULE_LICENSE("GPL");<|MERGE_RESOLUTION|>--- conflicted
+++ resolved
@@ -40,11 +40,8 @@
 #include <linux/amba/xilinx_dma.h>
 #include <linux/debugfs.h>
 #include <linux/sched.h>
-<<<<<<< HEAD
-=======
 
 #include "dmaengine.h"
->>>>>>> f7202e6a
 
 /* Hw specific definitions
  */
@@ -209,10 +206,6 @@
 struct xilinx_dma_chan {
 	struct xdma_regs __iomem *regs;   /* Control status registers */
 	struct vdma_addr_regs *addr_regs; /* Direct address registers */
-<<<<<<< HEAD
-	dma_cookie_t completed_cookie;	  /* The maximum cookie completed */
-=======
->>>>>>> f7202e6a
 	spinlock_t lock;                  /* Descriptor operation lock */
 	struct list_head active_list;	  /* Active descriptors */
 	struct list_head pending_list;	  /* Descriptors waiting */
@@ -321,10 +314,7 @@
 	spin_lock_irqsave(&chan->lock, flags);
 	xilinx_dma_free_transfer_list(chan, &chan->active_list);
 	xilinx_dma_free_transfer_list(chan, &chan->pending_list);
-<<<<<<< HEAD
-=======
 	xilinx_dma_free_transfer_list(chan, &chan->removed_list);
->>>>>>> f7202e6a
 	spin_unlock_irqrestore(&chan->lock, flags);
 }
 
@@ -352,11 +342,7 @@
 		return -ENOMEM;
 	}
 
-<<<<<<< HEAD
-	chan->completed_cookie = 0;
-=======
 	dma_cookie_init(dchan);
->>>>>>> f7202e6a
 
 	/* there is at least one descriptor free to be allocated */
 	return 1;
@@ -374,17 +360,6 @@
 
 static enum dma_status xilinx_dma_desc_status(struct xilinx_dma_chan *chan,
 					  struct xilinx_dma_transfer *t)
-<<<<<<< HEAD
-{
-	return dma_async_is_complete(t->async_tx.cookie,
-				     chan->completed_cookie,
-				     chan->common.cookie);
-}
-
-static void xilinx_dma_chan_handle_cyclic(struct xilinx_dma_chan *chan,
-	struct xilinx_dma_transfer *t, unsigned long *flags)
-{
-=======
 {
 	return dma_async_is_complete(t->async_tx.cookie,
 				     chan->common.completed_cookie,
@@ -394,7 +369,6 @@
 static void xilinx_dma_chan_handle_cyclic(struct xilinx_dma_chan *chan,
 	struct xilinx_dma_transfer *t, unsigned long *flags)
 {
->>>>>>> f7202e6a
 	unsigned int completed_descs;
 	dma_async_tx_callback callback;
 	void *callback_param;
@@ -516,24 +490,6 @@
 	return DMA_IN(&chan->regs->sr) & XILINX_DMA_SR_IDLE_MASK;
 }
 
-<<<<<<< HEAD
-static int xilinx_dma_wait_idle(struct xilinx_dma_chan *chan)
-{
-	unsigned long timeout = 10000;
-
-	do {
-		if (xilinx_dma_is_idle(chan))
-			break;
-	} while (--timeout);
-
-	if (!xilinx_dma_is_idle(chan))
-		return -ETIMEDOUT;
-
-	return 0;
-}
-
-=======
->>>>>>> f7202e6a
 #define XILINX_DMA_DRIVER_DEBUG 0
 
 #if (XILINX_DMA_DRIVER_DEBUG == 1)
@@ -557,10 +513,6 @@
 
 	do {
 		status = DMA_IN(&chan->regs->cr);
-<<<<<<< HEAD
-		dev_dbg(chan->dev, "status: %x, mask: %x, value: %x\n", status, mask, value);
-=======
->>>>>>> f7202e6a
 		if ((status & mask) == value)
 			break;
 	} while (--timeout);
@@ -628,8 +580,6 @@
 static void dma_start(struct xilinx_dma_chan *chan)
 {
 	xilinx_dma_start_stop(chan, true);
-<<<<<<< HEAD
-=======
 }
 
 static bool xilinx_dma_has_errors(struct xilinx_dma_chan *chan)
@@ -639,7 +589,6 @@
 	stat = DMA_IN(&chan->regs->sr);
 
 	return (stat & XILINX_DMA_XR_IRQ_ERROR_MASK) != 0;
->>>>>>> f7202e6a
 }
 
 static void xilinx_dma_start_transfer(struct xilinx_dma_chan *chan)
@@ -648,10 +597,6 @@
 	dma_addr_t first_addr, last_addr;
 	struct xilinx_dma_desc_hw *hw;
 	unsigned long flags;
-<<<<<<< HEAD
-	int ret;
-=======
->>>>>>> f7202e6a
 
 	spin_lock_irqsave(&chan->lock, flags);
 
@@ -666,17 +611,6 @@
 	/* If hardware is busy, cannot submit
 	 */
 	if (xilinx_dma_is_running(chan) && !xilinx_dma_is_idle(chan)) {
-<<<<<<< HEAD
-		dev_info(chan->dev, "DMA controller still busy\n");
-		goto out_unlock;
-	}
-
-	ret = xilinx_dma_wait_idle(chan);
-	if (ret)
-		xilinx_dma_reset(chan);
-
-
-=======
 		DMA_OUT(&chan->regs->cr,
 			DMA_IN(&chan->regs->cr) | XILINX_DMA_XR_IRQ_ALL_MASK);
 		goto out_unlock;
@@ -685,7 +619,6 @@
 	if (xilinx_dma_has_errors(chan))
 		xilinx_dma_reset(chan);
 
->>>>>>> f7202e6a
 	/* If hardware is idle, then all descriptors on active list are
 	 * done, start new transfers
 	 */
@@ -767,11 +700,6 @@
 	struct xilinx_dma_transfer *t;
 	struct xilinx_dma_desc_hw *hw = NULL;
 	unsigned long flags;
-<<<<<<< HEAD
-	dma_cookie_t cookie = -EBUSY;
-	bool done = 0;
-=======
->>>>>>> f7202e6a
 
 	spin_lock_irqsave(&chan->lock, flags);
 
@@ -805,12 +733,7 @@
 				if (t->current_desc != t->num_descs)
 					break;
 
-<<<<<<< HEAD
-				done = true;
-				cookie = t->async_tx.cookie;
-=======
 				dma_cookie_complete(&t->async_tx);
->>>>>>> f7202e6a
 			}
 		}
 	} else {
@@ -823,23 +746,11 @@
 			if (t->cyclic) {
 				t->current_desc = 0;
 			} else {
-<<<<<<< HEAD
-				done = true;
-				cookie = t->async_tx.cookie;
-			}
-		}
-	}
-
-	if (done)
-		chan->completed_cookie = cookie;
-=======
 				dma_cookie_complete(&t->async_tx);
 			}
 		}
 	}
 
->>>>>>> f7202e6a
-
 out_unlock:
 	spin_unlock_irqrestore(&chan->lock, flags);
 }
@@ -848,11 +759,8 @@
 {
 	struct xilinx_dma_chan *chan = data;
 	u32 stat;
-<<<<<<< HEAD
-=======
 
 	xilinx_dma_free_transfer_list(chan, &chan->removed_list);
->>>>>>> f7202e6a
 
 	stat = DMA_IN(&chan->regs->sr);
 	if (!(stat & XILINX_DMA_XR_IRQ_ALL_MASK))
@@ -924,10 +832,7 @@
 	struct xilinx_dma_transfer *t = container_of(tx,
 				struct xilinx_dma_transfer, async_tx);
 	unsigned long flags;
-<<<<<<< HEAD
-=======
 	dma_cookie_t cookie;
->>>>>>> f7202e6a
 
 	spin_lock_irqsave(&chan->lock, flags);
 
@@ -944,11 +849,7 @@
 			goto err;
 	}
 
-<<<<<<< HEAD
-	t->async_tx.cookie = dma_chan_generate_cookie(&chan->common);
-=======
 	cookie = dma_cookie_assign(tx);
->>>>>>> f7202e6a
 
 	/* put this transaction onto the tail of the pending queue */
 	append_desc_queue(chan, t);
@@ -958,11 +859,7 @@
 
 	spin_unlock_irqrestore(&chan->lock, flags);
 
-<<<<<<< HEAD
-	return t->async_tx.cookie;
-=======
 	return cookie;
->>>>>>> f7202e6a
 err:
 	spin_unlock_irqrestore(&chan->lock, flags);
 	xilinx_dma_free_transfer(chan, t);
@@ -979,11 +876,7 @@
  */
 static struct dma_async_tx_descriptor *xilinx_dma_prep_dma_cyclic(
 	struct dma_chan *dchan, dma_addr_t buf_addr, size_t buf_len,
-<<<<<<< HEAD
-	size_t period_len, enum dma_transfer_direction direction)
-=======
 	size_t period_len, enum dma_transfer_direction direction, void *context)
->>>>>>> f7202e6a
 {
 	struct xilinx_dma_desc_hw *hw;
 	struct xilinx_dma_transfer *t;
@@ -1029,11 +922,7 @@
  */
 static struct dma_async_tx_descriptor *xilinx_dma_prep_slave_sg(
 	struct dma_chan *dchan, struct scatterlist *sgl, unsigned int sg_len,
-<<<<<<< HEAD
-	enum dma_transfer_direction direction, unsigned long flags)
-=======
 	enum dma_transfer_direction direction, unsigned long flags, void *context)
->>>>>>> f7202e6a
 {
 	struct xilinx_dma_desc_hw *hw;
 	struct xilinx_dma_transfer *t;
@@ -1084,18 +973,11 @@
 			hw = t->descs[j].hw;
 			hw->buf_addr = dma_src;
 			hw->control = num_bytes;
-<<<<<<< HEAD
-=======
 			sg_used += num_bytes;
->>>>>>> f7202e6a
 			j++;
 		}
 	}
 
-<<<<<<< HEAD
-=======
-
->>>>>>> f7202e6a
 	/* Set EOP to the last link descriptor of new list and
 	   SOP to the first link descriptor. */
 	t->descs[0].hw->control |= XILINX_DMA_BD_SOP;
@@ -1116,11 +998,7 @@
  */
 static struct dma_async_tx_descriptor *xilinx_vdma_prep_slave_sg(
 	struct dma_chan *dchan, struct scatterlist *sgl, unsigned int sg_len,
-<<<<<<< HEAD
-	enum dma_transfer_direction direction, unsigned long flags)
-=======
 	enum dma_transfer_direction direction, unsigned long flags, void *context)
->>>>>>> f7202e6a
 {
 	struct xilinx_dma_desc_hw *hw;
 	struct xilinx_dma_transfer *t;
@@ -1212,77 +1090,6 @@
 
 	if (chan->err)
 		goto out_unlock;
-<<<<<<< HEAD
-
-	t = list_first_entry(&chan->pending_list, struct xilinx_dma_transfer, head);
-
-	if (chan->has_SG)
-		DMA_OUT(&chan->regs->cdr, t->descs[0].phys);
-
-	/* Configure the hardware using info in the config structure */
-	config = &chan->config;
-	reg = DMA_IN(&chan->regs->cr);
-
-	if (config->frm_cnt_en)
-		reg |= XILINX_VDMA_FRMCNT_EN;
-	else
-		reg &= ~XILINX_VDMA_FRMCNT_EN;
-
-	/* With SG, start with circular mode, so that BDs can be fetched.
-	 * In direct register mode, if not parking, enable circular mode */
-	if ((chan->has_SG) || (!config->park))
-		reg |= XILINX_VDMA_CIRC_EN;
-
-	DMA_OUT(&chan->regs->cr, reg);
-
-	if ((config->park_frm >= 0) && (config->park_frm < chan->num_frms)) {
-		if (config->direction == DMA_MEM_TO_DEV) {
-			DMA_OUT(&chan->regs->btt_ref,
-			    config->park_frm << XILINX_VDMA_WR_REF_SHIFT);
-		} else {
-			DMA_OUT(&chan->regs->btt_ref, config->park_frm);
-		}
-	}
-
-	/* Start the hardware
-	 */
-	dma_start(chan);
-
-	if (chan->err)
-		goto out_unlock;
-	list_splice_tail_init(&chan->pending_list, &chan->active_list);
-
-	/* Enable interrupts
-	 *
-	 * park/genlock testing does not use interrupts */
-	/*
-	if (!chan->config.disable_intr) {
-		DMA_OUT(&chan->regs->cr,
-		   DMA_IN(&chan->regs->cr) | XILINX_DMA_XR_IRQ_ALL_MASK);
-	}*/
-
-	/* Start the transfer
-	 */
-	if (chan->has_SG)
-		DMA_OUT(&chan->regs->tdr, t->descs[t->num_descs-1].phys);
-	else
-		DMA_OUT(&chan->addr_regs->vsize, config->vsize);
-
-out_unlock:
-	spin_unlock_irqrestore(&chan->lock, flags);
-}
-
-static int xilinx_dma_terminate_all(struct xilinx_dma_chan *chan)
-{
-	/* Disable intr
-	 */
-	DMA_OUT(&chan->regs->cr,
-	   DMA_IN(&chan->regs->cr) & ~XILINX_DMA_XR_IRQ_ALL_MASK);
-
-	/* Halt the DMA engine */
-	dma_halt(chan);
-	xilinx_dma_free_transfers(chan);
-=======
 
 	t = list_first_entry(&chan->pending_list, struct xilinx_dma_transfer, head);
 
@@ -1360,7 +1167,6 @@
 	xilinx_dma_free_transfer_list(chan, &chan->pending_list);
 	list_splice_tail_init(&chan->active_list, &chan->removed_list);
 	spin_unlock_irqrestore(&chan->lock, flags);
->>>>>>> f7202e6a
 	chan->cyclic = false;
 
 	return 0;
@@ -1379,29 +1185,6 @@
 	struct xilinx_dma_chan *chan;
 	struct xilinx_dma_config *cfg = (struct xilinx_dma_config *)arg;
 	u32 reg;
-<<<<<<< HEAD
-
-	if (!dchan)
-		return -EINVAL;
-
-	chan = to_xilinx_chan(dchan);
-
-	switch (cmd) {
-	case DMA_TERMINATE_ALL:
-		return xilinx_dma_terminate_all(chan);
-	case DMA_SLAVE_CONFIG:
-		reg = DMA_IN(&chan->regs->cr);
-
-		/* If vsize is -1, it is park-related operations */
-		if (cfg->vsize == -1) {
-			if (cfg->park)
-				reg &= ~XILINX_VDMA_CIRC_EN;
-			else
-				reg |= XILINX_VDMA_CIRC_EN;
-
-			DMA_OUT(&chan->regs->cr, reg);
-			return 0;
-=======
 
 	if (!dchan)
 		return -EINVAL;
@@ -1745,58 +1528,25 @@
 		for (i = 0; i < XILINX_DMA_MAX_CHANS_PER_DEVICE; i++) {
 			if (xdev->chan[i])
 				xdev->chan[i]->num_frms = num_frames;
->>>>>>> f7202e6a
-		}
-
-<<<<<<< HEAD
-		/* If hsize is -1, it is interrupt threshold settings */
-		if (cfg->hsize == -1) {
-			if (cfg->coalesc <= XILINX_DMA_COALESCE_MAX) {
-				reg &= ~XILINX_DMA_XR_COALESCE_MASK;
-				reg |= cfg->coalesc <<
-					XILINX_DMA_COALESCE_SHIFT;
+		}
+
+		ret = dma_async_device_register(&xdev->common);
+		if (ret)
+			goto err_free_chan;
+	
+		for (i = 0; i < XILINX_DMA_MAX_CHANS_PER_DEVICE; i++) {
+			if (xdev->chan[i]) {
+				chan = xdev->chan[i];
+				debugfs_create_regset32(dev_name(&chan->common.dev->device), S_IRUGO, NULL, &chan->debugfs_regset);
 			}
-
-			if (cfg->delay <= XILINX_DMA_DELAY_MAX) {
-				reg &= ~XILINX_DMA_XR_DELAY_MASK;
-				reg |= cfg->delay << XILINX_DMA_DELAY_SHIFT;
-			}
-=======
-	ret = dma_async_device_register(&xdev->common);
-	if (ret)
-		goto err_free_chan;
-
-	for (i = 0; i < XILINX_DMA_MAX_CHANS_PER_DEVICE; i++) {
-		if (xdev->chan[i]) {
-			chan = xdev->chan[i];
-			debugfs_create_regset32(dev_name(&chan->common.dev->device), S_IRUGO, NULL, &chan->debugfs_regset);
-		}
-	}
-
-	platform_set_drvdata(pdev, xdev);
->>>>>>> f7202e6a
-
-			DMA_OUT(&chan->regs->cr, reg);
-			return 0;
-		}
-
-<<<<<<< HEAD
-		/* Transfer information */
-		chan->config = *cfg;
-
-		if (cfg->gen_lock) {
-			if (chan->genlock) {
-				reg |= XILINX_VDMA_SYNC_EN;
-				reg |= cfg->master << XILINX_VDMA_MSTR_SHIFT;
-			}
-		}
-
-		if (cfg->coalesc <= XILINX_DMA_COALESCE_MAX)
-			reg |= cfg->coalesc << XILINX_DMA_COALESCE_SHIFT;
-
-		if (cfg->delay <= XILINX_DMA_DELAY_MAX)
-			reg |= cfg->delay << XILINX_DMA_DELAY_SHIFT;
-=======
+		}
+	
+		platform_set_drvdata(pdev, xdev);
+
+		DMA_OUT(&chan->regs->cr, reg);
+		return 0;
+	}
+
 err_free_chan:
 	for (i = 0; i < XILINX_DMA_MAX_CHANS_PER_DEVICE; i++) {
 		if (xdev->chan[i])
@@ -1812,327 +1562,11 @@
 	int i;
 
 	dma_async_device_unregister(&xdev->common);
->>>>>>> f7202e6a
 
 		DMA_OUT(&chan->regs->cr, reg);
 		break;
 	default:
 		return -ENXIO;
-	}
-
-<<<<<<< HEAD
-	return 0;
-}
-
-
-/* Run-time device configuration for Axi DMA and Axi CDMA */
-static int xilinx_dma_device_control(struct dma_chan *dchan,
-				  enum dma_ctrl_cmd cmd, unsigned long arg)
-{
-	struct xilinx_dma_chan *chan;
-	struct xilinx_dma_config *cfg = (struct xilinx_dma_config *)arg;
-	u32 reg;
-
-	if (!dchan)
-		return -EINVAL;
-
-	chan = to_xilinx_chan(dchan);
-
-	switch (cmd) {
-	case DMA_TERMINATE_ALL:
-		return xilinx_dma_terminate_all(chan);
-	case DMA_SLAVE_CONFIG:
-		/* Configure interrupt coalescing and delay counter
-		 * Use value XILINX_DMA_NO_CHANGE to signal no change
-		 */
-		reg = DMA_IN(&chan->regs->cr);
-
-		chan->config = *cfg;
-
-		if (cfg->coalesc <= XILINX_DMA_COALESCE_MAX) {
-			reg &= ~XILINX_DMA_XR_COALESCE_MASK;
-			reg |= cfg->coalesc << XILINX_DMA_COALESCE_SHIFT;
-		}
-
-		if (cfg->delay <= XILINX_DMA_DELAY_MAX) {
-			reg &= ~XILINX_DMA_XR_DELAY_MASK;
-			reg |= cfg->delay << XILINX_DMA_DELAY_SHIFT;
-		}
-
-		DMA_OUT(&chan->regs->cr, reg);
-
-		break;
-	default:
-		return -ENXIO;
-	}
-
-	return 0;
-}
-
-static void xilinx_dma_chan_remove(struct xilinx_dma_chan *chan)
-{
-	irq_dispose_mapping(chan->irq);
-	list_del(&chan->common.device_node);
-	kfree(chan);
-}
-
-/*
- * Probing channels
- *
- * . Get channel features from the device tree entry
- * . Initialize special channel handling routines
- */
-static int __devinit xilinx_dma_chan_probe(struct xilinx_dma_device *xdev,
-	struct device_node *node, u32 feature)
-{
-	struct xilinx_dma_chan *chan;
-	u32 width = 0;
-	int ret;
-
-	/* alloc channel */
-	chan = kzalloc(sizeof(*chan), GFP_KERNEL);
-	if (!chan) {
-		dev_err(xdev->dev, "no free memory for DMA channels!\n");
-		ret = -ENOMEM;
-		goto out_return;
-	}
-
-	spin_lock_init(&chan->lock);
-	INIT_LIST_HEAD(&chan->pending_list);
-	INIT_LIST_HEAD(&chan->active_list);
-
-	chan->feature = feature;
-	chan->has_DRE = 0;
-	chan->has_SG = 0;
-	chan->max_len = XILINX_DMA_MAX_TRANS_LEN;
-
-	of_property_read_u32(node, "xlnx,include-dre", &chan->has_DRE);
-	of_property_read_u32(node, "xlnx,genlock-mode", &chan->genlock);
-	of_property_read_u32(node, "xlnx,datawidth", &width);
-
-	if (width > 0) {
-		width >>= 3; /* convert bits to bytes */
-
-		/* If data width is greater than 8 bytes, DRE is not in hw */
-		if (width > 8)
-			chan->has_DRE = 0;
-
-		chan->feature |= width - 1;
-	}
-
-	chan->has_SG = (xdev->feature & XILINX_DMA_FTR_HAS_SG) >>
-				XILINX_DMA_FTR_HAS_SG_SHIFT;
-
-	if (feature & XILINX_DMA_IP_DMA) {
-		chan->start_transfer = xilinx_dma_start_transfer;
-
-		if (of_device_is_compatible(node, "xlnx,axi-dma-mm2s-channel"))
-			chan->direction = DMA_MEM_TO_DEV;
-		else if (of_device_is_compatible(node, "xlnx,axi-dma-s2mm-channel"))
-			chan->direction = DMA_DEV_TO_MEM;
-	} else if (feature & XILINX_DMA_IP_VDMA) {
-		chan->start_transfer = xilinx_vdma_start_transfer;
-
-		if (of_device_is_compatible(node,
-				"xlnx,axi-vdma-mm2s-channel")) {
-			chan->direction = DMA_MEM_TO_DEV;
-			if (!chan->has_SG) {
-				chan->addr_regs = (struct vdma_addr_regs *)
-				    ((u32)xdev->regs +
-					 XILINX_VDMA_DIRECT_REG_OFFSET);
-			}
-		}
-
-		if (of_device_is_compatible(node,
-				"xlnx,axi-vdma-s2mm-channel")) {
-			chan->direction = DMA_DEV_TO_MEM;
-			if (!chan->has_SG) {
-				chan->addr_regs = (struct vdma_addr_regs *)
-				    ((u32)xdev->regs +
-					XILINX_VDMA_DIRECT_REG_OFFSET +
-					XILINX_VDMA_CHAN_DIRECT_REG_SIZE);
-			}
-		}
-	}
-
-	if (chan->direction == DMA_MEM_TO_DEV) {
-		chan->regs = (struct xdma_regs *)xdev->regs;
-		chan->id = 0;
-	} else {
-		chan->regs = (struct xdma_regs *)((u32)xdev->regs +
-					XILINX_DMA_RX_CHANNEL_OFFSET);
-		chan->id = 1;
-	}
-
-	chan->debugfs_regset.regs = xilinx_dma_debugfs_regs;
-	chan->debugfs_regset.nregs = ARRAY_SIZE(xilinx_dma_debugfs_regs);
-	chan->debugfs_regset.base = (void __iomem *)chan->regs;
-
-	/* Used by dmatest channel matching in slave transfers
-	 * Can change it to be a structure to have more matching information
-	 */
-	chan->common.private = (chan->direction & 0xFF) |
-		(chan->feature & XILINX_DMA_IP_MASK);
-
-	if (!chan->has_DRE)
-		xdev->common.copy_align = ilog2(width);
-
-	chan->dev = xdev->dev;
-	xdev->chan[chan->id] = chan;
-
-	tasklet_init(&chan->tasklet, dma_do_tasklet, (unsigned long)chan);
-
-	chan->common.device = &xdev->common;
-
-	/* find the IRQ line, if it exists in the device tree */
-	chan->irq = irq_of_parse_and_map(node, 0);
-	ret = request_irq(chan->irq, dma_intr_handler, IRQF_SHARED,
-				"xilinx-dma-controller", chan);
-	if (ret) {
-		dev_err(xdev->dev, "unable to request IRQ %d\n", ret);
-		goto out_free_irq;
-	}
-
-	/* Add the channel to DMA device channel list */
-	list_add_tail(&chan->common.device_node, &xdev->common.channels);
-
-	/* Initialize the channel */
-	if (xilinx_dma_reset(chan)) {
-		dev_err(xdev->dev, "Reset channel failed\n");
-		goto out_free_chan;
-	}
-
-	return 0;
-out_free_irq:
-	irq_dispose_mapping(chan->irq);
-out_free_chan:
-	kfree(chan);
-out_return:
-	return ret;
-}
-
-static int __devinit xilinx_dma_of_probe(struct platform_device *pdev)
-{
-	struct xilinx_dma_device *xdev;
-	struct device_node *child, *node;
-	struct xilinx_dma_chan *chan;
-	u32 num_frames = 0;
-	u32 include_sg = 0;
-	unsigned int i;
-	int *value;
-	int ret;
-
-	xdev = devm_kzalloc(&pdev->dev, sizeof(*xdev), GFP_KERNEL);
-	if (!xdev) {
-		dev_err(&pdev->dev, "Not enough memory for device\n");
-		return -ENOMEM;
-	}
-
-	xdev->dev = &pdev->dev;
-	INIT_LIST_HEAD(&xdev->common.channels);
-
-	node = pdev->dev.of_node;
-	xdev->feature = 0;
-
-	/* iomap registers */
-	xdev->regs = of_iomap(node, 0);
-	if (!xdev->regs) {
-		dev_err(&pdev->dev, "unable to iomap registers\n");
-		return -ENXIO;
-	}
-
-	/* Axi DMA and VDMA only do slave transfers
-	 */
-	if (of_device_is_compatible(node, "xlnx,axi-dma")) {
-		xdev->feature |= XILINX_DMA_IP_DMA;
-		value = (int *)of_get_property(node,
-				"xlnx,sg-include-stscntrl-strm",
-				NULL);
-		if (value) {
-			xdev->feature |= XILINX_DMA_FTR_HAS_SG;
-			if (be32_to_cpup(value) == 1)
-				xdev->feature = XILINX_DMA_FTR_STSCNTRL_STRM;
-		}
-
-		dma_cap_set(DMA_SLAVE, xdev->common.cap_mask);
-		dma_cap_set(DMA_PRIVATE, xdev->common.cap_mask);
-		dma_cap_set(DMA_CYCLIC, xdev->common.cap_mask);
-		xdev->common.device_prep_slave_sg = xilinx_dma_prep_slave_sg;
-		xdev->common.device_prep_dma_cyclic = xilinx_dma_prep_dma_cyclic;
-		xdev->common.device_control = xilinx_dma_device_control;
-		xdev->common.device_issue_pending = xilinx_dma_issue_pending;
-	}
-
-	if (of_device_is_compatible(node, "xlnx,axi-vdma")) {
-		xdev->feature |= XILINX_DMA_IP_VDMA;
-
-		of_property_read_u32(node, "xlnx,include-sg", &include_sg);
-		if (include_sg)
-		    xdev->feature |= XILINX_DMA_FTR_HAS_SG;
-
-		of_property_read_u32(node, "xlnx,num-fstores", &num_frames);
-
-		dma_cap_set(DMA_SLAVE, xdev->common.cap_mask);
-		dma_cap_set(DMA_PRIVATE, xdev->common.cap_mask);
-		xdev->common.device_prep_slave_sg = xilinx_vdma_prep_slave_sg;
-		xdev->common.device_control = xilinx_vdma_device_control;
-		xdev->common.device_issue_pending = xilinx_dma_issue_pending;
-	}
-
-	xdev->common.device_alloc_chan_resources =
-				xilinx_dma_alloc_chan_resources;
-	xdev->common.device_free_chan_resources =
-				xilinx_dma_free_chan_resources;
-	xdev->common.device_tx_status = xilinx_tx_status;
-	xdev->common.dev = &pdev->dev;
-
-	for_each_child_of_node(node, child) {
-		ret = xilinx_dma_chan_probe(xdev, child, xdev->feature);
-		if (ret)
-			goto err_free_chan;
-	}
-
-	if (xdev->feature & XILINX_DMA_IP_VDMA) {
-		for (i = 0; i < XILINX_DMA_MAX_CHANS_PER_DEVICE; i++) {
-			if (xdev->chan[i])
-				xdev->chan[i]->num_frms = num_frames;
-		}
-	}
-
-	ret = dma_async_device_register(&xdev->common);
-	if (ret)
-		goto err_free_chan;
-
-	for (i = 0; i < XILINX_DMA_MAX_CHANS_PER_DEVICE; i++) {
-		if (xdev->chan[i]) {
-			chan = xdev->chan[i];
-			debugfs_create_regset32(dev_name(&chan->common.dev->device), S_IRUGO, NULL, &chan->debugfs_regset);
-		}
-	}
-
-	platform_set_drvdata(pdev, xdev);
-
-	return 0;
-
-err_free_chan:
-	for (i = 0; i < XILINX_DMA_MAX_CHANS_PER_DEVICE; i++) {
-		if (xdev->chan[i])
-			xilinx_dma_chan_remove(xdev->chan[i]);
-	}
-
-	return ret;
-}
-
-static int __devexit xilinx_dma_of_remove(struct platform_device *pdev)
-{
-	struct xilinx_dma_device *xdev = platform_get_drvdata(pdev);
-	int i;
-
-	dma_async_device_unregister(&xdev->common);
-
-	for (i = 0; i < XILINX_DMA_MAX_CHANS_PER_DEVICE; i++) {
-		if (xdev->chan[i])
-			xilinx_dma_chan_remove(xdev->chan[i]);
 	}
 
 	iounmap(xdev->regs);
@@ -2156,29 +1590,6 @@
 	.remove = __devexit_p(xilinx_dma_of_remove),
 };
 
-=======
-	iounmap(xdev->regs);
-
-	return 0;
-}
-
-static const struct of_device_id xilinx_dma_of_ids[] = {
-	{ .compatible = "xlnx,axi-dma" },
-	{ .compatible = "xlnx,axi-vdma" },
-	{}
-};
-
-static struct platform_driver xilinx_dma_of_driver = {
-	.driver = {
-		.name = "xilinx-dma",
-		.owner = THIS_MODULE,
-		.of_match_table = xilinx_dma_of_ids,
-	},
-	.probe = xilinx_dma_of_probe,
-	.remove = __devexit_p(xilinx_dma_of_remove),
-};
-
->>>>>>> f7202e6a
 static int __init xilinx_dma_init(void)
 {
 	return platform_driver_register(&xilinx_dma_of_driver);
