// SPDX-License-Identifier: GPL-2.0-or-later
/*
 * Touchscreen driver DMI based configuration code
 *
 * Copyright (c) 2017 Red Hat Inc.
 *
 * Red Hat authors:
 * Hans de Goede <hdegoede@redhat.com>
 */

#include <linux/acpi.h>
#include <linux/device.h>
#include <linux/dmi.h>
#include <linux/i2c.h>
#include <linux/notifier.h>
#include <linux/property.h>
#include <linux/string.h>

struct ts_dmi_data {
	const char *acpi_name;
	const struct property_entry *properties;
};

/* NOTE: Please keep all entries sorted alphabetically */

static const struct property_entry chuwi_hi8_props[] = {
	PROPERTY_ENTRY_U32("touchscreen-size-x", 1665),
	PROPERTY_ENTRY_U32("touchscreen-size-y", 1140),
	PROPERTY_ENTRY_BOOL("touchscreen-swapped-x-y"),
	PROPERTY_ENTRY_BOOL("silead,home-button"),
	PROPERTY_ENTRY_STRING("firmware-name", "gsl1680-chuwi-hi8.fw"),
	{ }
};

static const struct ts_dmi_data chuwi_hi8_data = {
	.acpi_name      = "MSSL0001:00",
	.properties     = chuwi_hi8_props,
};

static const struct property_entry chuwi_hi8_air_props[] = {
	PROPERTY_ENTRY_U32("touchscreen-size-x", 1728),
	PROPERTY_ENTRY_U32("touchscreen-size-y", 1148),
	PROPERTY_ENTRY_BOOL("touchscreen-swapped-x-y"),
	PROPERTY_ENTRY_STRING("firmware-name", "gsl3676-chuwi-hi8-air.fw"),
	PROPERTY_ENTRY_U32("silead,max-fingers", 10),
	{ }
};

static const struct ts_dmi_data chuwi_hi8_air_data = {
	.acpi_name	= "MSSL1680:00",
	.properties	= chuwi_hi8_air_props,
};

static const struct property_entry chuwi_hi8_pro_props[] = {
	PROPERTY_ENTRY_U32("touchscreen-min-x", 6),
	PROPERTY_ENTRY_U32("touchscreen-min-y", 3),
	PROPERTY_ENTRY_U32("touchscreen-size-x", 1728),
	PROPERTY_ENTRY_U32("touchscreen-size-y", 1148),
	PROPERTY_ENTRY_BOOL("touchscreen-swapped-x-y"),
	PROPERTY_ENTRY_STRING("firmware-name", "gsl3680-chuwi-hi8-pro.fw"),
	PROPERTY_ENTRY_U32("silead,max-fingers", 10),
	PROPERTY_ENTRY_BOOL("silead,home-button"),
	{ }
};

static const struct ts_dmi_data chuwi_hi8_pro_data = {
	.acpi_name	= "MSSL1680:00",
	.properties	= chuwi_hi8_pro_props,
};

static const struct property_entry chuwi_hi10_air_props[] = {
	PROPERTY_ENTRY_U32("touchscreen-size-x", 1981),
	PROPERTY_ENTRY_U32("touchscreen-size-y", 1271),
	PROPERTY_ENTRY_U32("touchscreen-min-x", 99),
	PROPERTY_ENTRY_U32("touchscreen-min-y", 9),
	PROPERTY_ENTRY_BOOL("touchscreen-swapped-x-y"),
	PROPERTY_ENTRY_U32("touchscreen-fuzz-x", 5),
	PROPERTY_ENTRY_U32("touchscreen-fuzz-y", 4),
	PROPERTY_ENTRY_STRING("firmware-name", "gsl1680-chuwi-hi10-air.fw"),
	PROPERTY_ENTRY_U32("silead,max-fingers", 10),
	PROPERTY_ENTRY_BOOL("silead,home-button"),
	{ }
};

static const struct ts_dmi_data chuwi_hi10_air_data = {
	.acpi_name	= "MSSL1680:00",
	.properties	= chuwi_hi10_air_props,
};

static const struct property_entry chuwi_vi8_props[] = {
	PROPERTY_ENTRY_U32("touchscreen-min-x", 4),
	PROPERTY_ENTRY_U32("touchscreen-min-y", 6),
	PROPERTY_ENTRY_U32("touchscreen-size-x", 1724),
	PROPERTY_ENTRY_U32("touchscreen-size-y", 1140),
	PROPERTY_ENTRY_BOOL("touchscreen-swapped-x-y"),
	PROPERTY_ENTRY_STRING("firmware-name", "gsl3676-chuwi-vi8.fw"),
	PROPERTY_ENTRY_U32("silead,max-fingers", 10),
	PROPERTY_ENTRY_BOOL("silead,home-button"),
	{ }
};

static const struct ts_dmi_data chuwi_vi8_data = {
	.acpi_name      = "MSSL1680:00",
	.properties     = chuwi_vi8_props,
};

static const struct property_entry chuwi_vi10_props[] = {
	PROPERTY_ENTRY_U32("touchscreen-min-x", 0),
	PROPERTY_ENTRY_U32("touchscreen-min-y", 4),
	PROPERTY_ENTRY_U32("touchscreen-size-x", 1858),
	PROPERTY_ENTRY_U32("touchscreen-size-y", 1280),
	PROPERTY_ENTRY_STRING("firmware-name", "gsl3680-chuwi-vi10.fw"),
	PROPERTY_ENTRY_U32("silead,max-fingers", 10),
	PROPERTY_ENTRY_BOOL("silead,home-button"),
	{ }
};

static const struct ts_dmi_data chuwi_vi10_data = {
	.acpi_name      = "MSSL0002:00",
	.properties     = chuwi_vi10_props,
};

static const struct property_entry connect_tablet9_props[] = {
	PROPERTY_ENTRY_U32("touchscreen-min-x", 9),
	PROPERTY_ENTRY_U32("touchscreen-min-y", 10),
	PROPERTY_ENTRY_U32("touchscreen-size-x", 1664),
	PROPERTY_ENTRY_U32("touchscreen-size-y", 880),
	PROPERTY_ENTRY_BOOL("touchscreen-inverted-y"),
	PROPERTY_ENTRY_BOOL("touchscreen-swapped-x-y"),
	PROPERTY_ENTRY_STRING("firmware-name", "gsl1680-connect-tablet9.fw"),
	PROPERTY_ENTRY_U32("silead,max-fingers", 10),
	{ }
};

static const struct ts_dmi_data connect_tablet9_data = {
	.acpi_name      = "MSSL1680:00",
	.properties     = connect_tablet9_props,
};

static const struct property_entry cube_iwork8_air_props[] = {
	PROPERTY_ENTRY_U32("touchscreen-min-x", 1),
	PROPERTY_ENTRY_U32("touchscreen-min-y", 3),
	PROPERTY_ENTRY_U32("touchscreen-size-x", 1664),
	PROPERTY_ENTRY_U32("touchscreen-size-y", 896),
	PROPERTY_ENTRY_BOOL("touchscreen-swapped-x-y"),
	PROPERTY_ENTRY_STRING("firmware-name", "gsl3670-cube-iwork8-air.fw"),
	PROPERTY_ENTRY_U32("silead,max-fingers", 10),
	{ }
};

static const struct ts_dmi_data cube_iwork8_air_data = {
	.acpi_name	= "MSSL1680:00",
	.properties	= cube_iwork8_air_props,
};

static const struct property_entry cube_knote_i1101_props[] = {
	PROPERTY_ENTRY_U32("touchscreen-min-x", 20),
	PROPERTY_ENTRY_U32("touchscreen-min-y",  22),
	PROPERTY_ENTRY_U32("touchscreen-size-x", 1961),
	PROPERTY_ENTRY_U32("touchscreen-size-y", 1513),
	PROPERTY_ENTRY_STRING("firmware-name", "gsl3692-cube-knote-i1101.fw"),
	PROPERTY_ENTRY_U32("silead,max-fingers", 10),
	PROPERTY_ENTRY_BOOL("silead,home-button"),
	{ }
};

static const struct ts_dmi_data cube_knote_i1101_data = {
	.acpi_name	= "MSSL1680:00",
	.properties	= cube_knote_i1101_props,
};

static const struct property_entry dexp_ursus_7w_props[] = {
	PROPERTY_ENTRY_U32("touchscreen-size-x", 890),
	PROPERTY_ENTRY_U32("touchscreen-size-y", 630),
	PROPERTY_ENTRY_STRING("firmware-name", "gsl1686-dexp-ursus-7w.fw"),
	PROPERTY_ENTRY_U32("silead,max-fingers", 10),
	PROPERTY_ENTRY_BOOL("silead,home-button"),
	{ }
};

static const struct ts_dmi_data dexp_ursus_7w_data = {
	.acpi_name	= "MSSL1680:00",
	.properties	= dexp_ursus_7w_props,
};

static const struct property_entry digma_citi_e200_props[] = {
	PROPERTY_ENTRY_U32("touchscreen-size-x", 1980),
	PROPERTY_ENTRY_U32("touchscreen-size-y", 1500),
	PROPERTY_ENTRY_BOOL("touchscreen-inverted-y"),
	PROPERTY_ENTRY_STRING("firmware-name",
			      "gsl1686-digma_citi_e200.fw"),
	PROPERTY_ENTRY_U32("silead,max-fingers", 10),
	PROPERTY_ENTRY_BOOL("silead,home-button"),
	{ }
};

static const struct ts_dmi_data digma_citi_e200_data = {
	.acpi_name	= "MSSL1680:00",
	.properties	= digma_citi_e200_props,
};

static const struct property_entry gp_electronic_t701_props[] = {
	PROPERTY_ENTRY_U32("touchscreen-size-x", 960),
	PROPERTY_ENTRY_U32("touchscreen-size-y", 640),
	PROPERTY_ENTRY_BOOL("touchscreen-inverted-x"),
	PROPERTY_ENTRY_BOOL("touchscreen-inverted-y"),
	PROPERTY_ENTRY_STRING("firmware-name",
			      "gsl1680-gp-electronic-t701.fw"),
	{ }
};

static const struct ts_dmi_data gp_electronic_t701_data = {
	.acpi_name	= "MSSL1680:00",
	.properties	= gp_electronic_t701_props,
};

static const struct property_entry itworks_tw891_props[] = {
	PROPERTY_ENTRY_U32("touchscreen-min-x", 1),
	PROPERTY_ENTRY_U32("touchscreen-min-y", 5),
	PROPERTY_ENTRY_U32("touchscreen-size-x", 1600),
	PROPERTY_ENTRY_U32("touchscreen-size-y", 896),
	PROPERTY_ENTRY_BOOL("touchscreen-inverted-y"),
	PROPERTY_ENTRY_BOOL("touchscreen-swapped-x-y"),
	PROPERTY_ENTRY_STRING("firmware-name", "gsl3670-itworks-tw891.fw"),
	PROPERTY_ENTRY_U32("silead,max-fingers", 10),
	{ }
};

static const struct ts_dmi_data itworks_tw891_data = {
	.acpi_name	= "MSSL1680:00",
	.properties	= itworks_tw891_props,
};

static const struct property_entry jumper_ezpad_6_pro_props[] = {
	PROPERTY_ENTRY_U32("touchscreen-size-x", 1980),
	PROPERTY_ENTRY_U32("touchscreen-size-y", 1500),
	PROPERTY_ENTRY_STRING("firmware-name", "gsl3692-jumper-ezpad-6-pro.fw"),
	PROPERTY_ENTRY_U32("silead,max-fingers", 10),
	PROPERTY_ENTRY_BOOL("silead,home-button"),
	{ }
};

static const struct ts_dmi_data jumper_ezpad_6_pro_data = {
	.acpi_name	= "MSSL1680:00",
	.properties	= jumper_ezpad_6_pro_props,
};

static const struct property_entry jumper_ezpad_6_pro_b_props[] = {
	PROPERTY_ENTRY_U32("touchscreen-size-x", 1980),
	PROPERTY_ENTRY_U32("touchscreen-size-y", 1500),
	PROPERTY_ENTRY_STRING("firmware-name", "gsl3692-jumper-ezpad-6-pro-b.fw"),
	PROPERTY_ENTRY_BOOL("touchscreen-inverted-y"),
	PROPERTY_ENTRY_U32("silead,max-fingers", 10),
	PROPERTY_ENTRY_BOOL("silead,home-button"),
	{ }
};

static const struct ts_dmi_data jumper_ezpad_6_pro_b_data = {
	.acpi_name      = "MSSL1680:00",
	.properties     = jumper_ezpad_6_pro_b_props,
};

static const struct property_entry jumper_ezpad_mini3_props[] = {
	PROPERTY_ENTRY_U32("touchscreen-min-x", 23),
	PROPERTY_ENTRY_U32("touchscreen-min-y", 16),
	PROPERTY_ENTRY_U32("touchscreen-size-x", 1700),
	PROPERTY_ENTRY_U32("touchscreen-size-y", 1138),
	PROPERTY_ENTRY_BOOL("touchscreen-swapped-x-y"),
	PROPERTY_ENTRY_STRING("firmware-name", "gsl3676-jumper-ezpad-mini3.fw"),
	PROPERTY_ENTRY_U32("silead,max-fingers", 10),
	{ }
};

static const struct ts_dmi_data jumper_ezpad_mini3_data = {
	.acpi_name	= "MSSL1680:00",
	.properties	= jumper_ezpad_mini3_props,
};

static const struct property_entry myria_my8307_props[] = {
	PROPERTY_ENTRY_U32("touchscreen-size-x", 1720),
	PROPERTY_ENTRY_U32("touchscreen-size-y", 1140),
	PROPERTY_ENTRY_BOOL("touchscreen-inverted-x"),
	PROPERTY_ENTRY_BOOL("touchscreen-inverted-y"),
	PROPERTY_ENTRY_BOOL("touchscreen-swapped-x-y"),
	PROPERTY_ENTRY_STRING("firmware-name", "gsl1680-myria-my8307.fw"),
	PROPERTY_ENTRY_U32("silead,max-fingers", 10),
	PROPERTY_ENTRY_BOOL("silead,home-button"),
	{ }
};

static const struct ts_dmi_data myria_my8307_data = {
	.acpi_name	= "MSSL1680:00",
	.properties	= myria_my8307_props,
};

static const struct property_entry onda_obook_20_plus_props[] = {
	PROPERTY_ENTRY_U32("touchscreen-size-x", 1728),
	PROPERTY_ENTRY_U32("touchscreen-size-y", 1148),
	PROPERTY_ENTRY_BOOL("touchscreen-inverted-x"),
	PROPERTY_ENTRY_BOOL("touchscreen-inverted-y"),
	PROPERTY_ENTRY_BOOL("touchscreen-swapped-x-y"),
	PROPERTY_ENTRY_STRING("firmware-name", "gsl3676-onda-obook-20-plus.fw"),
	PROPERTY_ENTRY_U32("silead,max-fingers", 10),
	PROPERTY_ENTRY_BOOL("silead,home-button"),
	{ }
};

static const struct ts_dmi_data onda_obook_20_plus_data = {
	.acpi_name	= "MSSL1680:00",
	.properties	= onda_obook_20_plus_props,
};

static const struct property_entry onda_v80_plus_v3_props[] = {
	PROPERTY_ENTRY_U32("touchscreen-min-x", 22),
	PROPERTY_ENTRY_U32("touchscreen-min-y", 15),
	PROPERTY_ENTRY_U32("touchscreen-size-x", 1698),
	PROPERTY_ENTRY_U32("touchscreen-size-y", 1140),
	PROPERTY_ENTRY_BOOL("touchscreen-swapped-x-y"),
	PROPERTY_ENTRY_STRING("firmware-name",
			      "gsl3676-onda-v80-plus-v3.fw"),
	PROPERTY_ENTRY_U32("silead,max-fingers", 10),
	PROPERTY_ENTRY_BOOL("silead,home-button"),
	{ }
};

static const struct ts_dmi_data onda_v80_plus_v3_data = {
	.acpi_name	= "MSSL1680:00",
	.properties	= onda_v80_plus_v3_props,
};

static const struct property_entry onda_v820w_32g_props[] = {
	PROPERTY_ENTRY_U32("touchscreen-size-x", 1665),
	PROPERTY_ENTRY_U32("touchscreen-size-y", 1140),
	PROPERTY_ENTRY_BOOL("touchscreen-swapped-x-y"),
	PROPERTY_ENTRY_STRING("firmware-name",
			      "gsl1680-onda-v820w-32g.fw"),
	PROPERTY_ENTRY_U32("silead,max-fingers", 10),
	PROPERTY_ENTRY_BOOL("silead,home-button"),
	{ }
};

static const struct ts_dmi_data onda_v820w_32g_data = {
	.acpi_name	= "MSSL1680:00",
	.properties	= onda_v820w_32g_props,
};

static const struct property_entry onda_v891w_v1_props[] = {
	PROPERTY_ENTRY_U32("touchscreen-min-x", 46),
	PROPERTY_ENTRY_U32("touchscreen-min-y",  8),
	PROPERTY_ENTRY_U32("touchscreen-size-x", 1676),
	PROPERTY_ENTRY_U32("touchscreen-size-y", 1130),
	PROPERTY_ENTRY_STRING("firmware-name",
			      "gsl3680-onda-v891w-v1.fw"),
	PROPERTY_ENTRY_U32("silead,max-fingers", 10),
	PROPERTY_ENTRY_BOOL("silead,home-button"),
	{ }
};

static const struct ts_dmi_data onda_v891w_v1_data = {
	.acpi_name	= "MSSL1680:00",
	.properties	= onda_v891w_v1_props,
};

static const struct property_entry onda_v891w_v3_props[] = {
	PROPERTY_ENTRY_U32("touchscreen-min-x", 35),
	PROPERTY_ENTRY_U32("touchscreen-min-y", 15),
	PROPERTY_ENTRY_U32("touchscreen-size-x", 1625),
	PROPERTY_ENTRY_U32("touchscreen-size-y", 1135),
	PROPERTY_ENTRY_BOOL("touchscreen-inverted-y"),
	PROPERTY_ENTRY_STRING("firmware-name",
			      "gsl3676-onda-v891w-v3.fw"),
	PROPERTY_ENTRY_U32("silead,max-fingers", 10),
	PROPERTY_ENTRY_BOOL("silead,home-button"),
	{ }
};

static const struct ts_dmi_data onda_v891w_v3_data = {
	.acpi_name	= "MSSL1680:00",
	.properties	= onda_v891w_v3_props,
};

static const struct property_entry pipo_w2s_props[] = {
	PROPERTY_ENTRY_U32("touchscreen-size-x", 1660),
	PROPERTY_ENTRY_U32("touchscreen-size-y", 880),
	PROPERTY_ENTRY_BOOL("touchscreen-inverted-x"),
	PROPERTY_ENTRY_BOOL("touchscreen-swapped-x-y"),
	PROPERTY_ENTRY_STRING("firmware-name",
			      "gsl1680-pipo-w2s.fw"),
	{ }
};

static const struct ts_dmi_data pipo_w2s_data = {
	.acpi_name	= "MSSL1680:00",
	.properties	= pipo_w2s_props,
};

static const struct property_entry pov_mobii_wintab_p800w_v20_props[] = {
	PROPERTY_ENTRY_U32("touchscreen-min-x", 32),
	PROPERTY_ENTRY_U32("touchscreen-min-y", 16),
	PROPERTY_ENTRY_U32("touchscreen-size-x", 1692),
	PROPERTY_ENTRY_U32("touchscreen-size-y", 1146),
	PROPERTY_ENTRY_BOOL("touchscreen-swapped-x-y"),
	PROPERTY_ENTRY_STRING("firmware-name",
			      "gsl3680-pov-mobii-wintab-p800w-v20.fw"),
	PROPERTY_ENTRY_U32("silead,max-fingers", 10),
	PROPERTY_ENTRY_BOOL("silead,home-button"),
	{ }
};

static const struct ts_dmi_data pov_mobii_wintab_p800w_v20_data = {
	.acpi_name	= "MSSL1680:00",
	.properties	= pov_mobii_wintab_p800w_v20_props,
};

static const struct property_entry pov_mobii_wintab_p800w_v21_props[] = {
	PROPERTY_ENTRY_U32("touchscreen-min-x", 1),
	PROPERTY_ENTRY_U32("touchscreen-min-y", 8),
	PROPERTY_ENTRY_U32("touchscreen-size-x", 1794),
	PROPERTY_ENTRY_U32("touchscreen-size-y", 1148),
	PROPERTY_ENTRY_BOOL("touchscreen-swapped-x-y"),
	PROPERTY_ENTRY_STRING("firmware-name",
			      "gsl3692-pov-mobii-wintab-p800w.fw"),
	PROPERTY_ENTRY_U32("silead,max-fingers", 10),
	PROPERTY_ENTRY_BOOL("silead,home-button"),
	{ }
};

static const struct ts_dmi_data pov_mobii_wintab_p800w_v21_data = {
	.acpi_name	= "MSSL1680:00",
	.properties	= pov_mobii_wintab_p800w_v21_props,
};

static const struct property_entry pov_mobii_wintab_p1006w_v10_props[] = {
	PROPERTY_ENTRY_U32("touchscreen-min-x", 1),
	PROPERTY_ENTRY_U32("touchscreen-min-y", 3),
	PROPERTY_ENTRY_U32("touchscreen-size-x", 1984),
	PROPERTY_ENTRY_U32("touchscreen-size-y", 1520),
	PROPERTY_ENTRY_BOOL("touchscreen-inverted-y"),
	PROPERTY_ENTRY_STRING("firmware-name",
			      "gsl3692-pov-mobii-wintab-p1006w-v10.fw"),
	PROPERTY_ENTRY_U32("silead,max-fingers", 10),
	PROPERTY_ENTRY_BOOL("silead,home-button"),
	{ }
};

static const struct ts_dmi_data pov_mobii_wintab_p1006w_v10_data = {
	.acpi_name	= "MSSL1680:00",
	.properties	= pov_mobii_wintab_p1006w_v10_props,
};

static const struct property_entry teclast_x3_plus_props[] = {
	PROPERTY_ENTRY_U32("touchscreen-size-x", 1980),
	PROPERTY_ENTRY_U32("touchscreen-size-y", 1500),
	PROPERTY_ENTRY_STRING("firmware-name", "gsl1680-teclast-x3-plus.fw"),
	PROPERTY_ENTRY_U32("silead,max-fingers", 10),
	PROPERTY_ENTRY_BOOL("silead,home-button"),
	{ }
};

static const struct ts_dmi_data teclast_x3_plus_data = {
	.acpi_name	= "MSSL1680:00",
	.properties	= teclast_x3_plus_props,
};

static const struct property_entry teclast_x98plus2_props[] = {
	PROPERTY_ENTRY_U32("touchscreen-size-x", 2048),
	PROPERTY_ENTRY_U32("touchscreen-size-y", 1280),
	PROPERTY_ENTRY_BOOL("touchscreen-inverted-x"),
	PROPERTY_ENTRY_BOOL("touchscreen-inverted-y"),
	PROPERTY_ENTRY_STRING("firmware-name",
			      "gsl1686-teclast_x98plus2.fw"),
	PROPERTY_ENTRY_U32("silead,max-fingers", 10),
	{ }
};

static const struct ts_dmi_data teclast_x98plus2_data = {
	.acpi_name	= "MSSL1680:00",
	.properties	= teclast_x98plus2_props,
};

static const struct property_entry trekstor_primebook_c11_props[] = {
	PROPERTY_ENTRY_U32("touchscreen-size-x", 1970),
	PROPERTY_ENTRY_U32("touchscreen-size-y", 1530),
	PROPERTY_ENTRY_BOOL("touchscreen-inverted-y"),
	PROPERTY_ENTRY_STRING("firmware-name",
			      "gsl1680-trekstor-primebook-c11.fw"),
	PROPERTY_ENTRY_U32("silead,max-fingers", 10),
	PROPERTY_ENTRY_BOOL("silead,home-button"),
	{ }
};

static const struct ts_dmi_data trekstor_primebook_c11_data = {
	.acpi_name	= "MSSL1680:00",
	.properties	= trekstor_primebook_c11_props,
};

static const struct property_entry trekstor_primebook_c13_props[] = {
	PROPERTY_ENTRY_U32("touchscreen-size-x", 2624),
	PROPERTY_ENTRY_U32("touchscreen-size-y", 1920),
	PROPERTY_ENTRY_STRING("firmware-name",
			      "gsl1680-trekstor-primebook-c13.fw"),
	PROPERTY_ENTRY_U32("silead,max-fingers", 10),
	PROPERTY_ENTRY_BOOL("silead,home-button"),
	{ }
};

static const struct ts_dmi_data trekstor_primebook_c13_data = {
	.acpi_name	= "MSSL1680:00",
	.properties	= trekstor_primebook_c13_props,
};

static const struct property_entry trekstor_primetab_t13b_props[] = {
	PROPERTY_ENTRY_U32("touchscreen-size-x", 2500),
	PROPERTY_ENTRY_U32("touchscreen-size-y", 1900),
	PROPERTY_ENTRY_STRING("firmware-name",
			      "gsl1680-trekstor-primetab-t13b.fw"),
	PROPERTY_ENTRY_U32("silead,max-fingers", 10),
	PROPERTY_ENTRY_BOOL("silead,home-button"),
	PROPERTY_ENTRY_BOOL("touchscreen-inverted-y"),
	{ }
};

static const struct ts_dmi_data trekstor_primetab_t13b_data = {
	.acpi_name  = "MSSL1680:00",
	.properties = trekstor_primetab_t13b_props,
};

static const struct property_entry trekstor_surftab_twin_10_1_props[] = {
	PROPERTY_ENTRY_U32("touchscreen-size-x", 1900),
	PROPERTY_ENTRY_U32("touchscreen-size-y", 1280),
	PROPERTY_ENTRY_U32("touchscreen-inverted-y", 1),
	PROPERTY_ENTRY_STRING("firmware-name",
			      "gsl3670-surftab-twin-10-1-st10432-8.fw"),
	PROPERTY_ENTRY_U32("silead,max-fingers", 10),
	{ }
};

static const struct ts_dmi_data trekstor_surftab_twin_10_1_data = {
	.acpi_name	= "MSSL1680:00",
	.properties	= trekstor_surftab_twin_10_1_props,
};

static const struct property_entry trekstor_surftab_wintron70_props[] = {
	PROPERTY_ENTRY_U32("touchscreen-min-x", 12),
	PROPERTY_ENTRY_U32("touchscreen-min-y", 8),
	PROPERTY_ENTRY_U32("touchscreen-size-x", 884),
	PROPERTY_ENTRY_U32("touchscreen-size-y", 632),
	PROPERTY_ENTRY_STRING("firmware-name",
			      "gsl1686-surftab-wintron70-st70416-6.fw"),
	PROPERTY_ENTRY_U32("silead,max-fingers", 10),
	PROPERTY_ENTRY_BOOL("silead,home-button"),
	{ }
};

static const struct ts_dmi_data trekstor_surftab_wintron70_data = {
	.acpi_name	= "MSSL1680:00",
	.properties	= trekstor_surftab_wintron70_props,
};

/* NOTE: Please keep this table sorted alphabetically */
static const struct dmi_system_id touchscreen_dmi_table[] = {
	{
		/* Chuwi Hi8 */
		.driver_data = (void *)&chuwi_hi8_data,
		.matches = {
			DMI_MATCH(DMI_SYS_VENDOR, "ilife"),
			DMI_MATCH(DMI_PRODUCT_NAME, "S806"),
		},
	},
	{
		/* Chuwi Hi8 (H1D_S806_206) */
		.driver_data = (void *)&chuwi_hi8_data,
		.matches = {
			DMI_MATCH(DMI_SYS_VENDOR, "Insyde"),
			DMI_MATCH(DMI_PRODUCT_NAME, "BayTrail"),
			DMI_MATCH(DMI_BIOS_VERSION, "H1D_S806_206"),
		},
	},
	{
		/* Chuwi Hi8 Air (CWI543) */
		.driver_data = (void *)&chuwi_hi8_air_data,
		.matches = {
			DMI_MATCH(DMI_BOARD_VENDOR, "Default string"),
			DMI_MATCH(DMI_BOARD_NAME, "Cherry Trail CR"),
			DMI_MATCH(DMI_PRODUCT_NAME, "Hi8 Air"),
		},
	},
	{
		/* Chuwi Hi8 Pro (CWI513) */
		.driver_data = (void *)&chuwi_hi8_pro_data,
		.matches = {
			DMI_MATCH(DMI_SYS_VENDOR, "Hampoo"),
			DMI_MATCH(DMI_PRODUCT_NAME, "X1D3_C806N"),
		},
	},
	{
		/* Chuwi Hi10 Air */
		.driver_data = (void *)&chuwi_hi10_air_data,
		.matches = {
			DMI_MATCH(DMI_BOARD_VENDOR, "Hampoo"),
			DMI_MATCH(DMI_PRODUCT_SKU, "P1W6_C109D_B"),
		},
	},
	{
		/* Chuwi Vi8 (CWI506) */
		.driver_data = (void *)&chuwi_vi8_data,
		.matches = {
			DMI_MATCH(DMI_SYS_VENDOR, "Insyde"),
			DMI_MATCH(DMI_PRODUCT_NAME, "i86"),
			DMI_MATCH(DMI_BIOS_VERSION, "CHUWI.D86JLBNR"),
		},
	},
	{
		/* Chuwi Vi10 (CWI505) */
		.driver_data = (void *)&chuwi_vi10_data,
		.matches = {
			DMI_MATCH(DMI_BOARD_VENDOR, "Hampoo"),
			DMI_MATCH(DMI_BOARD_NAME, "BYT-PF02"),
			DMI_MATCH(DMI_SYS_VENDOR, "ilife"),
			DMI_MATCH(DMI_PRODUCT_NAME, "S165"),
		},
	},
	{
		/* Connect Tablet 9 */
		.driver_data = (void *)&connect_tablet9_data,
		.matches = {
			DMI_MATCH(DMI_SYS_VENDOR, "Connect"),
			DMI_MATCH(DMI_PRODUCT_NAME, "Tablet 9"),
		},
	},
	{
		/* CUBE iwork8 Air */
		.driver_data = (void *)&cube_iwork8_air_data,
		.matches = {
			DMI_MATCH(DMI_SYS_VENDOR, "cube"),
			DMI_MATCH(DMI_PRODUCT_NAME, "i1-TF"),
			DMI_MATCH(DMI_BOARD_NAME, "Cherry Trail CR"),
		},
	},
	{
		/* Cube KNote i1101 */
		.driver_data = (void *)&cube_knote_i1101_data,
		.matches = {
			DMI_MATCH(DMI_BOARD_VENDOR, "Hampoo"),
			DMI_MATCH(DMI_BOARD_NAME, "L1W6_I1101"),
			DMI_MATCH(DMI_SYS_VENDOR, "ALLDOCUBE"),
			DMI_MATCH(DMI_PRODUCT_NAME, "i1101"),
		},
	},
	{
		/* DEXP Ursus 7W */
		.driver_data = (void *)&dexp_ursus_7w_data,
		.matches = {
			DMI_MATCH(DMI_SYS_VENDOR, "Insyde"),
			DMI_MATCH(DMI_PRODUCT_NAME, "7W"),
		},
	},
	{
		/* Digma Citi E200 */
		.driver_data = (void *)&digma_citi_e200_data,
		.matches = {
			DMI_MATCH(DMI_SYS_VENDOR, "Digma"),
			DMI_MATCH(DMI_PRODUCT_NAME, "CITI E200"),
			DMI_MATCH(DMI_BOARD_NAME, "Cherry Trail CR"),
		},
	},
	{
		/* GP-electronic T701 */
		.driver_data = (void *)&gp_electronic_t701_data,
		.matches = {
			DMI_MATCH(DMI_SYS_VENDOR, "Insyde"),
			DMI_MATCH(DMI_PRODUCT_NAME, "T701"),
			DMI_MATCH(DMI_BIOS_VERSION, "BYT70A.YNCHENG.WIN.007"),
		},
	},
	{
		/* I.T.Works TW701 (same hardware as the Trekstor ST70416-6) */
		.driver_data = (void *)&trekstor_surftab_wintron70_data,
		.matches = {
			DMI_MATCH(DMI_SYS_VENDOR, "Insyde"),
			DMI_MATCH(DMI_PRODUCT_NAME, "i71c"),
			DMI_MATCH(DMI_BIOS_VERSION, "itWORKS.G.WI71C.JGBMRB"),
		},
	},
	{
		/* I.T.Works TW891 */
		.driver_data = (void *)&itworks_tw891_data,
		.matches = {
			DMI_MATCH(DMI_SYS_VENDOR, "To be filled by O.E.M."),
			DMI_MATCH(DMI_PRODUCT_NAME, "TW891"),
		},
	},
	{
		/* Jumper EZpad 6 Pro */
		.driver_data = (void *)&jumper_ezpad_6_pro_data,
		.matches = {
			DMI_MATCH(DMI_SYS_VENDOR, "Jumper"),
			DMI_MATCH(DMI_PRODUCT_NAME, "EZpad"),
			DMI_MATCH(DMI_BIOS_VERSION, "5.12"),
			/* Above matches are too generic, add bios-date match */
			DMI_MATCH(DMI_BIOS_DATE, "08/18/2017"),
		},
	},
	{
		/* Jumper EZpad 6 Pro B */
		.driver_data = (void *)&jumper_ezpad_6_pro_b_data,
		.matches = {
			DMI_MATCH(DMI_SYS_VENDOR, "Jumper"),
			DMI_MATCH(DMI_PRODUCT_NAME, "EZpad"),
			DMI_MATCH(DMI_BIOS_VERSION, "5.12"),
			/* Above matches are too generic, add bios-date match */
			DMI_MATCH(DMI_BIOS_DATE, "04/24/2018"),
		},
	},
	{
		/* Jumper EZpad mini3 */
		.driver_data = (void *)&jumper_ezpad_mini3_data,
		.matches = {
			DMI_MATCH(DMI_SYS_VENDOR, "Insyde"),
			/* jumperx.T87.KFBNEEA02 with the version-nr dropped */
			DMI_MATCH(DMI_BIOS_VERSION, "jumperx.T87.KFBNEEA"),
		},
	},
	{
		/* Mediacom Flexbook Edge 11 (same hw as TS Primebook C11) */
		.driver_data = (void *)&trekstor_primebook_c11_data,
		.matches = {
			DMI_MATCH(DMI_SYS_VENDOR, "MEDIACOM"),
			DMI_MATCH(DMI_PRODUCT_NAME, "FlexBook edge11 - M-FBE11"),
		},
	},
	{
<<<<<<< HEAD
=======
		/* Myria MY8307 */
		.driver_data = (void *)&myria_my8307_data,
		.matches = {
			DMI_MATCH(DMI_SYS_VENDOR, "Complet Electro Serv"),
			DMI_MATCH(DMI_PRODUCT_NAME, "MY8307"),
		},
	},
	{
>>>>>>> 0ecfebd2
		/* Onda oBook 20 Plus */
		.driver_data = (void *)&onda_obook_20_plus_data,
		.matches = {
			DMI_MATCH(DMI_SYS_VENDOR, "ONDA"),
			DMI_MATCH(DMI_PRODUCT_NAME, "OBOOK 20 PLUS"),
		},
	},
	{
		/* ONDA V80 plus v3 (P80PSBG9V3A01501) */
		.driver_data = (void *)&onda_v80_plus_v3_data,
		.matches = {
			DMI_EXACT_MATCH(DMI_SYS_VENDOR, "ONDA"),
			DMI_EXACT_MATCH(DMI_PRODUCT_NAME, "V80 PLUS")
		},
	},
	{
		/* ONDA V820w DualOS */
		.driver_data = (void *)&onda_v820w_32g_data,
		.matches = {
			DMI_EXACT_MATCH(DMI_BOARD_VENDOR, "ONDA"),
			DMI_EXACT_MATCH(DMI_PRODUCT_NAME, "V820w DualOS")
		},
	},
	{
		/* ONDA V891w revision P891WBEBV1B00 aka v1 */
		.driver_data = (void *)&onda_v891w_v1_data,
		.matches = {
			DMI_EXACT_MATCH(DMI_BOARD_VENDOR, "ONDA"),
			DMI_EXACT_MATCH(DMI_BOARD_NAME, "ONDA Tablet"),
			DMI_EXACT_MATCH(DMI_BOARD_VERSION, "V001"),
			/* Exact match, different versions need different fw */
			DMI_EXACT_MATCH(DMI_BIOS_VERSION, "ONDA.W89EBBN08"),
		},
	},
	{
		/* ONDA V891w Dual OS P891DCF2V1A01274 64GB */
		.driver_data = (void *)&onda_v891w_v3_data,
		.matches = {
			DMI_MATCH(DMI_SYS_VENDOR, "Insyde"),
			DMI_MATCH(DMI_PRODUCT_NAME, "ONDA Tablet"),
			DMI_MATCH(DMI_BIOS_VERSION, "ONDA.D890HBBNR0A"),
		},
	},
	{
		/* Pipo W2S */
		.driver_data = (void *)&pipo_w2s_data,
		.matches = {
			DMI_MATCH(DMI_SYS_VENDOR, "PIPO"),
			DMI_MATCH(DMI_PRODUCT_NAME, "W2S"),
		},
	},
	{
		/* Ployer Momo7w (same hardware as the Trekstor ST70416-6) */
		.driver_data = (void *)&trekstor_surftab_wintron70_data,
		.matches = {
			DMI_MATCH(DMI_SYS_VENDOR, "Shenzhen PLOYER"),
			DMI_MATCH(DMI_PRODUCT_NAME, "MOMO7W"),
			/* Exact match, different versions need different fw */
			DMI_MATCH(DMI_BIOS_VERSION, "MOMO.G.WI71C.MABMRBA02"),
		},
	},
	{
		/* Point of View mobii wintab p800w (v2.0) */
		.driver_data = (void *)&pov_mobii_wintab_p800w_v20_data,
		.matches = {
			DMI_MATCH(DMI_BOARD_VENDOR, "AMI Corporation"),
			DMI_MATCH(DMI_BOARD_NAME, "Aptio CRB"),
			DMI_MATCH(DMI_BIOS_VERSION, "3BAIR1014"),
			/* Above matches are too generic, add bios-date match */
			DMI_MATCH(DMI_BIOS_DATE, "10/24/2014"),
		},
	},
	{
		/* Point of View mobii wintab p800w (v2.1) */
		.driver_data = (void *)&pov_mobii_wintab_p800w_v21_data,
		.matches = {
			DMI_MATCH(DMI_BOARD_VENDOR, "AMI Corporation"),
			DMI_MATCH(DMI_BOARD_NAME, "Aptio CRB"),
			DMI_MATCH(DMI_BIOS_VERSION, "3BAIR1013"),
			/* Above matches are too generic, add bios-date match */
			DMI_MATCH(DMI_BIOS_DATE, "08/22/2014"),
		},
	},
	{
		/* Point of View mobii wintab p1006w (v1.0) */
		.driver_data = (void *)&pov_mobii_wintab_p1006w_v10_data,
		.matches = {
			DMI_EXACT_MATCH(DMI_SYS_VENDOR, "Insyde"),
			DMI_EXACT_MATCH(DMI_PRODUCT_NAME, "BayTrail"),
			/* Note 105b is Foxcon's USB/PCI vendor id */
			DMI_EXACT_MATCH(DMI_BOARD_VENDOR, "105B"),
			DMI_EXACT_MATCH(DMI_BOARD_NAME, "0E57"),
		},
	},
	{
		/* Teclast X3 Plus */
		.driver_data = (void *)&teclast_x3_plus_data,
		.matches = {
			DMI_MATCH(DMI_SYS_VENDOR, "TECLAST"),
			DMI_MATCH(DMI_PRODUCT_NAME, "X3 Plus"),
			DMI_MATCH(DMI_BOARD_NAME, "X3 Plus"),
		},
	},
	{
		/* Teclast X98 Plus II */
		.driver_data = (void *)&teclast_x98plus2_data,
		.matches = {
			DMI_MATCH(DMI_SYS_VENDOR, "TECLAST"),
			DMI_MATCH(DMI_PRODUCT_NAME, "X98 Plus II"),
		},
	},
	{
		/* Trekstor Primebook C11 */
		.driver_data = (void *)&trekstor_primebook_c11_data,
		.matches = {
			DMI_MATCH(DMI_SYS_VENDOR, "TREKSTOR"),
			DMI_MATCH(DMI_PRODUCT_NAME, "Primebook C11"),
		},
	},
	{
		/* Trekstor Primebook C13 */
		.driver_data = (void *)&trekstor_primebook_c13_data,
		.matches = {
			DMI_MATCH(DMI_SYS_VENDOR, "TREKSTOR"),
			DMI_MATCH(DMI_PRODUCT_NAME, "Primebook C13"),
		},
	},
	{
		/* Trekstor Primetab T13B */
		.driver_data = (void *)&trekstor_primetab_t13b_data,
		.matches = {
			DMI_MATCH(DMI_SYS_VENDOR, "TREKSTOR"),
			DMI_MATCH(DMI_PRODUCT_NAME, "Primetab T13B"),
		},
	},
	{
		/* TrekStor SurfTab twin 10.1 ST10432-8 */
		.driver_data = (void *)&trekstor_surftab_twin_10_1_data,
		.matches = {
			DMI_MATCH(DMI_SYS_VENDOR, "TrekStor"),
			DMI_MATCH(DMI_PRODUCT_NAME, "SurfTab twin 10.1"),
		},
	},
	{
		/* Trekstor Surftab Wintron 7.0 ST70416-6 */
		.driver_data = (void *)&trekstor_surftab_wintron70_data,
		.matches = {
			DMI_MATCH(DMI_SYS_VENDOR, "Insyde"),
			DMI_MATCH(DMI_PRODUCT_NAME, "ST70416-6"),
			/* Exact match, different versions need different fw */
			DMI_MATCH(DMI_BIOS_VERSION, "TREK.G.WI71C.JGBMRBA04"),
		},
	},
	{
		/* Trekstor Surftab Wintron 7.0 ST70416-6, newer BIOS */
		.driver_data = (void *)&trekstor_surftab_wintron70_data,
		.matches = {
			DMI_MATCH(DMI_SYS_VENDOR, "TrekStor"),
			DMI_MATCH(DMI_PRODUCT_NAME,
					     "SurfTab wintron 7.0 ST70416-6"),
			/* Exact match, different versions need different fw */
			DMI_MATCH(DMI_BIOS_VERSION, "TREK.G.WI71C.JGBMRBA05"),
		},
	},
	{
		/* Yours Y8W81, same case and touchscreen as Chuwi Vi8 */
		.driver_data = (void *)&chuwi_vi8_data,
		.matches = {
			DMI_MATCH(DMI_SYS_VENDOR, "YOURS"),
			DMI_MATCH(DMI_PRODUCT_NAME, "Y8W81"),
		},
	},
	{ },
};

static const struct ts_dmi_data *ts_data;

static void ts_dmi_add_props(struct i2c_client *client)
{
	struct device *dev = &client->dev;
	int error;

	if (has_acpi_companion(dev) &&
	    !strncmp(ts_data->acpi_name, client->name, I2C_NAME_SIZE)) {
		error = device_add_properties(dev, ts_data->properties);
		if (error)
			dev_err(dev, "failed to add properties: %d\n", error);
	}
}

static int ts_dmi_notifier_call(struct notifier_block *nb,
				       unsigned long action, void *data)
{
	struct device *dev = data;
	struct i2c_client *client;

	switch (action) {
	case BUS_NOTIFY_ADD_DEVICE:
		client = i2c_verify_client(dev);
		if (client)
			ts_dmi_add_props(client);
		break;

	default:
		break;
	}

	return 0;
}

static struct notifier_block ts_dmi_notifier = {
	.notifier_call = ts_dmi_notifier_call,
};

static int __init ts_dmi_init(void)
{
	const struct dmi_system_id *dmi_id;
	int error;

	dmi_id = dmi_first_match(touchscreen_dmi_table);
	if (!dmi_id)
		return 0; /* Not an error */

	ts_data = dmi_id->driver_data;

	error = bus_register_notifier(&i2c_bus_type, &ts_dmi_notifier);
	if (error)
		pr_err("%s: failed to register i2c bus notifier: %d\n",
			__func__, error);

	return error;
}

/*
 * We are registering out notifier after i2c core is initialized and i2c bus
 * itself is ready (which happens at postcore initcall level), but before
 * ACPI starts enumerating devices (at subsys initcall level).
 */
arch_initcall(ts_dmi_init);<|MERGE_RESOLUTION|>--- conflicted
+++ resolved
@@ -730,8 +730,6 @@
 		},
 	},
 	{
-<<<<<<< HEAD
-=======
 		/* Myria MY8307 */
 		.driver_data = (void *)&myria_my8307_data,
 		.matches = {
@@ -740,7 +738,6 @@
 		},
 	},
 	{
->>>>>>> 0ecfebd2
 		/* Onda oBook 20 Plus */
 		.driver_data = (void *)&onda_obook_20_plus_data,
 		.matches = {
