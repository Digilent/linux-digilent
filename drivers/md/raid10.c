--- conflicted
+++ resolved
@@ -3251,16 +3251,9 @@
 			biolist = bio;
 			bio->bi_private = r10_bio;
 			bio->bi_end_io = end_sync_read;
-<<<<<<< HEAD
 			bio_set_op_attrs(bio, REQ_OP_READ, 0);
-			bio->bi_iter.bi_sector = sector +
-				conf->mirrors[d].rdev->data_offset;
-			bio->bi_bdev = conf->mirrors[d].rdev->bdev;
-=======
-			bio->bi_rw = READ;
 			bio->bi_iter.bi_sector = sector + rdev->data_offset;
 			bio->bi_bdev = rdev->bdev;
->>>>>>> 5d881783
 			count++;
 
 			rdev = rcu_dereference(conf->mirrors[d].replacement);
@@ -3281,16 +3274,9 @@
 			biolist = bio;
 			bio->bi_private = r10_bio;
 			bio->bi_end_io = end_sync_write;
-<<<<<<< HEAD
 			bio_set_op_attrs(bio, REQ_OP_WRITE, 0);
-			bio->bi_iter.bi_sector = sector +
-				conf->mirrors[d].replacement->data_offset;
-			bio->bi_bdev = conf->mirrors[d].replacement->bdev;
-=======
-			bio->bi_rw = WRITE;
 			bio->bi_iter.bi_sector = sector + rdev->data_offset;
 			bio->bi_bdev = rdev->bdev;
->>>>>>> 5d881783
 			count++;
 		}
 
@@ -4584,13 +4570,9 @@
 					       addr,
 					       s << 9,
 					       bvec[idx].bv_page,
-<<<<<<< HEAD
 					       REQ_OP_READ, 0, false);
-=======
-					       READ, false);
 			rdev_dec_pending(rdev, mddev);
 			rcu_read_lock();
->>>>>>> 5d881783
 			if (success)
 				break;
 		failed:
