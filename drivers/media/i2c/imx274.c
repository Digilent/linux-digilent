/*
 * imx274.c - IMX274 CMOS Image Sensor driver
 *
 * Copyright (C) 2017, Leopard Imaging, Inc.
 *
 * Leon Luo <leonl@leopardimaging.com>
 * Edwin Zou <edwinz@leopardimaging.com>
 *
 * This program is free software; you can redistribute it and/or modify it
 * under the terms and conditions of the GNU General Public License,
 * version 2, as published by the Free Software Foundation.
 *
 * This program is distributed in the hope it will be useful, but WITHOUT
 * ANY WARRANTY; without even the implied warranty of MERCHANTABILITY or
 * FITNESS FOR A PARTICULAR PURPOSE.  See the GNU General Public License for
 * more details.
 *
 * You should have received a copy of the GNU General Public License
 * along with this program.  If not, see <http://www.gnu.org/licenses/>.
 */

#include <linux/clk.h>
#include <linux/delay.h>
#include <linux/gpio.h>
#include <linux/gpio/consumer.h>
#include <linux/i2c.h>
#include <linux/init.h>
#include <linux/module.h>
#include <linux/of_gpio.h>
#include <linux/regmap.h>
#include <linux/slab.h>
#include <linux/v4l2-mediabus.h>
#include <linux/videodev2.h>

#include <media/v4l2-ctrls.h>
#include <media/v4l2-device.h>
#include <media/v4l2-subdev.h>

/*
 * See "SHR, SVR Setting" in datasheet
 */
#define IMX274_DEFAULT_FRAME_LENGTH		(4550)
#define IMX274_MAX_FRAME_LENGTH			(0x000fffff)

/*
 * See "Frame Rate Adjustment" in datasheet
 */
#define IMX274_PIXCLK_CONST1			(72000000)
#define IMX274_PIXCLK_CONST2			(1000000)

/*
 * The input gain is shifted by IMX274_GAIN_SHIFT to get
 * decimal number. The real gain is
 * (float)input_gain_value / (1 << IMX274_GAIN_SHIFT)
 */
#define IMX274_GAIN_SHIFT			(8)
#define IMX274_GAIN_SHIFT_MASK			((1 << IMX274_GAIN_SHIFT) - 1)

/*
 * See "Analog Gain" and "Digital Gain" in datasheet
 * min gain is 1X
 * max gain is calculated based on IMX274_GAIN_REG_MAX
 */
#define IMX274_GAIN_REG_MAX			(1957)
#define IMX274_MIN_GAIN				(0x01 << IMX274_GAIN_SHIFT)
#define IMX274_MAX_ANALOG_GAIN			((2048 << IMX274_GAIN_SHIFT)\
					/ (2048 - IMX274_GAIN_REG_MAX))
#define IMX274_MAX_DIGITAL_GAIN			(8)
#define IMX274_DEF_GAIN				(20 << IMX274_GAIN_SHIFT)
#define IMX274_GAIN_CONST			(2048) /* for gain formula */

/*
 * 1 line time in us = (HMAX / 72), minimal is 4 lines
 */
#define IMX274_MIN_EXPOSURE_TIME		(4 * 260 / 72)

#define IMX274_DEFAULT_MODE			IMX274_MODE_3840X2160
#define IMX274_MAX_WIDTH			(3840)
#define IMX274_MAX_HEIGHT			(2160)
#define IMX274_MAX_FRAME_RATE			(120)
#define IMX274_MIN_FRAME_RATE			(5)
#define IMX274_DEF_FRAME_RATE			(60)

/*
 * register SHR is limited to (SVR value + 1) x VMAX value - 4
 */
#define IMX274_SHR_LIMIT_CONST			(4)

/*
 * Constants for sensor reset delay
 */
#define IMX274_RESET_DELAY1			(2000)
#define IMX274_RESET_DELAY2			(2200)

/*
 * shift and mask constants
 */
#define IMX274_SHIFT_8_BITS			(8)
#define IMX274_SHIFT_16_BITS			(16)
#define IMX274_MASK_LSB_2_BITS			(0x03)
#define IMX274_MASK_LSB_3_BITS			(0x07)
#define IMX274_MASK_LSB_4_BITS			(0x0f)
#define IMX274_MASK_LSB_8_BITS			(0x00ff)

#define DRIVER_NAME "IMX274"

/*
 * IMX274 register definitions
 */
#define IMX274_FRAME_LENGTH_ADDR_1		0x30FA /* VMAX, MSB */
#define IMX274_FRAME_LENGTH_ADDR_2		0x30F9 /* VMAX */
#define IMX274_FRAME_LENGTH_ADDR_3		0x30F8 /* VMAX, LSB */
#define IMX274_SVR_REG_MSB			0x300F /* SVR */
#define IMX274_SVR_REG_LSB			0x300E /* SVR */
#define IMX274_HMAX_REG_MSB			0x30F7 /* HMAX */
#define IMX274_HMAX_REG_LSB			0x30F6 /* HMAX */
#define IMX274_COARSE_TIME_ADDR_MSB		0x300D /* SHR */
#define IMX274_COARSE_TIME_ADDR_LSB		0x300C /* SHR */
#define IMX274_ANALOG_GAIN_ADDR_LSB		0x300A /* ANALOG GAIN LSB */
#define IMX274_ANALOG_GAIN_ADDR_MSB		0x300B /* ANALOG GAIN MSB */
#define IMX274_DIGITAL_GAIN_REG			0x3012 /* Digital Gain */
#define IMX274_VFLIP_REG			0x301A /* VERTICAL FLIP */
#define IMX274_TEST_PATTERN_REG			0x303D /* TEST PATTERN */
#define IMX274_STANDBY_REG			0x3000 /* STANDBY */

#define IMX274_TABLE_WAIT_MS			0
#define IMX274_TABLE_END			1

/*
 * imx274 I2C operation related structure
 */
struct reg_8 {
	u16 addr;
	u8 val;
};

static const struct regmap_config imx274_regmap_config = {
	.reg_bits = 16,
	.val_bits = 8,
	.cache_type = REGCACHE_RBTREE,
};

enum imx274_mode {
	IMX274_MODE_3840X2160,
	IMX274_MODE_1920X1080,
	IMX274_MODE_1280X720,

	IMX274_MODE_START_STREAM_1,
	IMX274_MODE_START_STREAM_2,
	IMX274_MODE_START_STREAM_3,
	IMX274_MODE_START_STREAM_4,
	IMX274_MODE_STOP_STREAM
};

/*
 * imx274 format related structure
 */
struct imx274_frmfmt {
	u32 mbus_code;
	enum v4l2_colorspace colorspace;
	struct v4l2_frmsize_discrete size;
	enum imx274_mode mode;
};

/*
 * imx274 test pattern related structure
 */
enum {
	TEST_PATTERN_DISABLED = 0,
	TEST_PATTERN_ALL_000H,
	TEST_PATTERN_ALL_FFFH,
	TEST_PATTERN_ALL_555H,
	TEST_PATTERN_ALL_AAAH,
	TEST_PATTERN_VSP_5AH, /* VERTICAL STRIPE PATTERN 555H/AAAH */
	TEST_PATTERN_VSP_A5H, /* VERTICAL STRIPE PATTERN AAAH/555H */
	TEST_PATTERN_VSP_05H, /* VERTICAL STRIPE PATTERN 000H/555H */
	TEST_PATTERN_VSP_50H, /* VERTICAL STRIPE PATTERN 555H/000H */
	TEST_PATTERN_VSP_0FH, /* VERTICAL STRIPE PATTERN 000H/FFFH */
	TEST_PATTERN_VSP_F0H, /* VERTICAL STRIPE PATTERN FFFH/000H */
	TEST_PATTERN_H_COLOR_BARS,
	TEST_PATTERN_V_COLOR_BARS,
};

static const char * const tp_qmenu[] = {
	"Disabled",
	"All 000h Pattern",
	"All FFFh Pattern",
	"All 555h Pattern",
	"All AAAh Pattern",
	"Vertical Stripe (555h / AAAh)",
	"Vertical Stripe (AAAh / 555h)",
	"Vertical Stripe (000h / 555h)",
	"Vertical Stripe (555h / 000h)",
	"Vertical Stripe (000h / FFFh)",
	"Vertical Stripe (FFFh / 000h)",
	"Horizontal Color Bars",
	"Vertical Color Bars",
};

/*
 * All-pixel scan mode (10-bit)
 * imx274 mode1(refer to datasheet) register configuration with
 * 3840x2160 resolution, raw10 data and mipi four lane output
 */
static const struct reg_8 imx274_mode1_3840x2160_raw10[] = {
	{0x3004, 0x01},
	{0x3005, 0x01},
	{0x3006, 0x00},
	{0x3007, 0x02},

	{0x3018, 0xA2}, /* output XVS, HVS */

	{0x306B, 0x05},
	{0x30E2, 0x01},
	{0x30F6, 0x07}, /* HMAX, 263 */
	{0x30F7, 0x01}, /* HMAX */

	{0x30dd, 0x01}, /* crop to 2160 */
	{0x30de, 0x06},
	{0x30df, 0x00},
	{0x30e0, 0x12},
	{0x30e1, 0x00},
	{0x3037, 0x01}, /* to crop to 3840 */
	{0x3038, 0x0c},
	{0x3039, 0x00},
	{0x303a, 0x0c},
	{0x303b, 0x0f},

	{0x30EE, 0x01},
	{0x3130, 0x86},
	{0x3131, 0x08},
	{0x3132, 0x7E},
	{0x3133, 0x08},
	{0x3342, 0x0A},
	{0x3343, 0x00},
	{0x3344, 0x16},
	{0x3345, 0x00},
	{0x33A6, 0x01},
	{0x3528, 0x0E},
	{0x3554, 0x1F},
	{0x3555, 0x01},
	{0x3556, 0x01},
	{0x3557, 0x01},
	{0x3558, 0x01},
	{0x3559, 0x00},
	{0x355A, 0x00},
	{0x35BA, 0x0E},
	{0x366A, 0x1B},
	{0x366B, 0x1A},
	{0x366C, 0x19},
	{0x366D, 0x17},
	{0x3A41, 0x08},

	{IMX274_TABLE_END, 0x00}
};

/*
 * Horizontal/vertical 2/2-line binning
 * (Horizontal and vertical weightedbinning, 10-bit)
 * imx274 mode3(refer to datasheet) register configuration with
 * 1920x1080 resolution, raw10 data and mipi four lane output
 */
static const struct reg_8 imx274_mode3_1920x1080_raw10[] = {
	{0x3004, 0x02},
	{0x3005, 0x21},
	{0x3006, 0x00},
	{0x3007, 0x11},

	{0x3018, 0xA2}, /* output XVS, HVS */

	{0x306B, 0x05},
	{0x30E2, 0x02},

	{0x30F6, 0x04}, /* HMAX, 260 */
	{0x30F7, 0x01}, /* HMAX */

	{0x30dd, 0x01}, /* to crop to 1920x1080 */
	{0x30de, 0x05},
	{0x30df, 0x00},
	{0x30e0, 0x04},
	{0x30e1, 0x00},
	{0x3037, 0x01},
	{0x3038, 0x0c},
	{0x3039, 0x00},
	{0x303a, 0x0c},
	{0x303b, 0x0f},

	{0x30EE, 0x01},
	{0x3130, 0x4E},
	{0x3131, 0x04},
	{0x3132, 0x46},
	{0x3133, 0x04},
	{0x3342, 0x0A},
	{0x3343, 0x00},
	{0x3344, 0x1A},
	{0x3345, 0x00},
	{0x33A6, 0x01},
	{0x3528, 0x0E},
	{0x3554, 0x00},
	{0x3555, 0x01},
	{0x3556, 0x01},
	{0x3557, 0x01},
	{0x3558, 0x01},
	{0x3559, 0x00},
	{0x355A, 0x00},
	{0x35BA, 0x0E},
	{0x366A, 0x1B},
	{0x366B, 0x1A},
	{0x366C, 0x19},
	{0x366D, 0x17},
	{0x3A41, 0x08},

	{IMX274_TABLE_END, 0x00}
};

/*
 * Vertical 2/3 subsampling binning horizontal 3 binning
 * imx274 mode5(refer to datasheet) register configuration with
 * 1280x720 resolution, raw10 data and mipi four lane output
 */
static const struct reg_8 imx274_mode5_1280x720_raw10[] = {
	{0x3004, 0x03},
	{0x3005, 0x31},
	{0x3006, 0x00},
	{0x3007, 0x09},

	{0x3018, 0xA2}, /* output XVS, HVS */

	{0x306B, 0x05},
	{0x30E2, 0x03},

	{0x30F6, 0x04}, /* HMAX, 260 */
	{0x30F7, 0x01}, /* HMAX */

	{0x30DD, 0x01},
	{0x30DE, 0x07},
	{0x30DF, 0x00},
	{0x40E0, 0x04},
	{0x30E1, 0x00},
	{0x3030, 0xD4},
	{0x3031, 0x02},
	{0x3032, 0xD0},
	{0x3033, 0x02},

	{0x30EE, 0x01},
	{0x3130, 0xE2},
	{0x3131, 0x02},
	{0x3132, 0xDE},
	{0x3133, 0x02},
	{0x3342, 0x0A},
	{0x3343, 0x00},
	{0x3344, 0x1B},
	{0x3345, 0x00},
	{0x33A6, 0x01},
	{0x3528, 0x0E},
	{0x3554, 0x00},
	{0x3555, 0x01},
	{0x3556, 0x01},
	{0x3557, 0x01},
	{0x3558, 0x01},
	{0x3559, 0x00},
	{0x355A, 0x00},
	{0x35BA, 0x0E},
	{0x366A, 0x1B},
	{0x366B, 0x19},
	{0x366C, 0x17},
	{0x366D, 0x17},
	{0x3A41, 0x04},

	{IMX274_TABLE_END, 0x00}
};

/*
 * imx274 first step register configuration for
 * starting stream
 */
static const struct reg_8 imx274_start_1[] = {
	{IMX274_STANDBY_REG, 0x12},
	{IMX274_TABLE_END, 0x00}
};

/*
 * imx274 second step register configuration for
 * starting stream
 */
static const struct reg_8 imx274_start_2[] = {
	{0x3120, 0xF0}, /* clock settings */
	{0x3121, 0x00}, /* clock settings */
	{0x3122, 0x02}, /* clock settings */
	{0x3129, 0x9C}, /* clock settings */
	{0x312A, 0x02}, /* clock settings */
	{0x312D, 0x02}, /* clock settings */

	{0x310B, 0x00},

	/* PLSTMG */
	{0x304C, 0x00}, /* PLSTMG01 */
	{0x304D, 0x03},
	{0x331C, 0x1A},
	{0x331D, 0x00},
	{0x3502, 0x02},
	{0x3529, 0x0E},
	{0x352A, 0x0E},
	{0x352B, 0x0E},
	{0x3538, 0x0E},
	{0x3539, 0x0E},
	{0x3553, 0x00},
	{0x357D, 0x05},
	{0x357F, 0x05},
	{0x3581, 0x04},
	{0x3583, 0x76},
	{0x3587, 0x01},
	{0x35BB, 0x0E},
	{0x35BC, 0x0E},
	{0x35BD, 0x0E},
	{0x35BE, 0x0E},
	{0x35BF, 0x0E},
	{0x366E, 0x00},
	{0x366F, 0x00},
	{0x3670, 0x00},
	{0x3671, 0x00},

	/* PSMIPI */
	{0x3304, 0x32}, /* PSMIPI1 */
	{0x3305, 0x00},
	{0x3306, 0x32},
	{0x3307, 0x00},
	{0x3590, 0x32},
	{0x3591, 0x00},
	{0x3686, 0x32},
	{0x3687, 0x00},

	{IMX274_TABLE_END, 0x00}
};

/*
 * imx274 third step register configuration for
 * starting stream
 */
static const struct reg_8 imx274_start_3[] = {
	{IMX274_STANDBY_REG, 0x00},
	{0x303E, 0x02}, /* SYS_MODE = 2 */
	{IMX274_TABLE_END, 0x00}
};

/*
 * imx274 forth step register configuration for
 * starting stream
 */
static const struct reg_8 imx274_start_4[] = {
	{0x30F4, 0x00},
	{0x3018, 0xA2}, /* XHS VHS OUTUPT */
	{IMX274_TABLE_END, 0x00}
};

/*
 * imx274 register configuration for stoping stream
 */
static const struct reg_8 imx274_stop[] = {
	{IMX274_STANDBY_REG, 0x01},
	{IMX274_TABLE_END, 0x00}
};

/*
 * imx274 disable test pattern register configuration
 */
static const struct reg_8 imx274_tp_disabled[] = {
	{0x303C, 0x00},
	{0x377F, 0x00},
	{0x3781, 0x00},
	{0x370B, 0x00},
	{IMX274_TABLE_END, 0x00}
};

/*
 * imx274 test pattern register configuration
 * reg 0x303D defines the test pattern modes
 */
static const struct reg_8 imx274_tp_regs[] = {
	{0x303C, 0x11},
	{0x370E, 0x01},
	{0x377F, 0x01},
	{0x3781, 0x01},
	{0x370B, 0x11},
	{IMX274_TABLE_END, 0x00}
};

static const struct reg_8 *mode_table[] = {
	[IMX274_MODE_3840X2160]		= imx274_mode1_3840x2160_raw10,
	[IMX274_MODE_1920X1080]		= imx274_mode3_1920x1080_raw10,
	[IMX274_MODE_1280X720]		= imx274_mode5_1280x720_raw10,

	[IMX274_MODE_START_STREAM_1]	= imx274_start_1,
	[IMX274_MODE_START_STREAM_2]	= imx274_start_2,
	[IMX274_MODE_START_STREAM_3]	= imx274_start_3,
	[IMX274_MODE_START_STREAM_4]	= imx274_start_4,
	[IMX274_MODE_STOP_STREAM]	= imx274_stop,
};

/*
 * imx274 format related structure
 */
static const struct imx274_frmfmt imx274_formats[] = {
	{MEDIA_BUS_FMT_SRGGB10_1X10, V4L2_COLORSPACE_SRGB, {3840, 2160},
		IMX274_MODE_3840X2160},
	{MEDIA_BUS_FMT_SRGGB10_1X10, V4L2_COLORSPACE_SRGB, {1920, 1080},
		IMX274_MODE_1920X1080},
	{MEDIA_BUS_FMT_SRGGB10_1X10, V4L2_COLORSPACE_SRGB, {1280, 720},
		IMX274_MODE_1280X720},
};

/*
 * minimal frame length for each mode
 * refer to datasheet section "Frame Rate Adjustment (CSI-2)"
 */
static const int min_frame_len[] = {
	4550, /* mode 1, 4K */
	2310, /* mode 3, 1080p */
	2310 /* mode 5, 720p */
};

/*
 * minimal numbers of SHR register
 * refer to datasheet table "Shutter Setting (CSI-2)"
 */
static const int min_SHR[] = {
	12, /* mode 1, 4K */
	8, /* mode 3, 1080p */
	8 /* mode 5, 720p */
};

static const int max_frame_rate[] = {
	60, /* mode 1 , 4K */
	120, /* mode 3, 1080p */
	120 /* mode 5, 720p */
};

/*
 * Number of clocks per internal offset period
 * a constant based on mode
 * refer to section "Integration Time in Each Readout Drive Mode (CSI-2)"
 * in the datasheet
 * for the implemented 3 modes, it happens to be the same number
 */
static const int nocpiop[] = {
	112, /* mode 1 , 4K */
	112, /* mode 3, 1080p */
	112 /* mode 5, 720p */
};

/*
 * struct imx274_ctrls - imx274 ctrl structure
 * @handler: V4L2 ctrl handler structure
 * @exposure: Pointer to expsure ctrl structure
 * @gain: Pointer to gain ctrl structure
 * @vflip: Pointer to vflip ctrl structure
 * @test_pattern: Pointer to test pattern ctrl structure
 */
struct imx274_ctrls {
	struct v4l2_ctrl_handler handler;
	struct v4l2_ctrl *exposure;
	struct v4l2_ctrl *gain;
	struct v4l2_ctrl *vflip;
	struct v4l2_ctrl *test_pattern;
};

/*
 * struct stim274 - imx274 device structure
 * @sd: V4L2 subdevice structure
 * @pd: Media pad structure
 * @client: Pointer to I2C client
 * @ctrls: imx274 control structure
 * @format: V4L2 media bus frame format structure
 * @frame_rate: V4L2 frame rate structure
 * @regmap: Pointer to regmap structure
 * @reset_gpio: Pointer to reset gpio
 * @lock: Mutex structure
 * @mode_index: Resolution mode index
 */
struct stimx274 {
	struct v4l2_subdev sd;
	struct media_pad pad;
	struct i2c_client *client;
	struct imx274_ctrls ctrls;
	struct v4l2_mbus_framefmt format;
	struct v4l2_fract frame_interval;
	struct regmap *regmap;
	struct gpio_desc *reset_gpio;
	struct mutex lock; /* mutex lock for operations */
	u32 mode_index;
};

/*
 * Function declaration
 */
static int imx274_set_gain(struct stimx274 *priv, struct v4l2_ctrl *ctrl);
static int imx274_set_exposure(struct stimx274 *priv, int val);
static int imx274_set_vflip(struct stimx274 *priv, int val);
static int imx274_set_test_pattern(struct stimx274 *priv, int val);
static int imx274_set_frame_interval(struct stimx274 *priv,
				     struct v4l2_fract frame_interval);

static inline void msleep_range(unsigned int delay_base)
{
	usleep_range(delay_base * 1000, delay_base * 1000 + 500);
}

/*
 * v4l2_ctrl and v4l2_subdev related operations
 */
static inline struct v4l2_subdev *ctrl_to_sd(struct v4l2_ctrl *ctrl)
{
	return &container_of(ctrl->handler,
			     struct stimx274, ctrls.handler)->sd;
}

static inline struct stimx274 *to_imx274(struct v4l2_subdev *sd)
{
	return container_of(sd, struct stimx274, sd);
}

/*
 * imx274_regmap_util_write_table_8 - Function for writing register table
 * @regmap: Pointer to device reg map structure
 * @table: Table containing register values
 * @wait_ms_addr: Flag for performing delay
 * @end_addr: Flag for incating end of table
 *
 * This is used to write register table into sensor's reg map.
 *
 * Return: 0 on success, errors otherwise
 */
static int imx274_regmap_util_write_table_8(struct regmap *regmap,
					    const struct reg_8 table[],
					    u16 wait_ms_addr, u16 end_addr)
{
	int err = 0;
	const struct reg_8 *next;
	u8 val;

	int range_start = -1;
	int range_count = 0;
	u8 range_vals[16];
	int max_range_vals = ARRAY_SIZE(range_vals);

	for (next = table;; next++) {
		if ((next->addr != range_start + range_count) ||
		    (next->addr == end_addr) ||
		    (next->addr == wait_ms_addr) ||
		    (range_count == max_range_vals)) {
			if (range_count == 1)
				err = regmap_write(regmap,
						   range_start, range_vals[0]);
			else if (range_count > 1)
				err = regmap_bulk_write(regmap, range_start,
							&range_vals[0],
							range_count);
			else
				err = 0;

			if (err)
				return err;

			range_start = -1;
			range_count = 0;

			/* Handle special address values */
			if (next->addr == end_addr)
				break;

			if (next->addr == wait_ms_addr) {
				msleep_range(next->val);
				continue;
			}
		}

		val = next->val;

		if (range_start == -1)
			range_start = next->addr;

		range_vals[range_count++] = val;
	}
	return 0;
}

static inline int imx274_read_reg(struct stimx274 *priv, u16 addr, u8 *val)
{
	int err;

	err = regmap_read(priv->regmap, addr, (unsigned int *)val);
	if (err)
		dev_err(&priv->client->dev,
			"%s : i2c read failed, addr = %x\n", __func__, addr);
	else
		dev_dbg(&priv->client->dev,
			"%s : addr 0x%x, val=0x%x\n", __func__,
			addr, *val);
	return err;
}

static inline int imx274_write_reg(struct stimx274 *priv, u16 addr, u8 val)
{
	int err;

	err = regmap_write(priv->regmap, addr, val);
	if (err)
		dev_err(&priv->client->dev,
			"%s : i2c write failed, %x = %x\n", __func__,
			addr, val);
	else
		dev_dbg(&priv->client->dev,
			"%s : addr 0x%x, val=0x%x\n", __func__,
			addr, val);
	return err;
}

static int imx274_write_table(struct stimx274 *priv, const struct reg_8 table[])
{
	return imx274_regmap_util_write_table_8(priv->regmap,
		table, IMX274_TABLE_WAIT_MS, IMX274_TABLE_END);
}

/*
 * imx274_mode_regs - Function for set mode registers per mode index
 * @priv: Pointer to device structure
 * @mode: Mode index value
 *
 * This is used to start steam per mode index.
 * mode = 0, start stream for sensor Mode 1: 4K/raw10
 * mode = 1, start stream for sensor Mode 3: 1080p/raw10
 * mode = 2, start stream for sensor Mode 5: 720p/raw10
 *
 * Return: 0 on success, errors otherwise
 */
static int imx274_mode_regs(struct stimx274 *priv, int mode)
{
	int err = 0;

	err = imx274_write_table(priv, mode_table[IMX274_MODE_START_STREAM_1]);
	if (err)
		return err;

	err = imx274_write_table(priv, mode_table[IMX274_MODE_START_STREAM_2]);
	if (err)
		return err;

	err = imx274_write_table(priv, mode_table[mode]);

	return err;
}

/*
 * imx274_start_stream - Function for starting stream per mode index
 * @priv: Pointer to device structure
 *
 * Return: 0 on success, errors otherwise
 */
static int imx274_start_stream(struct stimx274 *priv)
{
	int err = 0;

	/*
	 * Refer to "Standby Cancel Sequence when using CSI-2" in
	 * imx274 datasheet, it should wait 10ms or more here.
	 * give it 1 extra ms for margin
	 */
	msleep_range(11);
	err = imx274_write_table(priv, mode_table[IMX274_MODE_START_STREAM_3]);
	if (err)
		return err;

	/*
	 * Refer to "Standby Cancel Sequence when using CSI-2" in
	 * imx274 datasheet, it should wait 7ms or more here.
	 * give it 1 extra ms for margin
	 */
	msleep_range(8);
	err = imx274_write_table(priv, mode_table[IMX274_MODE_START_STREAM_4]);
	if (err)
		return err;

	return 0;
}

/*
 * imx274_reset - Function called to reset the sensor
 * @priv: Pointer to device structure
 * @rst: Input value for determining the sensor's end state after reset
 *
 * Set the senor in reset and then
 * if rst = 0, keep it in reset;
 * if rst = 1, bring it out of reset.
 *
 */
static void imx274_reset(struct stimx274 *priv, int rst)
{
	gpiod_set_value_cansleep(priv->reset_gpio, 0);
	usleep_range(IMX274_RESET_DELAY1, IMX274_RESET_DELAY2);
	gpiod_set_value_cansleep(priv->reset_gpio, !!rst);
	usleep_range(IMX274_RESET_DELAY1, IMX274_RESET_DELAY2);
}

/**
 * imx274_s_ctrl - This is used to set the imx274 V4L2 controls
 * @ctrl: V4L2 control to be set
 *
 * This function is used to set the V4L2 controls for the imx274 sensor.
 *
 * Return: 0 on success, errors otherwise
 */
static int imx274_s_ctrl(struct v4l2_ctrl *ctrl)
{
	struct v4l2_subdev *sd = ctrl_to_sd(ctrl);
	struct stimx274 *imx274 = to_imx274(sd);
	int ret = -EINVAL;

	dev_dbg(&imx274->client->dev,
		"%s : s_ctrl: %s, value: %d\n", __func__,
		ctrl->name, ctrl->val);

	switch (ctrl->id) {
	case V4L2_CID_EXPOSURE:
		dev_dbg(&imx274->client->dev,
			"%s : set V4L2_CID_EXPOSURE\n", __func__);
		ret = imx274_set_exposure(imx274, ctrl->val);
		break;

	case V4L2_CID_GAIN:
		dev_dbg(&imx274->client->dev,
			"%s : set V4L2_CID_GAIN\n", __func__);
		ret = imx274_set_gain(imx274, ctrl);
		break;

	case V4L2_CID_VFLIP:
		dev_dbg(&imx274->client->dev,
			"%s : set V4L2_CID_VFLIP\n", __func__);
		ret = imx274_set_vflip(imx274, ctrl->val);
		break;

	case V4L2_CID_TEST_PATTERN:
		dev_dbg(&imx274->client->dev,
			"%s : set V4L2_CID_TEST_PATTERN\n", __func__);
		ret = imx274_set_test_pattern(imx274, ctrl->val);
		break;
	}

	return ret;
}

/**
 * imx274_get_fmt - Get the pad format
 * @sd: Pointer to V4L2 Sub device structure
 * @cfg: Pointer to sub device pad information structure
 * @fmt: Pointer to pad level media bus format
 *
 * This function is used to get the pad format information.
 *
 * Return: 0 on success
 */
static int imx274_get_fmt(struct v4l2_subdev *sd,
			  struct v4l2_subdev_pad_config *cfg,
			  struct v4l2_subdev_format *fmt)
{
	struct stimx274 *imx274 = to_imx274(sd);

	mutex_lock(&imx274->lock);
	fmt->format = imx274->format;
	mutex_unlock(&imx274->lock);
	return 0;
}

/**
 * imx274_set_fmt - This is used to set the pad format
 * @sd: Pointer to V4L2 Sub device structure
 * @cfg: Pointer to sub device pad information structure
 * @format: Pointer to pad level media bus format
 *
 * This function is used to set the pad format.
 *
 * Return: 0 on success
 */
static int imx274_set_fmt(struct v4l2_subdev *sd,
			  struct v4l2_subdev_pad_config *cfg,
			  struct v4l2_subdev_format *format)
{
	struct v4l2_mbus_framefmt *fmt = &format->format;
	struct stimx274 *imx274 = to_imx274(sd);
	struct i2c_client *client = imx274->client;
	int index;

	dev_dbg(&client->dev,
		"%s: width = %d height = %d code = %d mbus_code = %d\n",
		__func__, fmt->width, fmt->height, fmt->code,
		imx274_formats[imx274->mode_index].mbus_code);

	mutex_lock(&imx274->lock);

	for (index = 0; index < ARRAY_SIZE(imx274_formats); index++) {
		if (imx274_formats[index].size.width == fmt->width &&
		    imx274_formats[index].size.height == fmt->height)
			break;
	}

	if (index >= ARRAY_SIZE(imx274_formats)) {
		/* default to first format */
		index = 0;
	}

	imx274->mode_index = index;

	if (fmt->width > IMX274_MAX_WIDTH)
		fmt->width = IMX274_MAX_WIDTH;
	if (fmt->height > IMX274_MAX_HEIGHT)
		fmt->height = IMX274_MAX_HEIGHT;
	fmt->width = fmt->width & (~IMX274_MASK_LSB_2_BITS);
	fmt->height = fmt->height & (~IMX274_MASK_LSB_2_BITS);
	fmt->field = V4L2_FIELD_NONE;

	if (format->which == V4L2_SUBDEV_FORMAT_TRY)
		cfg->try_fmt = *fmt;
	else
		imx274->format = *fmt;

	mutex_unlock(&imx274->lock);
	return 0;
}

/**
 * imx274_g_frame_interval - Get the frame interval
 * @sd: Pointer to V4L2 Sub device structure
 * @fi: Pointer to V4l2 Sub device frame interval structure
 *
 * This function is used to get the frame interval.
 *
 * Return: 0 on success
 */
static int imx274_g_frame_interval(struct v4l2_subdev *sd,
				   struct v4l2_subdev_frame_interval *fi)
{
	struct stimx274 *imx274 = to_imx274(sd);

	fi->interval = imx274->frame_interval;
	dev_dbg(&imx274->client->dev, "%s frame rate = %d / %d\n",
		__func__, imx274->frame_interval.numerator,
		imx274->frame_interval.denominator);

	return 0;
}

/**
 * imx274_s_frame_interval - Set the frame interval
 * @sd: Pointer to V4L2 Sub device structure
 * @fi: Pointer to V4l2 Sub device frame interval structure
 *
 * This function is used to set the frame intervavl.
 *
 * Return: 0 on success
 */
static int imx274_s_frame_interval(struct v4l2_subdev *sd,
				   struct v4l2_subdev_frame_interval *fi)
{
	struct stimx274 *imx274 = to_imx274(sd);
	struct v4l2_ctrl *ctrl = imx274->ctrls.exposure;
	int min, max, def;
	int ret;

	mutex_lock(&imx274->lock);
	ret = imx274_set_frame_interval(imx274, fi->interval);

	if (!ret) {
		/*
		 * exposure time range is decided by frame interval
		 * need to update it after frame interal changes
		 */
		min = IMX274_MIN_EXPOSURE_TIME;
		max = fi->interval.numerator * 1000000
			/ fi->interval.denominator;
		def = max;
		if (__v4l2_ctrl_modify_range(ctrl, min, max, 1, def)) {
			dev_err(&imx274->client->dev,
				"Exposure ctrl range update failed\n");
			goto unlock;
		}

		/* update exposure time accordingly */
		imx274_set_exposure(imx274, imx274->ctrls.exposure->val);

		dev_dbg(&imx274->client->dev, "set frame interval to %uus\n",
			fi->interval.numerator * 1000000
			/ fi->interval.denominator);
	}

unlock:
	mutex_unlock(&imx274->lock);

	return ret;
}

/**
 * imx274_load_default - load default control values
 * @priv: Pointer to device structure
 *
 * Return: 0 on success, errors otherwise
 */
static int imx274_load_default(struct stimx274 *priv)
{
	int ret;

	/* load default control values */
	priv->frame_interval.numerator = 1;
	priv->frame_interval.denominator = IMX274_DEF_FRAME_RATE;
	priv->ctrls.exposure->val = 1000000 / IMX274_DEF_FRAME_RATE;
	priv->ctrls.gain->val = IMX274_DEF_GAIN;
	priv->ctrls.vflip->val = 0;
	priv->ctrls.test_pattern->val = TEST_PATTERN_DISABLED;

	/* update frame rate */
	ret = imx274_set_frame_interval(priv,
					priv->frame_interval);
	if (ret)
		return ret;

	/* update exposure time */
	ret = v4l2_ctrl_s_ctrl(priv->ctrls.exposure, priv->ctrls.exposure->val);
	if (ret)
		return ret;

	/* update gain */
	ret = v4l2_ctrl_s_ctrl(priv->ctrls.gain, priv->ctrls.gain->val);
	if (ret)
		return ret;

	/* update vflip */
	ret = v4l2_ctrl_s_ctrl(priv->ctrls.vflip, priv->ctrls.vflip->val);
	if (ret)
		return ret;

	return 0;
}

/**
 * imx274_s_stream - It is used to start/stop the streaming.
 * @sd: V4L2 Sub device
 * @on: Flag (True / False)
 *
 * This function controls the start or stop of streaming for the
 * imx274 sensor.
 *
 * Return: 0 on success, errors otherwise
 */
static int imx274_s_stream(struct v4l2_subdev *sd, int on)
{
	struct stimx274 *imx274 = to_imx274(sd);
	int ret = 0;

	dev_dbg(&imx274->client->dev, "%s : %s, mode index = %d\n", __func__,
		on ? "Stream Start" : "Stream Stop", imx274->mode_index);

	mutex_lock(&imx274->lock);

	if (on) {
		/* load mode registers */
<<<<<<< HEAD
		imx274_mode_regs(imx274, imx274->mode_index);
=======
		ret = imx274_mode_regs(imx274, imx274->mode_index);
>>>>>>> c2ba8913
		if (ret)
			goto fail;

		/*
		 * update frame rate & expsoure. if the last mode is different,
		 * HMAX could be changed. As the result, frame rate & exposure
		 * are changed.
		 * gain is not affected.
		 */
		ret = imx274_set_frame_interval(imx274,
						imx274->frame_interval);
		if (ret)
			goto fail;

		/* update exposure time */
		ret = __v4l2_ctrl_s_ctrl(imx274->ctrls.exposure,
					 imx274->ctrls.exposure->val);
		if (ret)
			goto fail;

		/* start stream */
		ret = imx274_start_stream(imx274);
		if (ret)
			goto fail;
	} else {
		/* stop stream */
		ret = imx274_write_table(imx274,
					 mode_table[IMX274_MODE_STOP_STREAM]);
		if (ret)
			goto fail;
	}

	mutex_unlock(&imx274->lock);
	dev_dbg(&imx274->client->dev,
		"%s : Done: mode = %d\n", __func__, imx274->mode_index);
	return 0;

fail:
	mutex_unlock(&imx274->lock);
	dev_err(&imx274->client->dev, "s_stream failed\n");
	return ret;
}

/*
 * imx274_get_frame_length - Function for obtaining current frame length
 * @priv: Pointer to device structure
 * @val: Pointer to obainted value
 *
 * frame_length = vmax x (svr + 1), in unit of hmax.
 *
 * Return: 0 on success
 */
static int imx274_get_frame_length(struct stimx274 *priv, u32 *val)
{
	int err;
	u16 svr;
	u32 vmax;
	u8 reg_val[3];

	/* svr */
	err = imx274_read_reg(priv, IMX274_SVR_REG_LSB, &reg_val[0]);
	if (err)
		goto fail;

	err = imx274_read_reg(priv, IMX274_SVR_REG_MSB, &reg_val[1]);
	if (err)
		goto fail;

	svr = (reg_val[1] << IMX274_SHIFT_8_BITS) + reg_val[0];

	/* vmax */
	err = imx274_read_reg(priv, IMX274_FRAME_LENGTH_ADDR_3, &reg_val[0]);
	if (err)
		goto fail;

	err = imx274_read_reg(priv, IMX274_FRAME_LENGTH_ADDR_2, &reg_val[1]);
	if (err)
		goto fail;

	err = imx274_read_reg(priv, IMX274_FRAME_LENGTH_ADDR_1, &reg_val[2]);
	if (err)
		goto fail;

	vmax = ((reg_val[2] & IMX274_MASK_LSB_3_BITS) << IMX274_SHIFT_16_BITS)
		+ (reg_val[1] << IMX274_SHIFT_8_BITS) + reg_val[0];

	*val = vmax * (svr + 1);

	return 0;

fail:
	dev_err(&priv->client->dev, "%s error = %d\n", __func__, err);
	return err;
}

static int imx274_clamp_coarse_time(struct stimx274 *priv, u32 *val,
				    u32 *frame_length)
{
	int err;

	err = imx274_get_frame_length(priv, frame_length);
	if (err)
		return err;

	if (*frame_length < min_frame_len[priv->mode_index])
		*frame_length = min_frame_len[priv->mode_index];

	*val = *frame_length - *val; /* convert to raw shr */
	if (*val > *frame_length - IMX274_SHR_LIMIT_CONST)
		*val = *frame_length - IMX274_SHR_LIMIT_CONST;
	else if (*val < min_SHR[priv->mode_index])
		*val = min_SHR[priv->mode_index];

	return 0;
}

/*
 * imx274_set_digital gain - Function called when setting digital gain
 * @priv: Pointer to device structure
 * @dgain: Value of digital gain.
 *
 * Digital gain has only 4 steps: 1x, 2x, 4x, and 8x
 *
 * Return: 0 on success
 */
static int imx274_set_digital_gain(struct stimx274 *priv, u32 dgain)
{
	u8 reg_val;

	reg_val = ffs(dgain);

	if (reg_val)
		reg_val--;

	reg_val = clamp(reg_val, (u8)0, (u8)3);

	return imx274_write_reg(priv, IMX274_DIGITAL_GAIN_REG,
				reg_val & IMX274_MASK_LSB_4_BITS);
}

static inline void imx274_calculate_gain_regs(struct reg_8 regs[2], u16 gain)
{
	regs->addr = IMX274_ANALOG_GAIN_ADDR_MSB;
	regs->val = (gain >> IMX274_SHIFT_8_BITS) & IMX274_MASK_LSB_3_BITS;

	(regs + 1)->addr = IMX274_ANALOG_GAIN_ADDR_LSB;
	(regs + 1)->val = (gain) & IMX274_MASK_LSB_8_BITS;
}

/*
 * imx274_set_gain - Function called when setting gain
 * @priv: Pointer to device structure
 * @val: Value of gain. the real value = val << IMX274_GAIN_SHIFT;
 * @ctrl: v4l2 control pointer
 *
 * Set the gain based on input value.
 * The caller should hold the mutex lock imx274->lock if necessary
 *
 * Return: 0 on success
 */
static int imx274_set_gain(struct stimx274 *priv, struct v4l2_ctrl *ctrl)
{
	struct reg_8 reg_list[2];
	int err;
	u32 gain, analog_gain, digital_gain, gain_reg;
	int i;

	gain = (u32)(ctrl->val);

	dev_dbg(&priv->client->dev,
		"%s : input gain = %d.%d\n", __func__,
		gain >> IMX274_GAIN_SHIFT,
		((gain & IMX274_GAIN_SHIFT_MASK) * 100) >> IMX274_GAIN_SHIFT);

	if (gain > IMX274_MAX_DIGITAL_GAIN * IMX274_MAX_ANALOG_GAIN)
		gain = IMX274_MAX_DIGITAL_GAIN * IMX274_MAX_ANALOG_GAIN;
	else if (gain < IMX274_MIN_GAIN)
		gain = IMX274_MIN_GAIN;

	if (gain <= IMX274_MAX_ANALOG_GAIN)
		digital_gain = 1;
	else if (gain <= IMX274_MAX_ANALOG_GAIN * 2)
		digital_gain = 2;
	else if (gain <= IMX274_MAX_ANALOG_GAIN * 4)
		digital_gain = 4;
	else
		digital_gain = IMX274_MAX_DIGITAL_GAIN;

	analog_gain = gain / digital_gain;

	dev_dbg(&priv->client->dev,
		"%s : digital gain = %d, analog gain = %d.%d\n",
		__func__, digital_gain, analog_gain >> IMX274_GAIN_SHIFT,
		((analog_gain & IMX274_GAIN_SHIFT_MASK) * 100)
		>> IMX274_GAIN_SHIFT);

	err = imx274_set_digital_gain(priv, digital_gain);
	if (err)
		goto fail;

	/* convert to register value, refer to imx274 datasheet */
	gain_reg = (u32)IMX274_GAIN_CONST -
		(IMX274_GAIN_CONST << IMX274_GAIN_SHIFT) / analog_gain;
	if (gain_reg > IMX274_GAIN_REG_MAX)
		gain_reg = IMX274_GAIN_REG_MAX;

	imx274_calculate_gain_regs(reg_list, (u16)gain_reg);

	for (i = 0; i < ARRAY_SIZE(reg_list); i++) {
		err = imx274_write_reg(priv, reg_list[i].addr,
				       reg_list[i].val);
		if (err)
			goto fail;
	}

	if (IMX274_GAIN_CONST - gain_reg == 0) {
		err = -EINVAL;
		goto fail;
	}

	/* convert register value back to gain value */
	ctrl->val = (IMX274_GAIN_CONST << IMX274_GAIN_SHIFT)
			/ (IMX274_GAIN_CONST - gain_reg) * digital_gain;

	dev_dbg(&priv->client->dev,
		"%s : GAIN control success, gain_reg = %d, new gain = %d\n",
		__func__, gain_reg, ctrl->val);

	return 0;

fail:
	dev_err(&priv->client->dev, "%s error = %d\n", __func__, err);
	return err;
}

static inline void imx274_calculate_coarse_time_regs(struct reg_8 regs[2],
						     u32 coarse_time)
{
	regs->addr = IMX274_COARSE_TIME_ADDR_MSB;
	regs->val = (coarse_time >> IMX274_SHIFT_8_BITS)
			& IMX274_MASK_LSB_8_BITS;
	(regs + 1)->addr = IMX274_COARSE_TIME_ADDR_LSB;
	(regs + 1)->val = (coarse_time) & IMX274_MASK_LSB_8_BITS;
}

/*
 * imx274_set_coarse_time - Function called when setting SHR value
 * @priv: Pointer to device structure
 * @val: Value for exposure time in number of line_length, or [HMAX]
 *
 * Set SHR value based on input value.
 *
 * Return: 0 on success
 */
static int imx274_set_coarse_time(struct stimx274 *priv, u32 *val)
{
	struct reg_8 reg_list[2];
	int err;
	u32 coarse_time, frame_length;
	int i;

	coarse_time = *val;

	/* convert exposure_time to appropriate SHR value */
	err = imx274_clamp_coarse_time(priv, &coarse_time, &frame_length);
	if (err)
		goto fail;

	/* prepare SHR registers */
	imx274_calculate_coarse_time_regs(reg_list, coarse_time);

	/* write to SHR registers */
	for (i = 0; i < ARRAY_SIZE(reg_list); i++) {
		err = imx274_write_reg(priv, reg_list[i].addr,
				       reg_list[i].val);
		if (err)
			goto fail;
	}

	*val = frame_length - coarse_time;
	return 0;

fail:
	dev_err(&priv->client->dev, "%s error = %d\n", __func__, err);
	return err;
}

/*
 * imx274_set_exposure - Function called when setting exposure time
 * @priv: Pointer to device structure
 * @val: Variable for exposure time, in the unit of micro-second
 *
 * Set exposure time based on input value.
 * The caller should hold the mutex lock imx274->lock if necessary
 *
 * Return: 0 on success
 */
static int imx274_set_exposure(struct stimx274 *priv, int val)
{
	int err;
	u16 hmax;
	u8 reg_val[2];
	u32 coarse_time; /* exposure time in unit of line (HMAX)*/

	dev_dbg(&priv->client->dev,
		"%s : EXPOSURE control input = %d\n", __func__, val);

	/* step 1: convert input exposure_time (val) into number of 1[HMAX] */

	/* obtain HMAX value */
	err = imx274_read_reg(priv, IMX274_HMAX_REG_LSB, &reg_val[0]);
	if (err)
		goto fail;
	err = imx274_read_reg(priv, IMX274_HMAX_REG_MSB, &reg_val[1]);
	if (err)
		goto fail;
	hmax = (reg_val[1] << IMX274_SHIFT_8_BITS) + reg_val[0];
	if (hmax == 0) {
		err = -EINVAL;
		goto fail;
	}

	coarse_time = (IMX274_PIXCLK_CONST1 / IMX274_PIXCLK_CONST2 * val
			- nocpiop[priv->mode_index]) / hmax;

	/* step 2: convert exposure_time into SHR value */

	/* set SHR */
	err = imx274_set_coarse_time(priv, &coarse_time);
	if (err)
		goto fail;

	priv->ctrls.exposure->val =
			(coarse_time * hmax + nocpiop[priv->mode_index])
			/ (IMX274_PIXCLK_CONST1 / IMX274_PIXCLK_CONST2);

	dev_dbg(&priv->client->dev,
		"%s : EXPOSURE control success\n", __func__);
	return 0;

fail:
	dev_err(&priv->client->dev, "%s error = %d\n", __func__, err);

	return err;
}

/*
 * imx274_set_vflip - Function called when setting vertical flip
 * @priv: Pointer to device structure
 * @val: Value for vflip setting
 *
 * Set vertical flip based on input value.
 * val = 0: normal, no vertical flip
 * val = 1: vertical flip enabled
 * The caller should hold the mutex lock imx274->lock if necessary
 *
 * Return: 0 on success
 */
static int imx274_set_vflip(struct stimx274 *priv, int val)
{
	int err;

	err = imx274_write_reg(priv, IMX274_VFLIP_REG, val);
	if (err) {
		dev_err(&priv->client->dev, "VFILP control error\n");
		return err;
	}

	dev_dbg(&priv->client->dev,
		"%s : VFLIP control success\n", __func__);

	return 0;
}

/*
 * imx274_set_test_pattern - Function called when setting test pattern
 * @priv: Pointer to device structure
 * @val: Variable for test pattern
 *
 * Set to different test patterns based on input value.
 *
 * Return: 0 on success
 */
static int imx274_set_test_pattern(struct stimx274 *priv, int val)
{
	int err = 0;

	if (val == TEST_PATTERN_DISABLED) {
		err = imx274_write_table(priv, imx274_tp_disabled);
	} else if (val <= TEST_PATTERN_V_COLOR_BARS) {
		err = imx274_write_reg(priv, IMX274_TEST_PATTERN_REG, val - 1);
		if (!err)
			err = imx274_write_table(priv, imx274_tp_regs);
	} else {
		err = -EINVAL;
	}

	if (!err)
		dev_dbg(&priv->client->dev,
			"%s : TEST PATTERN control success\n", __func__);
	else
		dev_err(&priv->client->dev, "%s error = %d\n", __func__, err);

	return err;
}

static inline void imx274_calculate_frame_length_regs(struct reg_8 regs[3],
						      u32 frame_length)
{
	regs->addr = IMX274_FRAME_LENGTH_ADDR_1;
	regs->val = (frame_length >> IMX274_SHIFT_16_BITS)
			& IMX274_MASK_LSB_4_BITS;
	(regs + 1)->addr = IMX274_FRAME_LENGTH_ADDR_2;
	(regs + 1)->val = (frame_length >> IMX274_SHIFT_8_BITS)
			& IMX274_MASK_LSB_8_BITS;
	(regs + 2)->addr = IMX274_FRAME_LENGTH_ADDR_3;
	(regs + 2)->val = (frame_length) & IMX274_MASK_LSB_8_BITS;
}

/*
 * imx274_set_frame_length - Function called when setting frame length
 * @priv: Pointer to device structure
 * @val: Variable for frame length (= VMAX, i.e. vertical drive period length)
 *
 * Set frame length based on input value.
 *
 * Return: 0 on success
 */
static int imx274_set_frame_length(struct stimx274 *priv, u32 val)
{
	struct reg_8 reg_list[3];
	int err;
	u32 frame_length;
	int i;

	dev_dbg(&priv->client->dev, "%s : input length = %d\n",
		__func__, val);

	frame_length = (u32)val;

	imx274_calculate_frame_length_regs(reg_list, frame_length);
	for (i = 0; i < ARRAY_SIZE(reg_list); i++) {
		err = imx274_write_reg(priv, reg_list[i].addr,
				       reg_list[i].val);
		if (err)
			goto fail;
	}

	return 0;

fail:
	dev_err(&priv->client->dev, "%s error = %d\n", __func__, err);
	return err;
}

/*
 * imx274_set_frame_interval - Function called when setting frame interval
 * @priv: Pointer to device structure
 * @frame_interval: Variable for frame interval
 *
 * Change frame interval by updating VMAX value
 * The caller should hold the mutex lock imx274->lock if necessary
 *
 * Return: 0 on success
 */
static int imx274_set_frame_interval(struct stimx274 *priv,
				     struct v4l2_fract frame_interval)
{
	int err;
	u32 frame_length, req_frame_rate;
	u16 svr;
	u16 hmax;
	u8 reg_val[2];

	dev_dbg(&priv->client->dev, "%s: input frame interval = %d / %d",
		__func__, frame_interval.numerator,
		frame_interval.denominator);

	if (frame_interval.numerator == 0) {
		err = -EINVAL;
		goto fail;
	}

	req_frame_rate = (u32)(frame_interval.denominator
				/ frame_interval.numerator);

	/* boundary check */
	if (req_frame_rate > max_frame_rate[priv->mode_index]) {
		frame_interval.numerator = 1;
		frame_interval.denominator =
					max_frame_rate[priv->mode_index];
	} else if (req_frame_rate < IMX274_MIN_FRAME_RATE) {
		frame_interval.numerator = 1;
		frame_interval.denominator = IMX274_MIN_FRAME_RATE;
	}

	/*
	 * VMAX = 1/frame_rate x 72M / (SVR+1) / HMAX
	 * frame_length (i.e. VMAX) = (frame_interval) x 72M /(SVR+1) / HMAX
	 */

	/* SVR */
	err = imx274_read_reg(priv, IMX274_SVR_REG_LSB, &reg_val[0]);
	if (err)
		goto fail;
	err = imx274_read_reg(priv, IMX274_SVR_REG_MSB, &reg_val[1]);
	if (err)
		goto fail;
	svr = (reg_val[1] << IMX274_SHIFT_8_BITS) + reg_val[0];
	dev_dbg(&priv->client->dev,
		"%s : register SVR = %d\n", __func__, svr);

	/* HMAX */
	err = imx274_read_reg(priv, IMX274_HMAX_REG_LSB, &reg_val[0]);
	if (err)
		goto fail;
	err = imx274_read_reg(priv, IMX274_HMAX_REG_MSB, &reg_val[1]);
	if (err)
		goto fail;
	hmax = (reg_val[1] << IMX274_SHIFT_8_BITS) + reg_val[0];
	dev_dbg(&priv->client->dev,
		"%s : register HMAX = %d\n", __func__, hmax);

	if (hmax == 0 || frame_interval.denominator == 0) {
		err = -EINVAL;
		goto fail;
	}

	frame_length = IMX274_PIXCLK_CONST1 / (svr + 1) / hmax
					* frame_interval.numerator
					/ frame_interval.denominator;

	err = imx274_set_frame_length(priv, frame_length);
	if (err)
		goto fail;

	priv->frame_interval = frame_interval;
	return 0;

fail:
	dev_err(&priv->client->dev, "%s error = %d\n", __func__, err);
	return err;
}

static const struct v4l2_subdev_pad_ops imx274_pad_ops = {
	.get_fmt = imx274_get_fmt,
	.set_fmt = imx274_set_fmt,
};

static const struct v4l2_subdev_video_ops imx274_video_ops = {
	.g_frame_interval = imx274_g_frame_interval,
	.s_frame_interval = imx274_s_frame_interval,
	.s_stream = imx274_s_stream,
};

static const struct v4l2_subdev_ops imx274_subdev_ops = {
	.pad = &imx274_pad_ops,
	.video = &imx274_video_ops,
};

static const struct v4l2_ctrl_ops imx274_ctrl_ops = {
	.s_ctrl	= imx274_s_ctrl,
};

static const struct of_device_id imx274_of_id_table[] = {
	{ .compatible = "sony,imx274" },
	{ }
};
MODULE_DEVICE_TABLE(of, imx274_of_id_table);

static const struct i2c_device_id imx274_id[] = {
	{ "IMX274", 0 },
	{ }
};
MODULE_DEVICE_TABLE(i2c, imx274_id);

static int imx274_probe(struct i2c_client *client,
			const struct i2c_device_id *id)
{
	struct v4l2_subdev *sd;
	struct stimx274 *imx274;
	int ret;

	/* initialize imx274 */
	imx274 = devm_kzalloc(&client->dev, sizeof(*imx274), GFP_KERNEL);
	if (!imx274)
		return -ENOMEM;

	mutex_init(&imx274->lock);

	/* initialize regmap */
	imx274->regmap = devm_regmap_init_i2c(client, &imx274_regmap_config);
	if (IS_ERR(imx274->regmap)) {
		dev_err(&client->dev,
			"regmap init failed: %ld\n", PTR_ERR(imx274->regmap));
		ret = -ENODEV;
		goto err_regmap;
	}

	/* initialize subdevice */
	imx274->client = client;
	sd = &imx274->sd;
	v4l2_i2c_subdev_init(sd, client, &imx274_subdev_ops);
	strlcpy(sd->name, DRIVER_NAME, sizeof(sd->name));
	sd->flags |= V4L2_SUBDEV_FL_HAS_DEVNODE | V4L2_SUBDEV_FL_HAS_EVENTS;

	/* initialize subdev media pad */
	imx274->pad.flags = MEDIA_PAD_FL_SOURCE;
	sd->entity.function = MEDIA_ENT_F_CAM_SENSOR;
	ret = media_entity_pads_init(&sd->entity, 1, &imx274->pad);
	if (ret < 0) {
		dev_err(&client->dev,
			"%s : media entity init Failed %d\n", __func__, ret);
		goto err_regmap;
	}

	/* initialize sensor reset gpio */
	imx274->reset_gpio = devm_gpiod_get_optional(&client->dev, "reset",
						     GPIOD_OUT_HIGH);
	if (IS_ERR(imx274->reset_gpio)) {
		if (PTR_ERR(imx274->reset_gpio) != -EPROBE_DEFER)
			dev_err(&client->dev, "Reset GPIO not setup in DT");
		ret = PTR_ERR(imx274->reset_gpio);
		goto err_me;
	}

	/* pull sensor out of reset */
	imx274_reset(imx274, 1);

	/* initialize controls */
	ret = v4l2_ctrl_handler_init(&imx274->ctrls.handler, 2);
	if (ret < 0) {
		dev_err(&client->dev,
			"%s : ctrl handler init Failed\n", __func__);
		goto err_me;
	}

	imx274->ctrls.handler.lock = &imx274->lock;

	/* add new controls */
	imx274->ctrls.test_pattern = v4l2_ctrl_new_std_menu_items(
		&imx274->ctrls.handler, &imx274_ctrl_ops,
		V4L2_CID_TEST_PATTERN,
		ARRAY_SIZE(tp_qmenu) - 1, 0, 0, tp_qmenu);

	imx274->ctrls.gain = v4l2_ctrl_new_std(
		&imx274->ctrls.handler,
		&imx274_ctrl_ops,
		V4L2_CID_GAIN, IMX274_MIN_GAIN,
		IMX274_MAX_DIGITAL_GAIN * IMX274_MAX_ANALOG_GAIN, 1,
		IMX274_DEF_GAIN);

	imx274->ctrls.exposure = v4l2_ctrl_new_std(
		&imx274->ctrls.handler,
		&imx274_ctrl_ops,
		V4L2_CID_EXPOSURE, IMX274_MIN_EXPOSURE_TIME,
		1000000 / IMX274_DEF_FRAME_RATE, 1,
		IMX274_MIN_EXPOSURE_TIME);

	imx274->ctrls.vflip = v4l2_ctrl_new_std(
		&imx274->ctrls.handler,
		&imx274_ctrl_ops,
		V4L2_CID_VFLIP, 0, 1, 1, 0);

	imx274->sd.ctrl_handler = &imx274->ctrls.handler;
	if (imx274->ctrls.handler.error) {
		ret = imx274->ctrls.handler.error;
		goto err_ctrls;
	}

	/* setup default controls */
	ret = v4l2_ctrl_handler_setup(&imx274->ctrls.handler);
	if (ret) {
		dev_err(&client->dev,
			"Error %d setup default controls\n", ret);
		goto err_ctrls;
	}

	/* initialize format */
	imx274->mode_index = IMX274_MODE_3840X2160;
	imx274->format.width = imx274_formats[0].size.width;
	imx274->format.height = imx274_formats[0].size.height;
	imx274->format.field = V4L2_FIELD_NONE;
	imx274->format.code = MEDIA_BUS_FMT_SRGGB10_1X10;
	imx274->format.colorspace = V4L2_COLORSPACE_SRGB;
	imx274->frame_interval.numerator = 1;
	imx274->frame_interval.denominator = IMX274_DEF_FRAME_RATE;

	/* load default control values */
	ret = imx274_load_default(imx274);
	if (ret) {
		dev_err(&client->dev,
			"%s : imx274_load_default failed %d\n",
			__func__, ret);
		goto err_ctrls;
	}

	/* register subdevice */
	ret = v4l2_async_register_subdev(sd);
	if (ret < 0) {
		dev_err(&client->dev,
			"%s : v4l2_async_register_subdev failed %d\n",
			__func__, ret);
		goto err_ctrls;
	}

	dev_info(&client->dev, "imx274 : imx274 probe success !\n");
	return 0;

err_ctrls:
	v4l2_ctrl_handler_free(&imx274->ctrls.handler);
err_me:
	media_entity_cleanup(&sd->entity);
err_regmap:
	mutex_destroy(&imx274->lock);
	return ret;
}

static int imx274_remove(struct i2c_client *client)
{
	struct v4l2_subdev *sd = i2c_get_clientdata(client);
	struct stimx274 *imx274 = to_imx274(sd);

	/* stop stream */
	imx274_write_table(imx274, mode_table[IMX274_MODE_STOP_STREAM]);

	v4l2_async_unregister_subdev(sd);
	v4l2_ctrl_handler_free(&imx274->ctrls.handler);
	media_entity_cleanup(&sd->entity);
	mutex_destroy(&imx274->lock);
	return 0;
}

static struct i2c_driver imx274_i2c_driver = {
	.driver = {
		.name	= DRIVER_NAME,
		.of_match_table	= imx274_of_id_table,
	},
	.probe		= imx274_probe,
	.remove		= imx274_remove,
	.id_table	= imx274_id,
};

module_i2c_driver(imx274_i2c_driver);

MODULE_AUTHOR("Leon Luo <leonl@leopardimaging.com>");
MODULE_DESCRIPTION("IMX274 CMOS Image Sensor driver");
MODULE_LICENSE("GPL v2");<|MERGE_RESOLUTION|>--- conflicted
+++ resolved
@@ -1061,11 +1061,7 @@
 
 	if (on) {
 		/* load mode registers */
-<<<<<<< HEAD
-		imx274_mode_regs(imx274, imx274->mode_index);
-=======
 		ret = imx274_mode_regs(imx274, imx274->mode_index);
->>>>>>> c2ba8913
 		if (ret)
 			goto fail;
 
