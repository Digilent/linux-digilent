/*
 * QLogic qlcnic NIC Driver
 * Copyright (c) 2009-2013 QLogic Corporation
 *
 * See LICENSE.qlcnic for copyright and licensing details.
 */

#ifndef __QLCNIC_83XX_HW_H
#define __QLCNIC_83XX_HW_H

#include <linux/types.h>
#include <linux/etherdevice.h>
#include "qlcnic_hw.h"

#define QLCNIC_83XX_BAR0_LENGTH 0x4000

/* Directly mapped registers */
#define QLC_83XX_CRB_WIN_BASE		0x3800
#define QLC_83XX_CRB_WIN_FUNC(f)	(QLC_83XX_CRB_WIN_BASE+((f)*4))
#define QLC_83XX_SEM_LOCK_BASE		0x3840
#define QLC_83XX_SEM_UNLOCK_BASE	0x3844
#define QLC_83XX_SEM_LOCK_FUNC(f)	(QLC_83XX_SEM_LOCK_BASE+((f)*8))
#define QLC_83XX_SEM_UNLOCK_FUNC(f)	(QLC_83XX_SEM_UNLOCK_BASE+((f)*8))
#define QLC_83XX_LINK_STATE(f)		(0x3698+((f) > 7 ? 4 : 0))
#define QLC_83XX_LINK_SPEED(f)		(0x36E0+(((f) >> 2) * 4))
#define QLC_83XX_LINK_SPEED_FACTOR	10
#define QLC_83xx_FUNC_VAL(v, f)	((v) & (1 << (f * 4)))
#define QLC_83XX_INTX_PTR		0x38C0
#define QLC_83XX_INTX_TRGR		0x38C4
#define QLC_83XX_INTX_MASK		0x38C8

#define QLC_83XX_DRV_LOCK_WAIT_COUNTER			100
#define QLC_83XX_DRV_LOCK_WAIT_DELAY			20
#define QLC_83XX_NEED_DRV_LOCK_RECOVERY		1
#define QLC_83XX_DRV_LOCK_RECOVERY_IN_PROGRESS		2
#define QLC_83XX_MAX_DRV_LOCK_RECOVERY_ATTEMPT		3
#define QLC_83XX_DRV_LOCK_RECOVERY_DELAY		200
#define QLC_83XX_DRV_LOCK_RECOVERY_STATUS_MASK		0x3
#define QLC_83XX_LB_WAIT_COUNT				250
#define QLC_83XX_LB_MSLEEP_COUNT			20
#define QLC_83XX_NO_NIC_RESOURCE	0x5
#define QLC_83XX_MAC_PRESENT		0xC
#define QLC_83XX_MAC_ABSENT		0xD


#define QLC_83XX_FLASH_SECTOR_SIZE		(64 * 1024)

/* PEG status definitions */
#define QLC_83XX_CMDPEG_COMPLETE		0xff01
#define QLC_83XX_VALID_INTX_BIT30(val)		((val) & BIT_30)
#define QLC_83XX_VALID_INTX_BIT31(val)		((val) & BIT_31)
#define QLC_83XX_INTX_FUNC(val)		((val) & 0xFF)
#define QLC_83XX_LEGACY_INTX_MAX_RETRY		100
#define QLC_83XX_LEGACY_INTX_DELAY		4
#define QLC_83XX_REG_DESC			1
#define QLC_83XX_LRO_DESC			2
#define QLC_83XX_CTRL_DESC			3
#define QLC_83XX_FW_CAPABILITY_TSO		BIT_6
#define QLC_83XX_FW_CAP_LRO_MSS		BIT_17
#define QLC_83XX_HOST_RDS_MODE_UNIQUE		0
#define QLC_83XX_HOST_SDS_MBX_IDX		8

#define QLCNIC_HOST_RDS_MBX_IDX			88

/* Pause control registers */
#define QLC_83XX_SRE_SHIM_REG		0x0D200284
#define QLC_83XX_PORT0_THRESHOLD	0x0B2003A4
#define QLC_83XX_PORT1_THRESHOLD	0x0B2013A4
#define QLC_83XX_PORT0_TC_MC_REG	0x0B200388
#define QLC_83XX_PORT1_TC_MC_REG	0x0B201388
#define QLC_83XX_PORT0_TC_STATS		0x0B20039C
#define QLC_83XX_PORT1_TC_STATS		0x0B20139C
#define QLC_83XX_PORT2_IFB_THRESHOLD	0x0B200704
#define QLC_83XX_PORT3_IFB_THRESHOLD	0x0B201704

/* Peg PC status registers */
#define QLC_83XX_CRB_PEG_NET_0		0x3400003c
#define QLC_83XX_CRB_PEG_NET_1		0x3410003c
#define QLC_83XX_CRB_PEG_NET_2		0x3420003c
#define QLC_83XX_CRB_PEG_NET_3		0x3430003c
#define QLC_83XX_CRB_PEG_NET_4		0x34b0003c

/* Firmware image definitions */
#define QLC_83XX_BOOTLOADER_FLASH_ADDR	0x10000
#define QLC_83XX_FW_FILE_NAME		"83xx_fw.bin"
#define QLC_84XX_FW_FILE_NAME		"84xx_fw.bin"
#define QLC_83XX_BOOT_FROM_FLASH	0
#define QLC_83XX_BOOT_FROM_FILE		0x12345678

#define QLC_FW_FILE_NAME_LEN		20
#define QLC_83XX_MAX_RESET_SEQ_ENTRIES	16

#define QLC_83XX_MBX_POST_BC_OP		0x1
#define QLC_83XX_MBX_COMPLETION		0x0
#define QLC_83XX_MBX_REQUEST		0x1

#define QLC_83XX_MBX_TIMEOUT		(5 * HZ)
#define QLC_83XX_MBX_CMD_LOOP		5000000

/* status descriptor mailbox data
 * @phy_addr_{low|high}: physical address of buffer
 * @sds_ring_size: buffer size
 * @intrpt_id: interrupt id
 * @intrpt_val: source of interrupt
 */
struct qlcnic_sds_mbx {
	u32	phy_addr_low;
	u32	phy_addr_high;
	u32	rsvd1[4];
#if defined(__LITTLE_ENDIAN)
	u16	sds_ring_size;
	u16	rsvd2;
	u16	rsvd3[2];
	u16	intrpt_id;
	u8	intrpt_val;
	u8	rsvd4;
#elif defined(__BIG_ENDIAN)
	u16	rsvd2;
	u16	sds_ring_size;
	u16	rsvd3[2];
	u8	rsvd4;
	u8	intrpt_val;
	u16	intrpt_id;
#endif
	u32	rsvd5;
} __packed;

/* receive descriptor buffer data
 * phy_addr_reg_{low|high}: physical address of regular buffer
 * phy_addr_jmb_{low|high}: physical address of jumbo buffer
 * reg_ring_sz: size of regular buffer
 * reg_ring_len: no. of entries in regular buffer
 * jmb_ring_len: no. of entries in jumbo buffer
 * jmb_ring_sz: size of jumbo buffer
 */
struct qlcnic_rds_mbx {
	u32	phy_addr_reg_low;
	u32	phy_addr_reg_high;
	u32	phy_addr_jmb_low;
	u32	phy_addr_jmb_high;
#if defined(__LITTLE_ENDIAN)
	u16	reg_ring_sz;
	u16	reg_ring_len;
	u16	jmb_ring_sz;
	u16	jmb_ring_len;
#elif defined(__BIG_ENDIAN)
	u16	reg_ring_len;
	u16	reg_ring_sz;
	u16	jmb_ring_len;
	u16	jmb_ring_sz;
#endif
} __packed;

/* host producers for regular and jumbo rings */
struct __host_producer_mbx {
	u32	reg_buf;
	u32	jmb_buf;
} __packed;

/* Receive context mailbox data outbox registers
 * @state: state of the context
 * @vport_id: virtual port id
 * @context_id: receive context id
 * @num_pci_func: number of pci functions of the port
 * @phy_port: physical port id
 */
struct qlcnic_rcv_mbx_out {
#if defined(__LITTLE_ENDIAN)
	u8	rcv_num;
	u8	sts_num;
	u16	ctx_id;
	u8	state;
	u8	num_pci_func;
	u8	phy_port;
	u8	vport_id;
#elif defined(__BIG_ENDIAN)
	u16	ctx_id;
	u8	sts_num;
	u8	rcv_num;
	u8	vport_id;
	u8	phy_port;
	u8	num_pci_func;
	u8	state;
#endif
	u32	host_csmr[QLCNIC_MAX_SDS_RINGS];
	struct __host_producer_mbx host_prod[QLCNIC_MAX_SDS_RINGS];
} __packed;

struct qlcnic_add_rings_mbx_out {
#if defined(__LITTLE_ENDIAN)
	u8      rcv_num;
	u8      sts_num;
	u16	ctx_id;
#elif defined(__BIG_ENDIAN)
	u16	ctx_id;
	u8	sts_num;
	u8	rcv_num;
#endif
	u32  host_csmr[QLCNIC_MAX_SDS_RINGS];
	struct __host_producer_mbx host_prod[QLCNIC_MAX_SDS_RINGS];
} __packed;

/* Transmit context mailbox inbox registers
 * @phys_addr_{low|high}: DMA address of the transmit buffer
 * @cnsmr_index_{low|high}: host consumer index
 * @size: legth of transmit buffer ring
 * @intr_id: interrput id
 * @src: src of interrupt
 */
struct qlcnic_tx_mbx {
	u32	phys_addr_low;
	u32	phys_addr_high;
	u32	cnsmr_index_low;
	u32	cnsmr_index_high;
#if defined(__LITTLE_ENDIAN)
	u16	size;
	u16	intr_id;
	u8	src;
	u8	rsvd[3];
#elif defined(__BIG_ENDIAN)
	u16	intr_id;
	u16	size;
	u8	rsvd[3];
	u8	src;
#endif
} __packed;

/* Transmit context mailbox outbox registers
 * @host_prod: host producer index
 * @ctx_id: transmit context id
 * @state: state of the transmit context
 */

struct qlcnic_tx_mbx_out {
	u32	host_prod;
#if defined(__LITTLE_ENDIAN)
	u16	ctx_id;
	u8	state;
	u8	rsvd;
#elif defined(__BIG_ENDIAN)
	u8	rsvd;
	u8	state;
	u16	ctx_id;
#endif
} __packed;

struct qlcnic_intrpt_config {
	u8	type;
	u8	enabled;
	u16	id;
	u32	src;
};

struct qlcnic_macvlan_mbx {
#if defined(__LITTLE_ENDIAN)
	u8	mac_addr0;
	u8	mac_addr1;
	u8	mac_addr2;
	u8	mac_addr3;
	u8	mac_addr4;
	u8	mac_addr5;
	u16	vlan;
#elif defined(__BIG_ENDIAN)
	u8	mac_addr3;
	u8	mac_addr2;
	u8	mac_addr1;
	u8	mac_addr0;
	u16	vlan;
	u8	mac_addr5;
	u8	mac_addr4;
#endif
};

struct qlc_83xx_fw_info {
	const struct firmware	*fw;
	char	fw_file_name[QLC_FW_FILE_NAME_LEN];
};

struct qlc_83xx_reset {
	struct qlc_83xx_reset_hdr *hdr;
	int	seq_index;
	int	seq_error;
	int	array_index;
	u32	array[QLC_83XX_MAX_RESET_SEQ_ENTRIES];
	u8	*buff;
	u8	*stop_offset;
	u8	*start_offset;
	u8	*init_offset;
	u8	seq_end;
	u8	template_end;
};

#define QLC_83XX_IDC_DISABLE_FW_RESET_RECOVERY		0x1
#define QLC_83XX_IDC_GRACEFULL_RESET			0x2
#define QLC_83XX_IDC_DISABLE_FW_DUMP			0x4
#define QLC_83XX_IDC_TIMESTAMP				0
#define QLC_83XX_IDC_DURATION				1
#define QLC_83XX_IDC_INIT_TIMEOUT_SECS			30
#define QLC_83XX_IDC_RESET_ACK_TIMEOUT_SECS		10
#define QLC_83XX_IDC_RESET_TIMEOUT_SECS		10
#define QLC_83XX_IDC_QUIESCE_ACK_TIMEOUT_SECS		20
#define QLC_83XX_IDC_FW_POLL_DELAY			(1 * HZ)
#define QLC_83XX_IDC_FW_FAIL_THRESH			2
#define QLC_83XX_IDC_MAX_FUNC_PER_PARTITION_INFO	8
#define QLC_83XX_IDC_MAX_CNA_FUNCTIONS			16
#define QLC_83XX_IDC_MAJOR_VERSION			1
#define QLC_83XX_IDC_MINOR_VERSION			0
#define QLC_83XX_IDC_FLASH_PARAM_ADDR			0x3e8020

struct qlcnic_adapter;
struct qlc_83xx_idc {
	int (*state_entry) (struct qlcnic_adapter *);
	u64		sec_counter;
	u64		delay;
	unsigned long	status;
	int		err_code;
	int		collect_dump;
	u8		curr_state;
	u8		prev_state;
	u8		vnic_state;
	u8		vnic_wait_limit;
	u8		quiesce_req;
	u8		delay_reset;
	char		**name;
};

/* Device States */
enum qlcnic_83xx_states {
	QLC_83XX_IDC_DEV_UNKNOWN,
	QLC_83XX_IDC_DEV_COLD,
	QLC_83XX_IDC_DEV_INIT,
	QLC_83XX_IDC_DEV_READY,
	QLC_83XX_IDC_DEV_NEED_RESET,
	QLC_83XX_IDC_DEV_NEED_QUISCENT,
	QLC_83XX_IDC_DEV_FAILED,
	QLC_83XX_IDC_DEV_QUISCENT
};

#define QLCNIC_MBX_RSP(reg)		LSW(reg)
#define QLCNIC_MBX_NUM_REGS(reg)	(MSW(reg) & 0x1FF)
#define QLCNIC_MBX_STATUS(reg)		(((reg) >> 25) & 0x7F)
#define QLCNIC_MBX_HOST(ahw, i)	((ahw)->pci_base0 + ((i) * 4))
#define QLCNIC_MBX_FW(ahw, i)		((ahw)->pci_base0 + 0x800 + ((i) * 4))

/* Mailbox process AEN count */
#define QLC_83XX_IDC_COMP_AEN			3
#define QLC_83XX_MBX_AEN_CNT			5
#define QLC_83XX_MODULE_LOADED			1
#define QLC_83XX_MBX_READY			2
#define QLC_83XX_MBX_AEN_ACK			3
#define QLC_83XX_SFP_PRESENT(data)		((data) & 3)
#define QLC_83XX_SFP_ERR(data)			(((data) >> 2) & 3)
#define QLC_83XX_SFP_MODULE_TYPE(data)		(((data) >> 4) & 0x1F)
#define QLC_83XX_SFP_CU_LENGTH(data)		(LSB((data) >> 16))
#define QLC_83XX_SFP_TX_FAULT(data)		((data) & BIT_10)
#define QLC_83XX_SFP_10G_CAPABLE(data)		((data) & BIT_11)
#define QLC_83XX_LINK_STATS(data)		((data) & BIT_0)
#define QLC_83XX_CURRENT_LINK_SPEED(data)	(((data) >> 3) & 7)
#define QLC_83XX_LINK_PAUSE(data)		(((data) >> 6) & 3)
#define QLC_83XX_LINK_LB(data)			(((data) >> 8) & 7)
#define QLC_83XX_LINK_FEC(data)		((data) & BIT_12)
#define QLC_83XX_LINK_EEE(data)		((data) & BIT_13)
#define QLC_83XX_DCBX(data)			(((data) >> 28) & 7)
#define QLC_83XX_AUTONEG(data)			((data) & BIT_15)
#define QLC_83XX_TX_PAUSE			0x10
#define QLC_83XX_RX_PAUSE			0x20
#define QLC_83XX_TX_RX_PAUSE			0x30
#define QLC_83XX_CFG_STD_PAUSE			(1 << 5)
#define QLC_83XX_CFG_STD_TX_PAUSE		(1 << 20)
#define QLC_83XX_CFG_STD_RX_PAUSE		(2 << 20)
#define QLC_83XX_CFG_STD_TX_RX_PAUSE		(3 << 20)
#define QLC_83XX_ENABLE_AUTONEG		(1 << 15)
#define QLC_83XX_CFG_LOOPBACK_HSS		(2 << 1)
#define QLC_83XX_CFG_LOOPBACK_PHY		(3 << 1)
#define QLC_83XX_CFG_LOOPBACK_EXT		(4 << 1)

/* LED configuration settings */
#define QLC_83XX_ENABLE_BEACON		0xe
#define QLC_83XX_LED_RATE		0xff
#define QLC_83XX_LED_ACT		(1 << 10)
#define QLC_83XX_LED_MOD		(0 << 13)
#define QLC_83XX_LED_CONFIG	(QLC_83XX_LED_RATE | QLC_83XX_LED_ACT |	\
				 QLC_83XX_LED_MOD)

#define QLC_83XX_10M_LINK	1
#define QLC_83XX_100M_LINK	2
#define QLC_83XX_1G_LINK	3
#define QLC_83XX_10G_LINK	4
#define QLC_83XX_STAT_TX	3
#define QLC_83XX_STAT_RX	2
#define QLC_83XX_STAT_MAC	1
#define QLC_83XX_TX_STAT_REGS	14
#define QLC_83XX_RX_STAT_REGS	40
#define QLC_83XX_MAC_STAT_REGS	94

#define QLC_83XX_GET_FUNC_PRIVILEGE(VAL, FN)	(0x3 & ((VAL) >> (FN * 2)))
#define QLC_83XX_SET_FUNC_OPMODE(VAL, FN)	((VAL) << (FN * 2))
#define QLC_83XX_DEFAULT_OPMODE			0x55555555
#define QLC_83XX_PRIVLEGED_FUNC			0x1
#define QLC_83XX_VIRTUAL_FUNC				0x2

#define QLC_83XX_LB_MAX_FILTERS			2048
#define QLC_83XX_LB_BUCKET_SIZE			256
#define QLC_83XX_MINIMUM_VECTOR			3
#define QLC_83XX_MAX_MC_COUNT			38
#define QLC_83XX_MAX_UC_COUNT			4096

#define QLC_83XX_PVID_STRIP_CAPABILITY		BIT_22
#define QLC_83XX_GET_FUNC_MODE_FROM_NPAR_INFO(val)	(val & 0x80000000)
#define QLC_83XX_GET_LRO_CAPABILITY(val)		(val & 0x20)
#define QLC_83XX_GET_LSO_CAPABILITY(val)		(val & 0x40)
#define QLC_83XX_GET_LSO_CAPABILITY(val)		(val & 0x40)
#define QLC_83XX_GET_HW_LRO_CAPABILITY(val)		(val & 0x400)
#define QLC_83XX_GET_VLAN_ALIGN_CAPABILITY(val)	(val & 0x4000)
#define QLC_83XX_GET_FW_LRO_MSS_CAPABILITY(val)	(val & 0x20000)
#define QLC_83XX_ESWITCH_CAPABILITY			BIT_23
<<<<<<< HEAD
#define QLC_83XX_VIRTUAL_NIC_MODE			0xFF
#define QLC_83XX_DEFAULT_MODE				0x0
=======
>>>>>>> d8ec26d7
#define QLC_83XX_SRIOV_MODE				0x1
#define QLCNIC_BRDTYPE_83XX_10G			0x0083

#define QLC_83XX_FLASH_SPI_STATUS		0x2808E010
#define QLC_83XX_FLASH_SPI_CONTROL		0x2808E014
#define QLC_83XX_FLASH_STATUS			0x42100004
#define QLC_83XX_FLASH_CONTROL			0x42110004
#define QLC_83XX_FLASH_ADDR			0x42110008
#define QLC_83XX_FLASH_WRDATA			0x4211000C
#define QLC_83XX_FLASH_RDDATA			0x42110018
#define QLC_83XX_FLASH_DIRECT_WINDOW		0x42110030
#define QLC_83XX_FLASH_DIRECT_DATA(DATA)	(0x42150000 | (0x0000FFFF&DATA))
#define QLC_83XX_FLASH_SECTOR_ERASE_CMD	0xdeadbeef
#define QLC_83XX_FLASH_WRITE_CMD		0xdacdacda
#define QLC_83XX_FLASH_BULK_WRITE_CMD		0xcadcadca
#define QLC_83XX_FLASH_READ_RETRY_COUNT	5000
#define QLC_83XX_FLASH_STATUS_READY		0x6
#define QLC_83XX_FLASH_WRITE_MIN		2
#define QLC_83XX_FLASH_WRITE_MAX		64
#define QLC_83XX_FLASH_STATUS_REG_POLL_DELAY	1
#define QLC_83XX_ERASE_MODE			1
#define QLC_83XX_WRITE_MODE			2
#define QLC_83XX_BULK_WRITE_MODE		3
#define QLC_83XX_FLASH_FDT_WRITE_DEF_SIG	0xFD0100
#define QLC_83XX_FLASH_FDT_ERASE_DEF_SIG	0xFD0300
#define QLC_83XX_FLASH_FDT_READ_MFG_ID_VAL	0xFD009F
#define QLC_83XX_FLASH_OEM_ERASE_SIG		0xFD03D8
#define QLC_83XX_FLASH_OEM_WRITE_SIG		0xFD0101
#define QLC_83XX_FLASH_OEM_READ_SIG		0xFD0005
#define QLC_83XX_FLASH_ADDR_TEMP_VAL		0x00800000
#define QLC_83XX_FLASH_ADDR_SECOND_TEMP_VAL	0x00800001
#define QLC_83XX_FLASH_WRDATA_DEF		0x0
#define QLC_83XX_FLASH_READ_CTRL		0x3F
#define QLC_83XX_FLASH_SPI_CTRL		0x4
#define QLC_83XX_FLASH_FIRST_ERASE_MS_VAL	0x2
#define QLC_83XX_FLASH_SECOND_ERASE_MS_VAL	0x5
#define QLC_83XX_FLASH_LAST_ERASE_MS_VAL	0x3D
#define QLC_83XX_FLASH_FIRST_MS_PATTERN	0x43
#define QLC_83XX_FLASH_SECOND_MS_PATTERN	0x7F
#define QLC_83XX_FLASH_LAST_MS_PATTERN		0x7D
#define QLC_83xx_FLASH_MAX_WAIT_USEC		100
#define QLC_83XX_FLASH_LOCK_TIMEOUT		10000

enum qlc_83xx_mbx_cmd_type {
	QLC_83XX_MBX_CMD_WAIT = 0,
	QLC_83XX_MBX_CMD_NO_WAIT,
	QLC_83XX_MBX_CMD_BUSY_WAIT,
};

enum qlc_83xx_mbx_response_states {
	QLC_83XX_MBX_RESPONSE_WAIT = 0,
	QLC_83XX_MBX_RESPONSE_ARRIVED,
};

#define QLC_83XX_MBX_RESPONSE_FAILED	0x2
#define QLC_83XX_MBX_RESPONSE_UNKNOWN	0x3

/* Additional registers in 83xx */
enum qlc_83xx_ext_regs {
	QLCNIC_GLOBAL_RESET = 0,
	QLCNIC_WILDCARD,
	QLCNIC_INFORMANT,
	QLCNIC_HOST_MBX_CTRL,
	QLCNIC_FW_MBX_CTRL,
	QLCNIC_BOOTLOADER_ADDR,
	QLCNIC_BOOTLOADER_SIZE,
	QLCNIC_FW_IMAGE_ADDR,
	QLCNIC_MBX_INTR_ENBL,
	QLCNIC_DEF_INT_MASK,
	QLCNIC_DEF_INT_ID,
	QLC_83XX_IDC_MAJ_VERSION,
	QLC_83XX_IDC_DEV_STATE,
	QLC_83XX_IDC_DRV_PRESENCE,
	QLC_83XX_IDC_DRV_ACK,
	QLC_83XX_IDC_CTRL,
	QLC_83XX_IDC_DRV_AUDIT,
	QLC_83XX_IDC_MIN_VERSION,
	QLC_83XX_RECOVER_DRV_LOCK,
	QLC_83XX_IDC_PF_0,
	QLC_83XX_IDC_PF_1,
	QLC_83XX_IDC_PF_2,
	QLC_83XX_IDC_PF_3,
	QLC_83XX_IDC_PF_4,
	QLC_83XX_IDC_PF_5,
	QLC_83XX_IDC_PF_6,
	QLC_83XX_IDC_PF_7,
	QLC_83XX_IDC_PF_8,
	QLC_83XX_IDC_PF_9,
	QLC_83XX_IDC_PF_10,
	QLC_83XX_IDC_PF_11,
	QLC_83XX_IDC_PF_12,
	QLC_83XX_IDC_PF_13,
	QLC_83XX_IDC_PF_14,
	QLC_83XX_IDC_PF_15,
	QLC_83XX_IDC_DEV_PARTITION_INFO_1,
	QLC_83XX_IDC_DEV_PARTITION_INFO_2,
	QLC_83XX_DRV_OP_MODE,
	QLC_83XX_VNIC_STATE,
	QLC_83XX_DRV_LOCK,
	QLC_83XX_DRV_UNLOCK,
	QLC_83XX_DRV_LOCK_ID,
	QLC_83XX_ASIC_TEMP,
};

/* 83xx funcitons */
int qlcnic_83xx_get_fw_version(struct qlcnic_adapter *);
int qlcnic_83xx_issue_cmd(struct qlcnic_adapter *, struct qlcnic_cmd_args *);
<<<<<<< HEAD
int qlcnic_83xx_setup_intr(struct qlcnic_adapter *, u8, int);
=======
int qlcnic_83xx_setup_intr(struct qlcnic_adapter *);
>>>>>>> d8ec26d7
void qlcnic_83xx_get_func_no(struct qlcnic_adapter *);
int qlcnic_83xx_cam_lock(struct qlcnic_adapter *);
void qlcnic_83xx_cam_unlock(struct qlcnic_adapter *);
int qlcnic_send_ctrl_op(struct qlcnic_adapter *, struct qlcnic_cmd_args *, u32);
void qlcnic_83xx_add_sysfs(struct qlcnic_adapter *);
void qlcnic_83xx_remove_sysfs(struct qlcnic_adapter *);
void qlcnic_83xx_write_crb(struct qlcnic_adapter *, char *, loff_t, size_t);
void qlcnic_83xx_read_crb(struct qlcnic_adapter *, char *, loff_t, size_t);
int qlcnic_83xx_rd_reg_indirect(struct qlcnic_adapter *, ulong, int *);
int qlcnic_83xx_wrt_reg_indirect(struct qlcnic_adapter *, ulong, u32);
void qlcnic_83xx_process_rcv_diag(struct qlcnic_adapter *, int, u64 []);
int qlcnic_83xx_nic_set_promisc(struct qlcnic_adapter *, u32);
int qlcnic_83xx_set_lb_mode(struct qlcnic_adapter *, u8);
int qlcnic_83xx_clear_lb_mode(struct qlcnic_adapter *, u8);
int qlcnic_83xx_config_hw_lro(struct qlcnic_adapter *, int);
int qlcnic_83xx_config_rss(struct qlcnic_adapter *, int);
int qlcnic_83xx_config_intr_coalesce(struct qlcnic_adapter *);
void qlcnic_83xx_change_l2_filter(struct qlcnic_adapter *, u64 *, u16);
int qlcnic_83xx_get_pci_info(struct qlcnic_adapter *, struct qlcnic_pci_info *);
int qlcnic_83xx_set_nic_info(struct qlcnic_adapter *, struct qlcnic_info *);
void qlcnic_83xx_register_nic_idc_func(struct qlcnic_adapter *, int);

int qlcnic_83xx_napi_add(struct qlcnic_adapter *, struct net_device *);
void qlcnic_83xx_napi_del(struct qlcnic_adapter *);
void qlcnic_83xx_napi_enable(struct qlcnic_adapter *);
void qlcnic_83xx_napi_disable(struct qlcnic_adapter *);
int qlcnic_83xx_config_led(struct qlcnic_adapter *, u32, u32);
void qlcnic_ind_wr(struct qlcnic_adapter *, u32, u32);
int qlcnic_ind_rd(struct qlcnic_adapter *, u32);
int qlcnic_83xx_create_rx_ctx(struct qlcnic_adapter *);
int qlcnic_83xx_create_tx_ctx(struct qlcnic_adapter *,
			      struct qlcnic_host_tx_ring *, int);
void qlcnic_83xx_del_rx_ctx(struct qlcnic_adapter *);
void qlcnic_83xx_del_tx_ctx(struct qlcnic_adapter *,
			    struct qlcnic_host_tx_ring *);
int qlcnic_83xx_get_nic_info(struct qlcnic_adapter *, struct qlcnic_info *, u8);
int qlcnic_83xx_setup_link_event(struct qlcnic_adapter *, int);
void qlcnic_83xx_process_rcv_ring_diag(struct qlcnic_host_sds_ring *);
int qlcnic_83xx_config_intrpt(struct qlcnic_adapter *, bool);
int qlcnic_83xx_sre_macaddr_change(struct qlcnic_adapter *, u8 *, u16, u8);
int qlcnic_83xx_get_mac_address(struct qlcnic_adapter *, u8 *, u8);
void qlcnic_83xx_configure_mac(struct qlcnic_adapter *, u8 *, u8,
			       struct qlcnic_cmd_args *);
int qlcnic_83xx_alloc_mbx_args(struct qlcnic_cmd_args *,
			       struct qlcnic_adapter *, u32);
void qlcnic_free_mbx_args(struct qlcnic_cmd_args *);
void qlcnic_set_npar_data(struct qlcnic_adapter *, const struct qlcnic_info *,
			  struct qlcnic_info *);
void qlcnic_83xx_config_intr_coal(struct qlcnic_adapter *);
irqreturn_t qlcnic_83xx_handle_aen(int, void *);
int qlcnic_83xx_get_port_info(struct qlcnic_adapter *);
void qlcnic_83xx_enable_mbx_interrupt(struct qlcnic_adapter *);
void qlcnic_83xx_disable_mbx_intr(struct qlcnic_adapter *);
irqreturn_t qlcnic_83xx_clear_legacy_intr(struct qlcnic_adapter *);
irqreturn_t qlcnic_83xx_intr(int, void *);
irqreturn_t qlcnic_83xx_tmp_intr(int, void *);
void qlcnic_83xx_enable_intr(struct qlcnic_adapter *,
			     struct qlcnic_host_sds_ring *);
void qlcnic_83xx_disable_intr(struct qlcnic_adapter *,
			     struct qlcnic_host_sds_ring *);
void qlcnic_83xx_check_vf(struct qlcnic_adapter *,
			  const struct pci_device_id *);
void __qlcnic_83xx_process_aen(struct qlcnic_adapter *);
int qlcnic_83xx_get_port_config(struct qlcnic_adapter *);
int qlcnic_83xx_set_port_config(struct qlcnic_adapter *);
int qlcnic_enable_eswitch(struct qlcnic_adapter *, u8, u8);
int qlcnic_83xx_get_nic_configuration(struct qlcnic_adapter *);
int qlcnic_83xx_config_default_opmode(struct qlcnic_adapter *);
int qlcnic_83xx_setup_mbx_intr(struct qlcnic_adapter *);
void qlcnic_83xx_free_mbx_intr(struct qlcnic_adapter *);
void qlcnic_83xx_register_map(struct qlcnic_hardware_context *);
void qlcnic_83xx_idc_aen_work(struct work_struct *);
void qlcnic_83xx_config_ipaddr(struct qlcnic_adapter *, __be32, int);

int qlcnic_83xx_erase_flash_sector(struct qlcnic_adapter *, u32);
int qlcnic_83xx_flash_bulk_write(struct qlcnic_adapter *, u32, u32 *, int);
int qlcnic_83xx_flash_write32(struct qlcnic_adapter *, u32, u32 *);
int qlcnic_83xx_lock_flash(struct qlcnic_adapter *);
void qlcnic_83xx_unlock_flash(struct qlcnic_adapter *);
int qlcnic_83xx_save_flash_status(struct qlcnic_adapter *);
int qlcnic_83xx_restore_flash_status(struct qlcnic_adapter *, int);
int qlcnic_83xx_read_flash_mfg_id(struct qlcnic_adapter *);
int qlcnic_83xx_read_flash_descriptor_table(struct qlcnic_adapter *);
int qlcnic_83xx_flash_read32(struct qlcnic_adapter *, u32, u8 *, int);
int qlcnic_83xx_lockless_flash_read32(struct qlcnic_adapter *,
				      u32, u8 *, int);
int qlcnic_83xx_init(struct qlcnic_adapter *, int);
int qlcnic_83xx_idc_ready_state_entry(struct qlcnic_adapter *);
int qlcnic_83xx_check_hw_status(struct qlcnic_adapter *p_dev);
void qlcnic_83xx_idc_poll_dev_state(struct work_struct *);
int qlcnic_83xx_get_reset_instruction_template(struct qlcnic_adapter *);
void qlcnic_83xx_idc_exit(struct qlcnic_adapter *);
void qlcnic_83xx_idc_request_reset(struct qlcnic_adapter *, u32);
int qlcnic_83xx_lock_driver(struct qlcnic_adapter *);
void qlcnic_83xx_unlock_driver(struct qlcnic_adapter *);
int qlcnic_83xx_set_default_offload_settings(struct qlcnic_adapter *);
int qlcnic_83xx_ms_mem_write128(struct qlcnic_adapter *, u64, u32 *, u32);
int qlcnic_83xx_idc_vnic_pf_entry(struct qlcnic_adapter *);
int qlcnic_83xx_enable_vnic_mode(struct qlcnic_adapter *, int);
int qlcnic_83xx_disable_vnic_mode(struct qlcnic_adapter *, int);
int qlcnic_83xx_config_vnic_opmode(struct qlcnic_adapter *);
int qlcnic_83xx_get_vnic_vport_info(struct qlcnic_adapter *,
				    struct qlcnic_info *, u8);
int qlcnic_83xx_get_vnic_pf_info(struct qlcnic_adapter *, struct qlcnic_info *);
<<<<<<< HEAD
int qlcnic_83xx_enable_port_eswitch(struct qlcnic_adapter *, int);
=======
int qlcnic_83xx_set_port_eswitch_status(struct qlcnic_adapter *, int, int *);
>>>>>>> d8ec26d7

void qlcnic_83xx_get_minidump_template(struct qlcnic_adapter *);
void qlcnic_83xx_get_stats(struct qlcnic_adapter *adapter, u64 *data);
int qlcnic_83xx_get_settings(struct qlcnic_adapter *, struct ethtool_cmd *);
int qlcnic_83xx_set_settings(struct qlcnic_adapter *, struct ethtool_cmd *);
void qlcnic_83xx_get_pauseparam(struct qlcnic_adapter *,
				struct ethtool_pauseparam *);
int qlcnic_83xx_set_pauseparam(struct qlcnic_adapter *,
			       struct ethtool_pauseparam *);
int qlcnic_83xx_test_link(struct qlcnic_adapter *);
int qlcnic_83xx_reg_test(struct qlcnic_adapter *);
int qlcnic_83xx_get_regs_len(struct qlcnic_adapter *);
int qlcnic_83xx_get_registers(struct qlcnic_adapter *, u32 *);
int qlcnic_83xx_loopback_test(struct net_device *, u8);
int qlcnic_83xx_interrupt_test(struct net_device *);
int qlcnic_83xx_set_led(struct net_device *, enum ethtool_phys_id_state);
int qlcnic_83xx_flash_test(struct qlcnic_adapter *);
int qlcnic_83xx_enable_flash_write(struct qlcnic_adapter *);
int qlcnic_83xx_disable_flash_write(struct qlcnic_adapter *);
void qlcnic_83xx_enable_mbx_poll(struct qlcnic_adapter *);
void qlcnic_83xx_disable_mbx_poll(struct qlcnic_adapter *);
void qlcnic_83xx_set_mac_filter_count(struct qlcnic_adapter *);
int qlcnic_83xx_shutdown(struct pci_dev *);
int qlcnic_83xx_resume(struct qlcnic_adapter *);
int qlcnic_83xx_idc_init(struct qlcnic_adapter *);
int qlcnic_83xx_idc_reattach_driver(struct qlcnic_adapter *);
int qlcnic_83xx_set_vnic_opmode(struct qlcnic_adapter *);
int qlcnic_83xx_check_vnic_state(struct qlcnic_adapter *);
void qlcnic_83xx_aer_stop_poll_work(struct qlcnic_adapter *);
int qlcnic_83xx_aer_reset(struct qlcnic_adapter *);
void qlcnic_83xx_aer_start_poll_work(struct qlcnic_adapter *);
pci_ers_result_t qlcnic_83xx_io_error_detected(struct pci_dev *,
					       pci_channel_state_t);
pci_ers_result_t qlcnic_83xx_io_slot_reset(struct pci_dev *);
void qlcnic_83xx_io_resume(struct pci_dev *);
<<<<<<< HEAD
=======
void qlcnic_83xx_stop_hw(struct qlcnic_adapter *);
>>>>>>> d8ec26d7
#endif<|MERGE_RESOLUTION|>--- conflicted
+++ resolved
@@ -414,11 +414,6 @@
 #define QLC_83XX_GET_VLAN_ALIGN_CAPABILITY(val)	(val & 0x4000)
 #define QLC_83XX_GET_FW_LRO_MSS_CAPABILITY(val)	(val & 0x20000)
 #define QLC_83XX_ESWITCH_CAPABILITY			BIT_23
-<<<<<<< HEAD
-#define QLC_83XX_VIRTUAL_NIC_MODE			0xFF
-#define QLC_83XX_DEFAULT_MODE				0x0
-=======
->>>>>>> d8ec26d7
 #define QLC_83XX_SRIOV_MODE				0x1
 #define QLCNIC_BRDTYPE_83XX_10G			0x0083
 
@@ -526,11 +521,7 @@
 /* 83xx funcitons */
 int qlcnic_83xx_get_fw_version(struct qlcnic_adapter *);
 int qlcnic_83xx_issue_cmd(struct qlcnic_adapter *, struct qlcnic_cmd_args *);
-<<<<<<< HEAD
-int qlcnic_83xx_setup_intr(struct qlcnic_adapter *, u8, int);
-=======
 int qlcnic_83xx_setup_intr(struct qlcnic_adapter *);
->>>>>>> d8ec26d7
 void qlcnic_83xx_get_func_no(struct qlcnic_adapter *);
 int qlcnic_83xx_cam_lock(struct qlcnic_adapter *);
 void qlcnic_83xx_cam_unlock(struct qlcnic_adapter *);
@@ -635,11 +626,7 @@
 int qlcnic_83xx_get_vnic_vport_info(struct qlcnic_adapter *,
 				    struct qlcnic_info *, u8);
 int qlcnic_83xx_get_vnic_pf_info(struct qlcnic_adapter *, struct qlcnic_info *);
-<<<<<<< HEAD
-int qlcnic_83xx_enable_port_eswitch(struct qlcnic_adapter *, int);
-=======
 int qlcnic_83xx_set_port_eswitch_status(struct qlcnic_adapter *, int, int *);
->>>>>>> d8ec26d7
 
 void qlcnic_83xx_get_minidump_template(struct qlcnic_adapter *);
 void qlcnic_83xx_get_stats(struct qlcnic_adapter *adapter, u64 *data);
@@ -675,8 +662,5 @@
 					       pci_channel_state_t);
 pci_ers_result_t qlcnic_83xx_io_slot_reset(struct pci_dev *);
 void qlcnic_83xx_io_resume(struct pci_dev *);
-<<<<<<< HEAD
-=======
 void qlcnic_83xx_stop_hw(struct qlcnic_adapter *);
->>>>>>> d8ec26d7
 #endif