/* Broadcom NetXtreme-C/E network driver.
 *
 * Copyright (c) 2014-2016 Broadcom Corporation
 * Copyright (c) 2016-2019 Broadcom Limited
 *
 * This program is free software; you can redistribute it and/or modify
 * it under the terms of the GNU General Public License as published by
 * the Free Software Foundation.
 */

#include <linux/module.h>

#include <linux/stringify.h>
#include <linux/kernel.h>
#include <linux/timer.h>
#include <linux/errno.h>
#include <linux/ioport.h>
#include <linux/slab.h>
#include <linux/vmalloc.h>
#include <linux/interrupt.h>
#include <linux/pci.h>
#include <linux/netdevice.h>
#include <linux/etherdevice.h>
#include <linux/skbuff.h>
#include <linux/dma-mapping.h>
#include <linux/bitops.h>
#include <linux/io.h>
#include <linux/irq.h>
#include <linux/delay.h>
#include <asm/byteorder.h>
#include <asm/page.h>
#include <linux/time.h>
#include <linux/mii.h>
#include <linux/mdio.h>
#include <linux/if.h>
#include <linux/if_vlan.h>
#include <linux/if_bridge.h>
#include <linux/rtc.h>
#include <linux/bpf.h>
#include <net/gro.h>
#include <net/ip.h>
#include <net/tcp.h>
#include <net/udp.h>
#include <net/checksum.h>
#include <net/ip6_checksum.h>
#include <net/udp_tunnel.h>
#include <linux/workqueue.h>
#include <linux/prefetch.h>
#include <linux/cache.h>
#include <linux/log2.h>
#include <linux/bitmap.h>
#include <linux/cpu_rmap.h>
#include <linux/cpumask.h>
#include <net/pkt_cls.h>
#include <linux/hwmon.h>
#include <linux/hwmon-sysfs.h>
#include <net/page_pool.h>
#include <linux/align.h>
#include <net/netdev_queues.h>

#include "bnxt_hsi.h"
#include "bnxt.h"
#include "bnxt_hwrm.h"
#include "bnxt_ulp.h"
#include "bnxt_sriov.h"
#include "bnxt_ethtool.h"
#include "bnxt_dcb.h"
#include "bnxt_xdp.h"
#include "bnxt_ptp.h"
#include "bnxt_vfr.h"
#include "bnxt_tc.h"
#include "bnxt_devlink.h"
#include "bnxt_debugfs.h"

#define BNXT_TX_TIMEOUT		(5 * HZ)
#define BNXT_DEF_MSG_ENABLE	(NETIF_MSG_DRV | NETIF_MSG_HW | \
				 NETIF_MSG_TX_ERR)

MODULE_LICENSE("GPL");
MODULE_DESCRIPTION("Broadcom BCM573xx network driver");

#define BNXT_RX_OFFSET (NET_SKB_PAD + NET_IP_ALIGN)
#define BNXT_RX_DMA_OFFSET NET_SKB_PAD
#define BNXT_RX_COPY_THRESH 256

#define BNXT_TX_PUSH_THRESH 164

/* indexed by enum board_idx */
static const struct {
	char *name;
} board_info[] = {
	[BCM57301] = { "Broadcom BCM57301 NetXtreme-C 10Gb Ethernet" },
	[BCM57302] = { "Broadcom BCM57302 NetXtreme-C 10Gb/25Gb Ethernet" },
	[BCM57304] = { "Broadcom BCM57304 NetXtreme-C 10Gb/25Gb/40Gb/50Gb Ethernet" },
	[BCM57417_NPAR] = { "Broadcom BCM57417 NetXtreme-E Ethernet Partition" },
	[BCM58700] = { "Broadcom BCM58700 Nitro 1Gb/2.5Gb/10Gb Ethernet" },
	[BCM57311] = { "Broadcom BCM57311 NetXtreme-C 10Gb Ethernet" },
	[BCM57312] = { "Broadcom BCM57312 NetXtreme-C 10Gb/25Gb Ethernet" },
	[BCM57402] = { "Broadcom BCM57402 NetXtreme-E 10Gb Ethernet" },
	[BCM57404] = { "Broadcom BCM57404 NetXtreme-E 10Gb/25Gb Ethernet" },
	[BCM57406] = { "Broadcom BCM57406 NetXtreme-E 10GBase-T Ethernet" },
	[BCM57402_NPAR] = { "Broadcom BCM57402 NetXtreme-E Ethernet Partition" },
	[BCM57407] = { "Broadcom BCM57407 NetXtreme-E 10GBase-T Ethernet" },
	[BCM57412] = { "Broadcom BCM57412 NetXtreme-E 10Gb Ethernet" },
	[BCM57414] = { "Broadcom BCM57414 NetXtreme-E 10Gb/25Gb Ethernet" },
	[BCM57416] = { "Broadcom BCM57416 NetXtreme-E 10GBase-T Ethernet" },
	[BCM57417] = { "Broadcom BCM57417 NetXtreme-E 10GBase-T Ethernet" },
	[BCM57412_NPAR] = { "Broadcom BCM57412 NetXtreme-E Ethernet Partition" },
	[BCM57314] = { "Broadcom BCM57314 NetXtreme-C 10Gb/25Gb/40Gb/50Gb Ethernet" },
	[BCM57417_SFP] = { "Broadcom BCM57417 NetXtreme-E 10Gb/25Gb Ethernet" },
	[BCM57416_SFP] = { "Broadcom BCM57416 NetXtreme-E 10Gb Ethernet" },
	[BCM57404_NPAR] = { "Broadcom BCM57404 NetXtreme-E Ethernet Partition" },
	[BCM57406_NPAR] = { "Broadcom BCM57406 NetXtreme-E Ethernet Partition" },
	[BCM57407_SFP] = { "Broadcom BCM57407 NetXtreme-E 25Gb Ethernet" },
	[BCM57407_NPAR] = { "Broadcom BCM57407 NetXtreme-E Ethernet Partition" },
	[BCM57414_NPAR] = { "Broadcom BCM57414 NetXtreme-E Ethernet Partition" },
	[BCM57416_NPAR] = { "Broadcom BCM57416 NetXtreme-E Ethernet Partition" },
	[BCM57452] = { "Broadcom BCM57452 NetXtreme-E 10Gb/25Gb/40Gb/50Gb Ethernet" },
	[BCM57454] = { "Broadcom BCM57454 NetXtreme-E 10Gb/25Gb/40Gb/50Gb/100Gb Ethernet" },
	[BCM5745x_NPAR] = { "Broadcom BCM5745x NetXtreme-E Ethernet Partition" },
	[BCM57508] = { "Broadcom BCM57508 NetXtreme-E 10Gb/25Gb/50Gb/100Gb/200Gb Ethernet" },
	[BCM57504] = { "Broadcom BCM57504 NetXtreme-E 10Gb/25Gb/50Gb/100Gb/200Gb Ethernet" },
	[BCM57502] = { "Broadcom BCM57502 NetXtreme-E 10Gb/25Gb/50Gb Ethernet" },
	[BCM57508_NPAR] = { "Broadcom BCM57508 NetXtreme-E Ethernet Partition" },
	[BCM57504_NPAR] = { "Broadcom BCM57504 NetXtreme-E Ethernet Partition" },
	[BCM57502_NPAR] = { "Broadcom BCM57502 NetXtreme-E Ethernet Partition" },
	[BCM58802] = { "Broadcom BCM58802 NetXtreme-S 10Gb/25Gb/40Gb/50Gb Ethernet" },
	[BCM58804] = { "Broadcom BCM58804 NetXtreme-S 10Gb/25Gb/40Gb/50Gb/100Gb Ethernet" },
	[BCM58808] = { "Broadcom BCM58808 NetXtreme-S 10Gb/25Gb/40Gb/50Gb/100Gb Ethernet" },
	[NETXTREME_E_VF] = { "Broadcom NetXtreme-E Ethernet Virtual Function" },
	[NETXTREME_C_VF] = { "Broadcom NetXtreme-C Ethernet Virtual Function" },
	[NETXTREME_S_VF] = { "Broadcom NetXtreme-S Ethernet Virtual Function" },
	[NETXTREME_C_VF_HV] = { "Broadcom NetXtreme-C Virtual Function for Hyper-V" },
	[NETXTREME_E_VF_HV] = { "Broadcom NetXtreme-E Virtual Function for Hyper-V" },
	[NETXTREME_E_P5_VF] = { "Broadcom BCM5750X NetXtreme-E Ethernet Virtual Function" },
	[NETXTREME_E_P5_VF_HV] = { "Broadcom BCM5750X NetXtreme-E Virtual Function for Hyper-V" },
};

static const struct pci_device_id bnxt_pci_tbl[] = {
	{ PCI_VDEVICE(BROADCOM, 0x1604), .driver_data = BCM5745x_NPAR },
	{ PCI_VDEVICE(BROADCOM, 0x1605), .driver_data = BCM5745x_NPAR },
	{ PCI_VDEVICE(BROADCOM, 0x1614), .driver_data = BCM57454 },
	{ PCI_VDEVICE(BROADCOM, 0x16c0), .driver_data = BCM57417_NPAR },
	{ PCI_VDEVICE(BROADCOM, 0x16c8), .driver_data = BCM57301 },
	{ PCI_VDEVICE(BROADCOM, 0x16c9), .driver_data = BCM57302 },
	{ PCI_VDEVICE(BROADCOM, 0x16ca), .driver_data = BCM57304 },
	{ PCI_VDEVICE(BROADCOM, 0x16cc), .driver_data = BCM57417_NPAR },
	{ PCI_VDEVICE(BROADCOM, 0x16cd), .driver_data = BCM58700 },
	{ PCI_VDEVICE(BROADCOM, 0x16ce), .driver_data = BCM57311 },
	{ PCI_VDEVICE(BROADCOM, 0x16cf), .driver_data = BCM57312 },
	{ PCI_VDEVICE(BROADCOM, 0x16d0), .driver_data = BCM57402 },
	{ PCI_VDEVICE(BROADCOM, 0x16d1), .driver_data = BCM57404 },
	{ PCI_VDEVICE(BROADCOM, 0x16d2), .driver_data = BCM57406 },
	{ PCI_VDEVICE(BROADCOM, 0x16d4), .driver_data = BCM57402_NPAR },
	{ PCI_VDEVICE(BROADCOM, 0x16d5), .driver_data = BCM57407 },
	{ PCI_VDEVICE(BROADCOM, 0x16d6), .driver_data = BCM57412 },
	{ PCI_VDEVICE(BROADCOM, 0x16d7), .driver_data = BCM57414 },
	{ PCI_VDEVICE(BROADCOM, 0x16d8), .driver_data = BCM57416 },
	{ PCI_VDEVICE(BROADCOM, 0x16d9), .driver_data = BCM57417 },
	{ PCI_VDEVICE(BROADCOM, 0x16de), .driver_data = BCM57412_NPAR },
	{ PCI_VDEVICE(BROADCOM, 0x16df), .driver_data = BCM57314 },
	{ PCI_VDEVICE(BROADCOM, 0x16e2), .driver_data = BCM57417_SFP },
	{ PCI_VDEVICE(BROADCOM, 0x16e3), .driver_data = BCM57416_SFP },
	{ PCI_VDEVICE(BROADCOM, 0x16e7), .driver_data = BCM57404_NPAR },
	{ PCI_VDEVICE(BROADCOM, 0x16e8), .driver_data = BCM57406_NPAR },
	{ PCI_VDEVICE(BROADCOM, 0x16e9), .driver_data = BCM57407_SFP },
	{ PCI_VDEVICE(BROADCOM, 0x16ea), .driver_data = BCM57407_NPAR },
	{ PCI_VDEVICE(BROADCOM, 0x16eb), .driver_data = BCM57412_NPAR },
	{ PCI_VDEVICE(BROADCOM, 0x16ec), .driver_data = BCM57414_NPAR },
	{ PCI_VDEVICE(BROADCOM, 0x16ed), .driver_data = BCM57414_NPAR },
	{ PCI_VDEVICE(BROADCOM, 0x16ee), .driver_data = BCM57416_NPAR },
	{ PCI_VDEVICE(BROADCOM, 0x16ef), .driver_data = BCM57416_NPAR },
	{ PCI_VDEVICE(BROADCOM, 0x16f0), .driver_data = BCM58808 },
	{ PCI_VDEVICE(BROADCOM, 0x16f1), .driver_data = BCM57452 },
	{ PCI_VDEVICE(BROADCOM, 0x1750), .driver_data = BCM57508 },
	{ PCI_VDEVICE(BROADCOM, 0x1751), .driver_data = BCM57504 },
	{ PCI_VDEVICE(BROADCOM, 0x1752), .driver_data = BCM57502 },
	{ PCI_VDEVICE(BROADCOM, 0x1800), .driver_data = BCM57502_NPAR },
	{ PCI_VDEVICE(BROADCOM, 0x1801), .driver_data = BCM57504_NPAR },
	{ PCI_VDEVICE(BROADCOM, 0x1802), .driver_data = BCM57508_NPAR },
	{ PCI_VDEVICE(BROADCOM, 0x1803), .driver_data = BCM57502_NPAR },
	{ PCI_VDEVICE(BROADCOM, 0x1804), .driver_data = BCM57504_NPAR },
	{ PCI_VDEVICE(BROADCOM, 0x1805), .driver_data = BCM57508_NPAR },
	{ PCI_VDEVICE(BROADCOM, 0xd802), .driver_data = BCM58802 },
	{ PCI_VDEVICE(BROADCOM, 0xd804), .driver_data = BCM58804 },
#ifdef CONFIG_BNXT_SRIOV
	{ PCI_VDEVICE(BROADCOM, 0x1606), .driver_data = NETXTREME_E_VF },
	{ PCI_VDEVICE(BROADCOM, 0x1607), .driver_data = NETXTREME_E_VF_HV },
	{ PCI_VDEVICE(BROADCOM, 0x1608), .driver_data = NETXTREME_E_VF_HV },
	{ PCI_VDEVICE(BROADCOM, 0x1609), .driver_data = NETXTREME_E_VF },
	{ PCI_VDEVICE(BROADCOM, 0x16bd), .driver_data = NETXTREME_E_VF_HV },
	{ PCI_VDEVICE(BROADCOM, 0x16c1), .driver_data = NETXTREME_E_VF },
	{ PCI_VDEVICE(BROADCOM, 0x16c2), .driver_data = NETXTREME_C_VF_HV },
	{ PCI_VDEVICE(BROADCOM, 0x16c3), .driver_data = NETXTREME_C_VF_HV },
	{ PCI_VDEVICE(BROADCOM, 0x16c4), .driver_data = NETXTREME_E_VF_HV },
	{ PCI_VDEVICE(BROADCOM, 0x16c5), .driver_data = NETXTREME_E_VF_HV },
	{ PCI_VDEVICE(BROADCOM, 0x16cb), .driver_data = NETXTREME_C_VF },
	{ PCI_VDEVICE(BROADCOM, 0x16d3), .driver_data = NETXTREME_E_VF },
	{ PCI_VDEVICE(BROADCOM, 0x16dc), .driver_data = NETXTREME_E_VF },
	{ PCI_VDEVICE(BROADCOM, 0x16e1), .driver_data = NETXTREME_C_VF },
	{ PCI_VDEVICE(BROADCOM, 0x16e5), .driver_data = NETXTREME_C_VF },
	{ PCI_VDEVICE(BROADCOM, 0x16e6), .driver_data = NETXTREME_C_VF_HV },
	{ PCI_VDEVICE(BROADCOM, 0x1806), .driver_data = NETXTREME_E_P5_VF },
	{ PCI_VDEVICE(BROADCOM, 0x1807), .driver_data = NETXTREME_E_P5_VF },
	{ PCI_VDEVICE(BROADCOM, 0x1808), .driver_data = NETXTREME_E_P5_VF_HV },
	{ PCI_VDEVICE(BROADCOM, 0x1809), .driver_data = NETXTREME_E_P5_VF_HV },
	{ PCI_VDEVICE(BROADCOM, 0xd800), .driver_data = NETXTREME_S_VF },
#endif
	{ 0 }
};

MODULE_DEVICE_TABLE(pci, bnxt_pci_tbl);

static const u16 bnxt_vf_req_snif[] = {
	HWRM_FUNC_CFG,
	HWRM_FUNC_VF_CFG,
	HWRM_PORT_PHY_QCFG,
	HWRM_CFA_L2_FILTER_ALLOC,
};

static const u16 bnxt_async_events_arr[] = {
	ASYNC_EVENT_CMPL_EVENT_ID_LINK_STATUS_CHANGE,
	ASYNC_EVENT_CMPL_EVENT_ID_LINK_SPEED_CHANGE,
	ASYNC_EVENT_CMPL_EVENT_ID_PF_DRVR_UNLOAD,
	ASYNC_EVENT_CMPL_EVENT_ID_PORT_CONN_NOT_ALLOWED,
	ASYNC_EVENT_CMPL_EVENT_ID_VF_CFG_CHANGE,
	ASYNC_EVENT_CMPL_EVENT_ID_LINK_SPEED_CFG_CHANGE,
	ASYNC_EVENT_CMPL_EVENT_ID_PORT_PHY_CFG_CHANGE,
	ASYNC_EVENT_CMPL_EVENT_ID_RESET_NOTIFY,
	ASYNC_EVENT_CMPL_EVENT_ID_ERROR_RECOVERY,
	ASYNC_EVENT_CMPL_EVENT_ID_DEBUG_NOTIFICATION,
	ASYNC_EVENT_CMPL_EVENT_ID_DEFERRED_RESPONSE,
	ASYNC_EVENT_CMPL_EVENT_ID_RING_MONITOR_MSG,
	ASYNC_EVENT_CMPL_EVENT_ID_ECHO_REQUEST,
	ASYNC_EVENT_CMPL_EVENT_ID_PPS_TIMESTAMP,
	ASYNC_EVENT_CMPL_EVENT_ID_ERROR_REPORT,
	ASYNC_EVENT_CMPL_EVENT_ID_PHC_UPDATE,
};

static struct workqueue_struct *bnxt_pf_wq;

static bool bnxt_vf_pciid(enum board_idx idx)
{
	return (idx == NETXTREME_C_VF || idx == NETXTREME_E_VF ||
		idx == NETXTREME_S_VF || idx == NETXTREME_C_VF_HV ||
		idx == NETXTREME_E_VF_HV || idx == NETXTREME_E_P5_VF ||
		idx == NETXTREME_E_P5_VF_HV);
}

#define DB_CP_REARM_FLAGS	(DB_KEY_CP | DB_IDX_VALID)
#define DB_CP_FLAGS		(DB_KEY_CP | DB_IDX_VALID | DB_IRQ_DIS)
#define DB_CP_IRQ_DIS_FLAGS	(DB_KEY_CP | DB_IRQ_DIS)

#define BNXT_CP_DB_IRQ_DIS(db)						\
		writel(DB_CP_IRQ_DIS_FLAGS, db)

#define BNXT_DB_CQ(db, idx)						\
	writel(DB_CP_FLAGS | RING_CMP(idx), (db)->doorbell)

#define BNXT_DB_NQ_P5(db, idx)						\
	bnxt_writeq(bp, (db)->db_key64 | DBR_TYPE_NQ | RING_CMP(idx),	\
		    (db)->doorbell)

#define BNXT_DB_CQ_ARM(db, idx)						\
	writel(DB_CP_REARM_FLAGS | RING_CMP(idx), (db)->doorbell)

#define BNXT_DB_NQ_ARM_P5(db, idx)					\
	bnxt_writeq(bp, (db)->db_key64 | DBR_TYPE_NQ_ARM | RING_CMP(idx),\
		    (db)->doorbell)

static void bnxt_db_nq(struct bnxt *bp, struct bnxt_db_info *db, u32 idx)
{
	if (bp->flags & BNXT_FLAG_CHIP_P5)
		BNXT_DB_NQ_P5(db, idx);
	else
		BNXT_DB_CQ(db, idx);
}

static void bnxt_db_nq_arm(struct bnxt *bp, struct bnxt_db_info *db, u32 idx)
{
	if (bp->flags & BNXT_FLAG_CHIP_P5)
		BNXT_DB_NQ_ARM_P5(db, idx);
	else
		BNXT_DB_CQ_ARM(db, idx);
}

static void bnxt_db_cq(struct bnxt *bp, struct bnxt_db_info *db, u32 idx)
{
	if (bp->flags & BNXT_FLAG_CHIP_P5)
		bnxt_writeq(bp, db->db_key64 | DBR_TYPE_CQ_ARMALL |
			    RING_CMP(idx), db->doorbell);
	else
		BNXT_DB_CQ(db, idx);
}

static void bnxt_queue_fw_reset_work(struct bnxt *bp, unsigned long delay)
{
	if (!(test_bit(BNXT_STATE_IN_FW_RESET, &bp->state)))
		return;

	if (BNXT_PF(bp))
		queue_delayed_work(bnxt_pf_wq, &bp->fw_reset_task, delay);
	else
		schedule_delayed_work(&bp->fw_reset_task, delay);
}

static void __bnxt_queue_sp_work(struct bnxt *bp)
{
	if (BNXT_PF(bp))
		queue_work(bnxt_pf_wq, &bp->sp_task);
	else
		schedule_work(&bp->sp_task);
}

static void bnxt_queue_sp_work(struct bnxt *bp, unsigned int event)
{
	set_bit(event, &bp->sp_event);
	__bnxt_queue_sp_work(bp);
}

static void bnxt_sched_reset_rxr(struct bnxt *bp, struct bnxt_rx_ring_info *rxr)
{
	if (!rxr->bnapi->in_reset) {
		rxr->bnapi->in_reset = true;
		if (bp->flags & BNXT_FLAG_CHIP_P5)
			set_bit(BNXT_RESET_TASK_SP_EVENT, &bp->sp_event);
		else
			set_bit(BNXT_RST_RING_SP_EVENT, &bp->sp_event);
		__bnxt_queue_sp_work(bp);
	}
	rxr->rx_next_cons = 0xffff;
}

void bnxt_sched_reset_txr(struct bnxt *bp, struct bnxt_tx_ring_info *txr,
			  int idx)
{
	struct bnxt_napi *bnapi = txr->bnapi;

	if (bnapi->tx_fault)
		return;

	netdev_err(bp->dev, "Invalid Tx completion (ring:%d tx_pkts:%d cons:%u prod:%u i:%d)",
		   txr->txq_index, bnapi->tx_pkts,
		   txr->tx_cons, txr->tx_prod, idx);
	WARN_ON_ONCE(1);
	bnapi->tx_fault = 1;
	bnxt_queue_sp_work(bp, BNXT_RESET_TASK_SP_EVENT);
}

const u16 bnxt_lhint_arr[] = {
	TX_BD_FLAGS_LHINT_512_AND_SMALLER,
	TX_BD_FLAGS_LHINT_512_TO_1023,
	TX_BD_FLAGS_LHINT_1024_TO_2047,
	TX_BD_FLAGS_LHINT_1024_TO_2047,
	TX_BD_FLAGS_LHINT_2048_AND_LARGER,
	TX_BD_FLAGS_LHINT_2048_AND_LARGER,
	TX_BD_FLAGS_LHINT_2048_AND_LARGER,
	TX_BD_FLAGS_LHINT_2048_AND_LARGER,
	TX_BD_FLAGS_LHINT_2048_AND_LARGER,
	TX_BD_FLAGS_LHINT_2048_AND_LARGER,
	TX_BD_FLAGS_LHINT_2048_AND_LARGER,
	TX_BD_FLAGS_LHINT_2048_AND_LARGER,
	TX_BD_FLAGS_LHINT_2048_AND_LARGER,
	TX_BD_FLAGS_LHINT_2048_AND_LARGER,
	TX_BD_FLAGS_LHINT_2048_AND_LARGER,
	TX_BD_FLAGS_LHINT_2048_AND_LARGER,
	TX_BD_FLAGS_LHINT_2048_AND_LARGER,
	TX_BD_FLAGS_LHINT_2048_AND_LARGER,
	TX_BD_FLAGS_LHINT_2048_AND_LARGER,
};

static u16 bnxt_xmit_get_cfa_action(struct sk_buff *skb)
{
	struct metadata_dst *md_dst = skb_metadata_dst(skb);

	if (!md_dst || md_dst->type != METADATA_HW_PORT_MUX)
		return 0;

	return md_dst->u.port_info.port_id;
}

static void bnxt_txr_db_kick(struct bnxt *bp, struct bnxt_tx_ring_info *txr,
			     u16 prod)
{
	bnxt_db_write(bp, &txr->tx_db, prod);
	txr->kick_pending = 0;
}

static netdev_tx_t bnxt_start_xmit(struct sk_buff *skb, struct net_device *dev)
{
	struct bnxt *bp = netdev_priv(dev);
	struct tx_bd *txbd;
	struct tx_bd_ext *txbd1;
	struct netdev_queue *txq;
	int i;
	dma_addr_t mapping;
	unsigned int length, pad = 0;
	u32 len, free_size, vlan_tag_flags, cfa_action, flags;
	u16 prod, last_frag;
	struct pci_dev *pdev = bp->pdev;
	struct bnxt_tx_ring_info *txr;
	struct bnxt_sw_tx_bd *tx_buf;
	__le32 lflags = 0;

	i = skb_get_queue_mapping(skb);
	if (unlikely(i >= bp->tx_nr_rings)) {
		dev_kfree_skb_any(skb);
		dev_core_stats_tx_dropped_inc(dev);
		return NETDEV_TX_OK;
	}

	txq = netdev_get_tx_queue(dev, i);
	txr = &bp->tx_ring[bp->tx_ring_map[i]];
	prod = txr->tx_prod;

	free_size = bnxt_tx_avail(bp, txr);
	if (unlikely(free_size < skb_shinfo(skb)->nr_frags + 2)) {
		/* We must have raced with NAPI cleanup */
		if (net_ratelimit() && txr->kick_pending)
			netif_warn(bp, tx_err, dev,
				   "bnxt: ring busy w/ flush pending!\n");
		if (!netif_txq_try_stop(txq, bnxt_tx_avail(bp, txr),
					bp->tx_wake_thresh))
			return NETDEV_TX_BUSY;
	}

	if (unlikely(ipv6_hopopt_jumbo_remove(skb)))
		goto tx_free;

	length = skb->len;
	len = skb_headlen(skb);
	last_frag = skb_shinfo(skb)->nr_frags;

	txbd = &txr->tx_desc_ring[TX_RING(prod)][TX_IDX(prod)];

	txbd->tx_bd_opaque = prod;

	tx_buf = &txr->tx_buf_ring[prod];
	tx_buf->skb = skb;
	tx_buf->nr_frags = last_frag;

	vlan_tag_flags = 0;
	cfa_action = bnxt_xmit_get_cfa_action(skb);
	if (skb_vlan_tag_present(skb)) {
		vlan_tag_flags = TX_BD_CFA_META_KEY_VLAN |
				 skb_vlan_tag_get(skb);
		/* Currently supports 8021Q, 8021AD vlan offloads
		 * QINQ1, QINQ2, QINQ3 vlan headers are deprecated
		 */
		if (skb->vlan_proto == htons(ETH_P_8021Q))
			vlan_tag_flags |= 1 << TX_BD_CFA_META_TPID_SHIFT;
	}

	if (unlikely(skb_shinfo(skb)->tx_flags & SKBTX_HW_TSTAMP)) {
		struct bnxt_ptp_cfg *ptp = bp->ptp_cfg;

		if (ptp && ptp->tx_tstamp_en && !skb_is_gso(skb) &&
		    atomic_dec_if_positive(&ptp->tx_avail) >= 0) {
			if (!bnxt_ptp_parse(skb, &ptp->tx_seqid,
					    &ptp->tx_hdr_off)) {
				if (vlan_tag_flags)
					ptp->tx_hdr_off += VLAN_HLEN;
				lflags |= cpu_to_le32(TX_BD_FLAGS_STAMP);
				skb_shinfo(skb)->tx_flags |= SKBTX_IN_PROGRESS;
			} else {
				atomic_inc(&bp->ptp_cfg->tx_avail);
			}
		}
	}

	if (unlikely(skb->no_fcs))
		lflags |= cpu_to_le32(TX_BD_FLAGS_NO_CRC);

	if (free_size == bp->tx_ring_size && length <= bp->tx_push_thresh &&
	    !lflags) {
		struct tx_push_buffer *tx_push_buf = txr->tx_push;
		struct tx_push_bd *tx_push = &tx_push_buf->push_bd;
		struct tx_bd_ext *tx_push1 = &tx_push->txbd2;
		void __iomem *db = txr->tx_db.doorbell;
		void *pdata = tx_push_buf->data;
		u64 *end;
		int j, push_len;

		/* Set COAL_NOW to be ready quickly for the next push */
		tx_push->tx_bd_len_flags_type =
			cpu_to_le32((length << TX_BD_LEN_SHIFT) |
					TX_BD_TYPE_LONG_TX_BD |
					TX_BD_FLAGS_LHINT_512_AND_SMALLER |
					TX_BD_FLAGS_COAL_NOW |
					TX_BD_FLAGS_PACKET_END |
					(2 << TX_BD_FLAGS_BD_CNT_SHIFT));

		if (skb->ip_summed == CHECKSUM_PARTIAL)
			tx_push1->tx_bd_hsize_lflags =
					cpu_to_le32(TX_BD_FLAGS_TCP_UDP_CHKSUM);
		else
			tx_push1->tx_bd_hsize_lflags = 0;

		tx_push1->tx_bd_cfa_meta = cpu_to_le32(vlan_tag_flags);
		tx_push1->tx_bd_cfa_action =
			cpu_to_le32(cfa_action << TX_BD_CFA_ACTION_SHIFT);

		end = pdata + length;
		end = PTR_ALIGN(end, 8) - 1;
		*end = 0;

		skb_copy_from_linear_data(skb, pdata, len);
		pdata += len;
		for (j = 0; j < last_frag; j++) {
			skb_frag_t *frag = &skb_shinfo(skb)->frags[j];
			void *fptr;

			fptr = skb_frag_address_safe(frag);
			if (!fptr)
				goto normal_tx;

			memcpy(pdata, fptr, skb_frag_size(frag));
			pdata += skb_frag_size(frag);
		}

		txbd->tx_bd_len_flags_type = tx_push->tx_bd_len_flags_type;
		txbd->tx_bd_haddr = txr->data_mapping;
		prod = NEXT_TX(prod);
		txbd = &txr->tx_desc_ring[TX_RING(prod)][TX_IDX(prod)];
		memcpy(txbd, tx_push1, sizeof(*txbd));
		prod = NEXT_TX(prod);
		tx_push->doorbell =
			cpu_to_le32(DB_KEY_TX_PUSH | DB_LONG_TX_PUSH | prod);
		WRITE_ONCE(txr->tx_prod, prod);

		tx_buf->is_push = 1;
		netdev_tx_sent_queue(txq, skb->len);
		wmb();	/* Sync is_push and byte queue before pushing data */

		push_len = (length + sizeof(*tx_push) + 7) / 8;
		if (push_len > 16) {
			__iowrite64_copy(db, tx_push_buf, 16);
			__iowrite32_copy(db + 4, tx_push_buf + 1,
					 (push_len - 16) << 1);
		} else {
			__iowrite64_copy(db, tx_push_buf, push_len);
		}

		goto tx_done;
	}

normal_tx:
	if (length < BNXT_MIN_PKT_SIZE) {
		pad = BNXT_MIN_PKT_SIZE - length;
		if (skb_pad(skb, pad))
			/* SKB already freed. */
			goto tx_kick_pending;
		length = BNXT_MIN_PKT_SIZE;
	}

	mapping = dma_map_single(&pdev->dev, skb->data, len, DMA_TO_DEVICE);

	if (unlikely(dma_mapping_error(&pdev->dev, mapping)))
		goto tx_free;

	dma_unmap_addr_set(tx_buf, mapping, mapping);
	flags = (len << TX_BD_LEN_SHIFT) | TX_BD_TYPE_LONG_TX_BD |
		((last_frag + 2) << TX_BD_FLAGS_BD_CNT_SHIFT);

	txbd->tx_bd_haddr = cpu_to_le64(mapping);

	prod = NEXT_TX(prod);
	txbd1 = (struct tx_bd_ext *)
		&txr->tx_desc_ring[TX_RING(prod)][TX_IDX(prod)];

	txbd1->tx_bd_hsize_lflags = lflags;
	if (skb_is_gso(skb)) {
		u32 hdr_len;

		if (skb->encapsulation)
			hdr_len = skb_inner_tcp_all_headers(skb);
		else
			hdr_len = skb_tcp_all_headers(skb);

		txbd1->tx_bd_hsize_lflags |= cpu_to_le32(TX_BD_FLAGS_LSO |
					TX_BD_FLAGS_T_IPID |
					(hdr_len << (TX_BD_HSIZE_SHIFT - 1)));
		length = skb_shinfo(skb)->gso_size;
		txbd1->tx_bd_mss = cpu_to_le32(length);
		length += hdr_len;
	} else if (skb->ip_summed == CHECKSUM_PARTIAL) {
		txbd1->tx_bd_hsize_lflags |=
			cpu_to_le32(TX_BD_FLAGS_TCP_UDP_CHKSUM);
		txbd1->tx_bd_mss = 0;
	}

	length >>= 9;
	if (unlikely(length >= ARRAY_SIZE(bnxt_lhint_arr))) {
		dev_warn_ratelimited(&pdev->dev, "Dropped oversize %d bytes TX packet.\n",
				     skb->len);
		i = 0;
		goto tx_dma_error;
	}
	flags |= bnxt_lhint_arr[length];
	txbd->tx_bd_len_flags_type = cpu_to_le32(flags);

	txbd1->tx_bd_cfa_meta = cpu_to_le32(vlan_tag_flags);
	txbd1->tx_bd_cfa_action =
			cpu_to_le32(cfa_action << TX_BD_CFA_ACTION_SHIFT);
	for (i = 0; i < last_frag; i++) {
		skb_frag_t *frag = &skb_shinfo(skb)->frags[i];

		prod = NEXT_TX(prod);
		txbd = &txr->tx_desc_ring[TX_RING(prod)][TX_IDX(prod)];

		len = skb_frag_size(frag);
		mapping = skb_frag_dma_map(&pdev->dev, frag, 0, len,
					   DMA_TO_DEVICE);

		if (unlikely(dma_mapping_error(&pdev->dev, mapping)))
			goto tx_dma_error;

		tx_buf = &txr->tx_buf_ring[prod];
		dma_unmap_addr_set(tx_buf, mapping, mapping);

		txbd->tx_bd_haddr = cpu_to_le64(mapping);

		flags = len << TX_BD_LEN_SHIFT;
		txbd->tx_bd_len_flags_type = cpu_to_le32(flags);
	}

	flags &= ~TX_BD_LEN;
	txbd->tx_bd_len_flags_type =
		cpu_to_le32(((len + pad) << TX_BD_LEN_SHIFT) | flags |
			    TX_BD_FLAGS_PACKET_END);

	netdev_tx_sent_queue(txq, skb->len);

	skb_tx_timestamp(skb);

	/* Sync BD data before updating doorbell */
	wmb();

	prod = NEXT_TX(prod);
	WRITE_ONCE(txr->tx_prod, prod);

	if (!netdev_xmit_more() || netif_xmit_stopped(txq))
		bnxt_txr_db_kick(bp, txr, prod);
	else
		txr->kick_pending = 1;

tx_done:

	if (unlikely(bnxt_tx_avail(bp, txr) <= MAX_SKB_FRAGS + 1)) {
		if (netdev_xmit_more() && !tx_buf->is_push)
			bnxt_txr_db_kick(bp, txr, prod);

		netif_txq_try_stop(txq, bnxt_tx_avail(bp, txr),
				   bp->tx_wake_thresh);
	}
	return NETDEV_TX_OK;

tx_dma_error:
	if (BNXT_TX_PTP_IS_SET(lflags))
		atomic_inc(&bp->ptp_cfg->tx_avail);

	last_frag = i;

	/* start back at beginning and unmap skb */
	prod = txr->tx_prod;
	tx_buf = &txr->tx_buf_ring[prod];
	dma_unmap_single(&pdev->dev, dma_unmap_addr(tx_buf, mapping),
			 skb_headlen(skb), DMA_TO_DEVICE);
	prod = NEXT_TX(prod);

	/* unmap remaining mapped pages */
	for (i = 0; i < last_frag; i++) {
		prod = NEXT_TX(prod);
		tx_buf = &txr->tx_buf_ring[prod];
		dma_unmap_page(&pdev->dev, dma_unmap_addr(tx_buf, mapping),
			       skb_frag_size(&skb_shinfo(skb)->frags[i]),
			       DMA_TO_DEVICE);
	}

tx_free:
	dev_kfree_skb_any(skb);
tx_kick_pending:
	if (txr->kick_pending)
		bnxt_txr_db_kick(bp, txr, txr->tx_prod);
	txr->tx_buf_ring[txr->tx_prod].skb = NULL;
	dev_core_stats_tx_dropped_inc(dev);
	return NETDEV_TX_OK;
}

static void bnxt_tx_int(struct bnxt *bp, struct bnxt_napi *bnapi, int budget)
{
	struct bnxt_tx_ring_info *txr = bnapi->tx_ring;
	struct netdev_queue *txq = netdev_get_tx_queue(bp->dev, txr->txq_index);
	u16 cons = txr->tx_cons;
	struct pci_dev *pdev = bp->pdev;
	int nr_pkts = bnapi->tx_pkts;
	int i;
	unsigned int tx_bytes = 0;

	for (i = 0; i < nr_pkts; i++) {
		struct bnxt_sw_tx_bd *tx_buf;
		struct sk_buff *skb;
		int j, last;

		tx_buf = &txr->tx_buf_ring[cons];
		cons = NEXT_TX(cons);
		skb = tx_buf->skb;
		tx_buf->skb = NULL;

		if (unlikely(!skb)) {
			bnxt_sched_reset_txr(bp, txr, i);
			return;
		}

		tx_bytes += skb->len;

		if (tx_buf->is_push) {
			tx_buf->is_push = 0;
			goto next_tx_int;
		}

		dma_unmap_single(&pdev->dev, dma_unmap_addr(tx_buf, mapping),
				 skb_headlen(skb), DMA_TO_DEVICE);
		last = tx_buf->nr_frags;

		for (j = 0; j < last; j++) {
			cons = NEXT_TX(cons);
			tx_buf = &txr->tx_buf_ring[cons];
			dma_unmap_page(
				&pdev->dev,
				dma_unmap_addr(tx_buf, mapping),
				skb_frag_size(&skb_shinfo(skb)->frags[j]),
				DMA_TO_DEVICE);
		}
		if (unlikely(skb_shinfo(skb)->tx_flags & SKBTX_IN_PROGRESS)) {
			if (bp->flags & BNXT_FLAG_CHIP_P5) {
				/* PTP worker takes ownership of the skb */
				if (!bnxt_get_tx_ts_p5(bp, skb))
					skb = NULL;
				else
					atomic_inc(&bp->ptp_cfg->tx_avail);
			}
		}

next_tx_int:
		cons = NEXT_TX(cons);

		dev_consume_skb_any(skb);
	}

	bnapi->tx_pkts = 0;
	WRITE_ONCE(txr->tx_cons, cons);

	__netif_txq_completed_wake(txq, nr_pkts, tx_bytes,
				   bnxt_tx_avail(bp, txr), bp->tx_wake_thresh,
				   READ_ONCE(txr->dev_state) == BNXT_DEV_STATE_CLOSING);
}

static struct page *__bnxt_alloc_rx_page(struct bnxt *bp, dma_addr_t *mapping,
					 struct bnxt_rx_ring_info *rxr,
					 unsigned int *offset,
					 gfp_t gfp)
{
	struct device *dev = &bp->pdev->dev;
	struct page *page;

	if (PAGE_SIZE > BNXT_RX_PAGE_SIZE) {
		page = page_pool_dev_alloc_frag(rxr->page_pool, offset,
						BNXT_RX_PAGE_SIZE);
	} else {
		page = page_pool_dev_alloc_pages(rxr->page_pool);
		*offset = 0;
	}
	if (!page)
		return NULL;

	*mapping = dma_map_page_attrs(dev, page, *offset, BNXT_RX_PAGE_SIZE,
				      bp->rx_dir, DMA_ATTR_WEAK_ORDERING);
	if (dma_mapping_error(dev, *mapping)) {
		page_pool_recycle_direct(rxr->page_pool, page);
		return NULL;
	}
	return page;
}

static inline u8 *__bnxt_alloc_rx_frag(struct bnxt *bp, dma_addr_t *mapping,
				       gfp_t gfp)
{
	u8 *data;
	struct pci_dev *pdev = bp->pdev;

	if (gfp == GFP_ATOMIC)
		data = napi_alloc_frag(bp->rx_buf_size);
	else
		data = netdev_alloc_frag(bp->rx_buf_size);
	if (!data)
		return NULL;

	*mapping = dma_map_single_attrs(&pdev->dev, data + bp->rx_dma_offset,
					bp->rx_buf_use_size, bp->rx_dir,
					DMA_ATTR_WEAK_ORDERING);

	if (dma_mapping_error(&pdev->dev, *mapping)) {
		skb_free_frag(data);
		data = NULL;
	}
	return data;
}

int bnxt_alloc_rx_data(struct bnxt *bp, struct bnxt_rx_ring_info *rxr,
		       u16 prod, gfp_t gfp)
{
	struct rx_bd *rxbd = &rxr->rx_desc_ring[RX_RING(prod)][RX_IDX(prod)];
	struct bnxt_sw_rx_bd *rx_buf = &rxr->rx_buf_ring[prod];
	dma_addr_t mapping;

	if (BNXT_RX_PAGE_MODE(bp)) {
		unsigned int offset;
		struct page *page =
			__bnxt_alloc_rx_page(bp, &mapping, rxr, &offset, gfp);

		if (!page)
			return -ENOMEM;

		mapping += bp->rx_dma_offset;
		rx_buf->data = page;
		rx_buf->data_ptr = page_address(page) + offset + bp->rx_offset;
	} else {
		u8 *data = __bnxt_alloc_rx_frag(bp, &mapping, gfp);

		if (!data)
			return -ENOMEM;

		rx_buf->data = data;
		rx_buf->data_ptr = data + bp->rx_offset;
	}
	rx_buf->mapping = mapping;

	rxbd->rx_bd_haddr = cpu_to_le64(mapping);
	return 0;
}

void bnxt_reuse_rx_data(struct bnxt_rx_ring_info *rxr, u16 cons, void *data)
{
	u16 prod = rxr->rx_prod;
	struct bnxt_sw_rx_bd *cons_rx_buf, *prod_rx_buf;
	struct rx_bd *cons_bd, *prod_bd;

	prod_rx_buf = &rxr->rx_buf_ring[prod];
	cons_rx_buf = &rxr->rx_buf_ring[cons];

	prod_rx_buf->data = data;
	prod_rx_buf->data_ptr = cons_rx_buf->data_ptr;

	prod_rx_buf->mapping = cons_rx_buf->mapping;

	prod_bd = &rxr->rx_desc_ring[RX_RING(prod)][RX_IDX(prod)];
	cons_bd = &rxr->rx_desc_ring[RX_RING(cons)][RX_IDX(cons)];

	prod_bd->rx_bd_haddr = cons_bd->rx_bd_haddr;
}

static inline u16 bnxt_find_next_agg_idx(struct bnxt_rx_ring_info *rxr, u16 idx)
{
	u16 next, max = rxr->rx_agg_bmap_size;

	next = find_next_zero_bit(rxr->rx_agg_bmap, max, idx);
	if (next >= max)
		next = find_first_zero_bit(rxr->rx_agg_bmap, max);
	return next;
}

static inline int bnxt_alloc_rx_page(struct bnxt *bp,
				     struct bnxt_rx_ring_info *rxr,
				     u16 prod, gfp_t gfp)
{
	struct rx_bd *rxbd =
		&rxr->rx_agg_desc_ring[RX_RING(prod)][RX_IDX(prod)];
	struct bnxt_sw_rx_agg_bd *rx_agg_buf;
	struct pci_dev *pdev = bp->pdev;
	struct page *page;
	dma_addr_t mapping;
	u16 sw_prod = rxr->rx_sw_agg_prod;
	unsigned int offset = 0;

	if (BNXT_RX_PAGE_MODE(bp)) {
		page = __bnxt_alloc_rx_page(bp, &mapping, rxr, &offset, gfp);

		if (!page)
			return -ENOMEM;

	} else {
		if (PAGE_SIZE > BNXT_RX_PAGE_SIZE) {
			page = rxr->rx_page;
			if (!page) {
				page = alloc_page(gfp);
				if (!page)
					return -ENOMEM;
				rxr->rx_page = page;
				rxr->rx_page_offset = 0;
			}
			offset = rxr->rx_page_offset;
			rxr->rx_page_offset += BNXT_RX_PAGE_SIZE;
			if (rxr->rx_page_offset == PAGE_SIZE)
				rxr->rx_page = NULL;
			else
				get_page(page);
		} else {
			page = alloc_page(gfp);
			if (!page)
				return -ENOMEM;
		}

		mapping = dma_map_page_attrs(&pdev->dev, page, offset,
					     BNXT_RX_PAGE_SIZE, DMA_FROM_DEVICE,
					     DMA_ATTR_WEAK_ORDERING);
		if (dma_mapping_error(&pdev->dev, mapping)) {
			__free_page(page);
			return -EIO;
		}
	}

	if (unlikely(test_bit(sw_prod, rxr->rx_agg_bmap)))
		sw_prod = bnxt_find_next_agg_idx(rxr, sw_prod);

	__set_bit(sw_prod, rxr->rx_agg_bmap);
	rx_agg_buf = &rxr->rx_agg_ring[sw_prod];
	rxr->rx_sw_agg_prod = NEXT_RX_AGG(sw_prod);

	rx_agg_buf->page = page;
	rx_agg_buf->offset = offset;
	rx_agg_buf->mapping = mapping;
	rxbd->rx_bd_haddr = cpu_to_le64(mapping);
	rxbd->rx_bd_opaque = sw_prod;
	return 0;
}

static struct rx_agg_cmp *bnxt_get_agg(struct bnxt *bp,
				       struct bnxt_cp_ring_info *cpr,
				       u16 cp_cons, u16 curr)
{
	struct rx_agg_cmp *agg;

	cp_cons = RING_CMP(ADV_RAW_CMP(cp_cons, curr));
	agg = (struct rx_agg_cmp *)
		&cpr->cp_desc_ring[CP_RING(cp_cons)][CP_IDX(cp_cons)];
	return agg;
}

static struct rx_agg_cmp *bnxt_get_tpa_agg_p5(struct bnxt *bp,
					      struct bnxt_rx_ring_info *rxr,
					      u16 agg_id, u16 curr)
{
	struct bnxt_tpa_info *tpa_info = &rxr->rx_tpa[agg_id];

	return &tpa_info->agg_arr[curr];
}

static void bnxt_reuse_rx_agg_bufs(struct bnxt_cp_ring_info *cpr, u16 idx,
				   u16 start, u32 agg_bufs, bool tpa)
{
	struct bnxt_napi *bnapi = cpr->bnapi;
	struct bnxt *bp = bnapi->bp;
	struct bnxt_rx_ring_info *rxr = bnapi->rx_ring;
	u16 prod = rxr->rx_agg_prod;
	u16 sw_prod = rxr->rx_sw_agg_prod;
	bool p5_tpa = false;
	u32 i;

	if ((bp->flags & BNXT_FLAG_CHIP_P5) && tpa)
		p5_tpa = true;

	for (i = 0; i < agg_bufs; i++) {
		u16 cons;
		struct rx_agg_cmp *agg;
		struct bnxt_sw_rx_agg_bd *cons_rx_buf, *prod_rx_buf;
		struct rx_bd *prod_bd;
		struct page *page;

		if (p5_tpa)
			agg = bnxt_get_tpa_agg_p5(bp, rxr, idx, start + i);
		else
			agg = bnxt_get_agg(bp, cpr, idx, start + i);
		cons = agg->rx_agg_cmp_opaque;
		__clear_bit(cons, rxr->rx_agg_bmap);

		if (unlikely(test_bit(sw_prod, rxr->rx_agg_bmap)))
			sw_prod = bnxt_find_next_agg_idx(rxr, sw_prod);

		__set_bit(sw_prod, rxr->rx_agg_bmap);
		prod_rx_buf = &rxr->rx_agg_ring[sw_prod];
		cons_rx_buf = &rxr->rx_agg_ring[cons];

		/* It is possible for sw_prod to be equal to cons, so
		 * set cons_rx_buf->page to NULL first.
		 */
		page = cons_rx_buf->page;
		cons_rx_buf->page = NULL;
		prod_rx_buf->page = page;
		prod_rx_buf->offset = cons_rx_buf->offset;

		prod_rx_buf->mapping = cons_rx_buf->mapping;

		prod_bd = &rxr->rx_agg_desc_ring[RX_RING(prod)][RX_IDX(prod)];

		prod_bd->rx_bd_haddr = cpu_to_le64(cons_rx_buf->mapping);
		prod_bd->rx_bd_opaque = sw_prod;

		prod = NEXT_RX_AGG(prod);
		sw_prod = NEXT_RX_AGG(sw_prod);
	}
	rxr->rx_agg_prod = prod;
	rxr->rx_sw_agg_prod = sw_prod;
}

static struct sk_buff *bnxt_rx_multi_page_skb(struct bnxt *bp,
					      struct bnxt_rx_ring_info *rxr,
					      u16 cons, void *data, u8 *data_ptr,
					      dma_addr_t dma_addr,
					      unsigned int offset_and_len)
{
	unsigned int len = offset_and_len & 0xffff;
	struct page *page = data;
	u16 prod = rxr->rx_prod;
	struct sk_buff *skb;
	int err;

	err = bnxt_alloc_rx_data(bp, rxr, prod, GFP_ATOMIC);
	if (unlikely(err)) {
		bnxt_reuse_rx_data(rxr, cons, data);
		return NULL;
	}
	dma_addr -= bp->rx_dma_offset;
	dma_unmap_page_attrs(&bp->pdev->dev, dma_addr, BNXT_RX_PAGE_SIZE,
			     bp->rx_dir, DMA_ATTR_WEAK_ORDERING);
	skb = build_skb(data_ptr - bp->rx_offset, BNXT_RX_PAGE_SIZE);
	if (!skb) {
		page_pool_recycle_direct(rxr->page_pool, page);
		return NULL;
	}
	skb_mark_for_recycle(skb);
	skb_reserve(skb, bp->rx_offset);
	__skb_put(skb, len);

	return skb;
}

static struct sk_buff *bnxt_rx_page_skb(struct bnxt *bp,
					struct bnxt_rx_ring_info *rxr,
					u16 cons, void *data, u8 *data_ptr,
					dma_addr_t dma_addr,
					unsigned int offset_and_len)
{
	unsigned int payload = offset_and_len >> 16;
	unsigned int len = offset_and_len & 0xffff;
	skb_frag_t *frag;
	struct page *page = data;
	u16 prod = rxr->rx_prod;
	struct sk_buff *skb;
	int off, err;

	err = bnxt_alloc_rx_data(bp, rxr, prod, GFP_ATOMIC);
	if (unlikely(err)) {
		bnxt_reuse_rx_data(rxr, cons, data);
		return NULL;
	}
	dma_addr -= bp->rx_dma_offset;
	dma_unmap_page_attrs(&bp->pdev->dev, dma_addr, BNXT_RX_PAGE_SIZE,
			     bp->rx_dir, DMA_ATTR_WEAK_ORDERING);

	if (unlikely(!payload))
		payload = eth_get_headlen(bp->dev, data_ptr, len);

	skb = napi_alloc_skb(&rxr->bnapi->napi, payload);
	if (!skb) {
		page_pool_recycle_direct(rxr->page_pool, page);
		return NULL;
	}

	skb_mark_for_recycle(skb);
	off = (void *)data_ptr - page_address(page);
	skb_add_rx_frag(skb, 0, page, off, len, BNXT_RX_PAGE_SIZE);
	memcpy(skb->data - NET_IP_ALIGN, data_ptr - NET_IP_ALIGN,
	       payload + NET_IP_ALIGN);

	frag = &skb_shinfo(skb)->frags[0];
	skb_frag_size_sub(frag, payload);
	skb_frag_off_add(frag, payload);
	skb->data_len -= payload;
	skb->tail += payload;

	return skb;
}

static struct sk_buff *bnxt_rx_skb(struct bnxt *bp,
				   struct bnxt_rx_ring_info *rxr, u16 cons,
				   void *data, u8 *data_ptr,
				   dma_addr_t dma_addr,
				   unsigned int offset_and_len)
{
	u16 prod = rxr->rx_prod;
	struct sk_buff *skb;
	int err;

	err = bnxt_alloc_rx_data(bp, rxr, prod, GFP_ATOMIC);
	if (unlikely(err)) {
		bnxt_reuse_rx_data(rxr, cons, data);
		return NULL;
	}

	skb = build_skb(data, bp->rx_buf_size);
	dma_unmap_single_attrs(&bp->pdev->dev, dma_addr, bp->rx_buf_use_size,
			       bp->rx_dir, DMA_ATTR_WEAK_ORDERING);
	if (!skb) {
		skb_free_frag(data);
		return NULL;
	}

	skb_reserve(skb, bp->rx_offset);
	skb_put(skb, offset_and_len & 0xffff);
	return skb;
}

static u32 __bnxt_rx_agg_pages(struct bnxt *bp,
			       struct bnxt_cp_ring_info *cpr,
			       struct skb_shared_info *shinfo,
			       u16 idx, u32 agg_bufs, bool tpa,
			       struct xdp_buff *xdp)
{
	struct bnxt_napi *bnapi = cpr->bnapi;
	struct pci_dev *pdev = bp->pdev;
	struct bnxt_rx_ring_info *rxr = bnapi->rx_ring;
	u16 prod = rxr->rx_agg_prod;
	u32 i, total_frag_len = 0;
	bool p5_tpa = false;

	if ((bp->flags & BNXT_FLAG_CHIP_P5) && tpa)
		p5_tpa = true;

	for (i = 0; i < agg_bufs; i++) {
		skb_frag_t *frag = &shinfo->frags[i];
		u16 cons, frag_len;
		struct rx_agg_cmp *agg;
		struct bnxt_sw_rx_agg_bd *cons_rx_buf;
		struct page *page;
		dma_addr_t mapping;

		if (p5_tpa)
			agg = bnxt_get_tpa_agg_p5(bp, rxr, idx, i);
		else
			agg = bnxt_get_agg(bp, cpr, idx, i);
		cons = agg->rx_agg_cmp_opaque;
		frag_len = (le32_to_cpu(agg->rx_agg_cmp_len_flags_type) &
			    RX_AGG_CMP_LEN) >> RX_AGG_CMP_LEN_SHIFT;

		cons_rx_buf = &rxr->rx_agg_ring[cons];
		skb_frag_fill_page_desc(frag, cons_rx_buf->page,
					cons_rx_buf->offset, frag_len);
		shinfo->nr_frags = i + 1;
		__clear_bit(cons, rxr->rx_agg_bmap);

		/* It is possible for bnxt_alloc_rx_page() to allocate
		 * a sw_prod index that equals the cons index, so we
		 * need to clear the cons entry now.
		 */
		mapping = cons_rx_buf->mapping;
		page = cons_rx_buf->page;
		cons_rx_buf->page = NULL;

		if (xdp && page_is_pfmemalloc(page))
			xdp_buff_set_frag_pfmemalloc(xdp);

		if (bnxt_alloc_rx_page(bp, rxr, prod, GFP_ATOMIC) != 0) {
			--shinfo->nr_frags;
			cons_rx_buf->page = page;

			/* Update prod since possibly some pages have been
			 * allocated already.
			 */
			rxr->rx_agg_prod = prod;
			bnxt_reuse_rx_agg_bufs(cpr, idx, i, agg_bufs - i, tpa);
			return 0;
		}

		dma_unmap_page_attrs(&pdev->dev, mapping, BNXT_RX_PAGE_SIZE,
				     bp->rx_dir,
				     DMA_ATTR_WEAK_ORDERING);

		total_frag_len += frag_len;
		prod = NEXT_RX_AGG(prod);
	}
	rxr->rx_agg_prod = prod;
	return total_frag_len;
}

static struct sk_buff *bnxt_rx_agg_pages_skb(struct bnxt *bp,
					     struct bnxt_cp_ring_info *cpr,
					     struct sk_buff *skb, u16 idx,
					     u32 agg_bufs, bool tpa)
{
	struct skb_shared_info *shinfo = skb_shinfo(skb);
	u32 total_frag_len = 0;

	total_frag_len = __bnxt_rx_agg_pages(bp, cpr, shinfo, idx,
					     agg_bufs, tpa, NULL);
	if (!total_frag_len) {
		dev_kfree_skb(skb);
		return NULL;
	}

	skb->data_len += total_frag_len;
	skb->len += total_frag_len;
	skb->truesize += BNXT_RX_PAGE_SIZE * agg_bufs;
	return skb;
}

static u32 bnxt_rx_agg_pages_xdp(struct bnxt *bp,
				 struct bnxt_cp_ring_info *cpr,
				 struct xdp_buff *xdp, u16 idx,
				 u32 agg_bufs, bool tpa)
{
	struct skb_shared_info *shinfo = xdp_get_shared_info_from_buff(xdp);
	u32 total_frag_len = 0;

	if (!xdp_buff_has_frags(xdp))
		shinfo->nr_frags = 0;

	total_frag_len = __bnxt_rx_agg_pages(bp, cpr, shinfo,
					     idx, agg_bufs, tpa, xdp);
	if (total_frag_len) {
		xdp_buff_set_frags_flag(xdp);
		shinfo->nr_frags = agg_bufs;
		shinfo->xdp_frags_size = total_frag_len;
	}
	return total_frag_len;
}

static int bnxt_agg_bufs_valid(struct bnxt *bp, struct bnxt_cp_ring_info *cpr,
			       u8 agg_bufs, u32 *raw_cons)
{
	u16 last;
	struct rx_agg_cmp *agg;

	*raw_cons = ADV_RAW_CMP(*raw_cons, agg_bufs);
	last = RING_CMP(*raw_cons);
	agg = (struct rx_agg_cmp *)
		&cpr->cp_desc_ring[CP_RING(last)][CP_IDX(last)];
	return RX_AGG_CMP_VALID(agg, *raw_cons);
}

static inline struct sk_buff *bnxt_copy_skb(struct bnxt_napi *bnapi, u8 *data,
					    unsigned int len,
					    dma_addr_t mapping)
{
	struct bnxt *bp = bnapi->bp;
	struct pci_dev *pdev = bp->pdev;
	struct sk_buff *skb;

	skb = napi_alloc_skb(&bnapi->napi, len);
	if (!skb)
		return NULL;

	dma_sync_single_for_cpu(&pdev->dev, mapping, bp->rx_copy_thresh,
				bp->rx_dir);

	memcpy(skb->data - NET_IP_ALIGN, data - NET_IP_ALIGN,
	       len + NET_IP_ALIGN);

	dma_sync_single_for_device(&pdev->dev, mapping, bp->rx_copy_thresh,
				   bp->rx_dir);

	skb_put(skb, len);
	return skb;
}

static int bnxt_discard_rx(struct bnxt *bp, struct bnxt_cp_ring_info *cpr,
			   u32 *raw_cons, void *cmp)
{
	struct rx_cmp *rxcmp = cmp;
	u32 tmp_raw_cons = *raw_cons;
	u8 cmp_type, agg_bufs = 0;

	cmp_type = RX_CMP_TYPE(rxcmp);

	if (cmp_type == CMP_TYPE_RX_L2_CMP) {
		agg_bufs = (le32_to_cpu(rxcmp->rx_cmp_misc_v1) &
			    RX_CMP_AGG_BUFS) >>
			   RX_CMP_AGG_BUFS_SHIFT;
	} else if (cmp_type == CMP_TYPE_RX_L2_TPA_END_CMP) {
		struct rx_tpa_end_cmp *tpa_end = cmp;

		if (bp->flags & BNXT_FLAG_CHIP_P5)
			return 0;

		agg_bufs = TPA_END_AGG_BUFS(tpa_end);
	}

	if (agg_bufs) {
		if (!bnxt_agg_bufs_valid(bp, cpr, agg_bufs, &tmp_raw_cons))
			return -EBUSY;
	}
	*raw_cons = tmp_raw_cons;
	return 0;
}

static u16 bnxt_alloc_agg_idx(struct bnxt_rx_ring_info *rxr, u16 agg_id)
{
	struct bnxt_tpa_idx_map *map = rxr->rx_tpa_idx_map;
	u16 idx = agg_id & MAX_TPA_P5_MASK;

	if (test_bit(idx, map->agg_idx_bmap))
		idx = find_first_zero_bit(map->agg_idx_bmap,
					  BNXT_AGG_IDX_BMAP_SIZE);
	__set_bit(idx, map->agg_idx_bmap);
	map->agg_id_tbl[agg_id] = idx;
	return idx;
}

static void bnxt_free_agg_idx(struct bnxt_rx_ring_info *rxr, u16 idx)
{
	struct bnxt_tpa_idx_map *map = rxr->rx_tpa_idx_map;

	__clear_bit(idx, map->agg_idx_bmap);
}

static u16 bnxt_lookup_agg_idx(struct bnxt_rx_ring_info *rxr, u16 agg_id)
{
	struct bnxt_tpa_idx_map *map = rxr->rx_tpa_idx_map;

	return map->agg_id_tbl[agg_id];
}

static void bnxt_tpa_start(struct bnxt *bp, struct bnxt_rx_ring_info *rxr,
			   struct rx_tpa_start_cmp *tpa_start,
			   struct rx_tpa_start_cmp_ext *tpa_start1)
{
	struct bnxt_sw_rx_bd *cons_rx_buf, *prod_rx_buf;
	struct bnxt_tpa_info *tpa_info;
	u16 cons, prod, agg_id;
	struct rx_bd *prod_bd;
	dma_addr_t mapping;

	if (bp->flags & BNXT_FLAG_CHIP_P5) {
		agg_id = TPA_START_AGG_ID_P5(tpa_start);
		agg_id = bnxt_alloc_agg_idx(rxr, agg_id);
	} else {
		agg_id = TPA_START_AGG_ID(tpa_start);
	}
	cons = tpa_start->rx_tpa_start_cmp_opaque;
	prod = rxr->rx_prod;
	cons_rx_buf = &rxr->rx_buf_ring[cons];
	prod_rx_buf = &rxr->rx_buf_ring[prod];
	tpa_info = &rxr->rx_tpa[agg_id];

	if (unlikely(cons != rxr->rx_next_cons ||
		     TPA_START_ERROR(tpa_start))) {
		netdev_warn(bp->dev, "TPA cons %x, expected cons %x, error code %x\n",
			    cons, rxr->rx_next_cons,
			    TPA_START_ERROR_CODE(tpa_start1));
		bnxt_sched_reset_rxr(bp, rxr);
		return;
	}
	/* Store cfa_code in tpa_info to use in tpa_end
	 * completion processing.
	 */
	tpa_info->cfa_code = TPA_START_CFA_CODE(tpa_start1);
	prod_rx_buf->data = tpa_info->data;
	prod_rx_buf->data_ptr = tpa_info->data_ptr;

	mapping = tpa_info->mapping;
	prod_rx_buf->mapping = mapping;

	prod_bd = &rxr->rx_desc_ring[RX_RING(prod)][RX_IDX(prod)];

	prod_bd->rx_bd_haddr = cpu_to_le64(mapping);

	tpa_info->data = cons_rx_buf->data;
	tpa_info->data_ptr = cons_rx_buf->data_ptr;
	cons_rx_buf->data = NULL;
	tpa_info->mapping = cons_rx_buf->mapping;

	tpa_info->len =
		le32_to_cpu(tpa_start->rx_tpa_start_cmp_len_flags_type) >>
				RX_TPA_START_CMP_LEN_SHIFT;
	if (likely(TPA_START_HASH_VALID(tpa_start))) {
		u32 hash_type = TPA_START_HASH_TYPE(tpa_start);

		tpa_info->hash_type = PKT_HASH_TYPE_L4;
		tpa_info->gso_type = SKB_GSO_TCPV4;
		/* RSS profiles 1 and 3 with extract code 0 for inner 4-tuple */
		if (hash_type == 3 || TPA_START_IS_IPV6(tpa_start1))
			tpa_info->gso_type = SKB_GSO_TCPV6;
		tpa_info->rss_hash =
			le32_to_cpu(tpa_start->rx_tpa_start_cmp_rss_hash);
	} else {
		tpa_info->hash_type = PKT_HASH_TYPE_NONE;
		tpa_info->gso_type = 0;
		netif_warn(bp, rx_err, bp->dev, "TPA packet without valid hash\n");
	}
	tpa_info->flags2 = le32_to_cpu(tpa_start1->rx_tpa_start_cmp_flags2);
	tpa_info->metadata = le32_to_cpu(tpa_start1->rx_tpa_start_cmp_metadata);
	tpa_info->hdr_info = le32_to_cpu(tpa_start1->rx_tpa_start_cmp_hdr_info);
	tpa_info->agg_count = 0;

	rxr->rx_prod = NEXT_RX(prod);
	cons = NEXT_RX(cons);
	rxr->rx_next_cons = NEXT_RX(cons);
	cons_rx_buf = &rxr->rx_buf_ring[cons];

	bnxt_reuse_rx_data(rxr, cons, cons_rx_buf->data);
	rxr->rx_prod = NEXT_RX(rxr->rx_prod);
	cons_rx_buf->data = NULL;
}

static void bnxt_abort_tpa(struct bnxt_cp_ring_info *cpr, u16 idx, u32 agg_bufs)
{
	if (agg_bufs)
		bnxt_reuse_rx_agg_bufs(cpr, idx, 0, agg_bufs, true);
}

#ifdef CONFIG_INET
static void bnxt_gro_tunnel(struct sk_buff *skb, __be16 ip_proto)
{
	struct udphdr *uh = NULL;

	if (ip_proto == htons(ETH_P_IP)) {
		struct iphdr *iph = (struct iphdr *)skb->data;

		if (iph->protocol == IPPROTO_UDP)
			uh = (struct udphdr *)(iph + 1);
	} else {
		struct ipv6hdr *iph = (struct ipv6hdr *)skb->data;

		if (iph->nexthdr == IPPROTO_UDP)
			uh = (struct udphdr *)(iph + 1);
	}
	if (uh) {
		if (uh->check)
			skb_shinfo(skb)->gso_type |= SKB_GSO_UDP_TUNNEL_CSUM;
		else
			skb_shinfo(skb)->gso_type |= SKB_GSO_UDP_TUNNEL;
	}
}
#endif

static struct sk_buff *bnxt_gro_func_5731x(struct bnxt_tpa_info *tpa_info,
					   int payload_off, int tcp_ts,
					   struct sk_buff *skb)
{
#ifdef CONFIG_INET
	struct tcphdr *th;
	int len, nw_off;
	u16 outer_ip_off, inner_ip_off, inner_mac_off;
	u32 hdr_info = tpa_info->hdr_info;
	bool loopback = false;

	inner_ip_off = BNXT_TPA_INNER_L3_OFF(hdr_info);
	inner_mac_off = BNXT_TPA_INNER_L2_OFF(hdr_info);
	outer_ip_off = BNXT_TPA_OUTER_L3_OFF(hdr_info);

	/* If the packet is an internal loopback packet, the offsets will
	 * have an extra 4 bytes.
	 */
	if (inner_mac_off == 4) {
		loopback = true;
	} else if (inner_mac_off > 4) {
		__be16 proto = *((__be16 *)(skb->data + inner_ip_off -
					    ETH_HLEN - 2));

		/* We only support inner iPv4/ipv6.  If we don't see the
		 * correct protocol ID, it must be a loopback packet where
		 * the offsets are off by 4.
		 */
		if (proto != htons(ETH_P_IP) && proto != htons(ETH_P_IPV6))
			loopback = true;
	}
	if (loopback) {
		/* internal loopback packet, subtract all offsets by 4 */
		inner_ip_off -= 4;
		inner_mac_off -= 4;
		outer_ip_off -= 4;
	}

	nw_off = inner_ip_off - ETH_HLEN;
	skb_set_network_header(skb, nw_off);
	if (tpa_info->flags2 & RX_TPA_START_CMP_FLAGS2_IP_TYPE) {
		struct ipv6hdr *iph = ipv6_hdr(skb);

		skb_set_transport_header(skb, nw_off + sizeof(struct ipv6hdr));
		len = skb->len - skb_transport_offset(skb);
		th = tcp_hdr(skb);
		th->check = ~tcp_v6_check(len, &iph->saddr, &iph->daddr, 0);
	} else {
		struct iphdr *iph = ip_hdr(skb);

		skb_set_transport_header(skb, nw_off + sizeof(struct iphdr));
		len = skb->len - skb_transport_offset(skb);
		th = tcp_hdr(skb);
		th->check = ~tcp_v4_check(len, iph->saddr, iph->daddr, 0);
	}

	if (inner_mac_off) { /* tunnel */
		__be16 proto = *((__be16 *)(skb->data + outer_ip_off -
					    ETH_HLEN - 2));

		bnxt_gro_tunnel(skb, proto);
	}
#endif
	return skb;
}

static struct sk_buff *bnxt_gro_func_5750x(struct bnxt_tpa_info *tpa_info,
					   int payload_off, int tcp_ts,
					   struct sk_buff *skb)
{
#ifdef CONFIG_INET
	u16 outer_ip_off, inner_ip_off, inner_mac_off;
	u32 hdr_info = tpa_info->hdr_info;
	int iphdr_len, nw_off;

	inner_ip_off = BNXT_TPA_INNER_L3_OFF(hdr_info);
	inner_mac_off = BNXT_TPA_INNER_L2_OFF(hdr_info);
	outer_ip_off = BNXT_TPA_OUTER_L3_OFF(hdr_info);

	nw_off = inner_ip_off - ETH_HLEN;
	skb_set_network_header(skb, nw_off);
	iphdr_len = (tpa_info->flags2 & RX_TPA_START_CMP_FLAGS2_IP_TYPE) ?
		     sizeof(struct ipv6hdr) : sizeof(struct iphdr);
	skb_set_transport_header(skb, nw_off + iphdr_len);

	if (inner_mac_off) { /* tunnel */
		__be16 proto = *((__be16 *)(skb->data + outer_ip_off -
					    ETH_HLEN - 2));

		bnxt_gro_tunnel(skb, proto);
	}
#endif
	return skb;
}

#define BNXT_IPV4_HDR_SIZE	(sizeof(struct iphdr) + sizeof(struct tcphdr))
#define BNXT_IPV6_HDR_SIZE	(sizeof(struct ipv6hdr) + sizeof(struct tcphdr))

static struct sk_buff *bnxt_gro_func_5730x(struct bnxt_tpa_info *tpa_info,
					   int payload_off, int tcp_ts,
					   struct sk_buff *skb)
{
#ifdef CONFIG_INET
	struct tcphdr *th;
	int len, nw_off, tcp_opt_len = 0;

	if (tcp_ts)
		tcp_opt_len = 12;

	if (tpa_info->gso_type == SKB_GSO_TCPV4) {
		struct iphdr *iph;

		nw_off = payload_off - BNXT_IPV4_HDR_SIZE - tcp_opt_len -
			 ETH_HLEN;
		skb_set_network_header(skb, nw_off);
		iph = ip_hdr(skb);
		skb_set_transport_header(skb, nw_off + sizeof(struct iphdr));
		len = skb->len - skb_transport_offset(skb);
		th = tcp_hdr(skb);
		th->check = ~tcp_v4_check(len, iph->saddr, iph->daddr, 0);
	} else if (tpa_info->gso_type == SKB_GSO_TCPV6) {
		struct ipv6hdr *iph;

		nw_off = payload_off - BNXT_IPV6_HDR_SIZE - tcp_opt_len -
			 ETH_HLEN;
		skb_set_network_header(skb, nw_off);
		iph = ipv6_hdr(skb);
		skb_set_transport_header(skb, nw_off + sizeof(struct ipv6hdr));
		len = skb->len - skb_transport_offset(skb);
		th = tcp_hdr(skb);
		th->check = ~tcp_v6_check(len, &iph->saddr, &iph->daddr, 0);
	} else {
		dev_kfree_skb_any(skb);
		return NULL;
	}

	if (nw_off) /* tunnel */
		bnxt_gro_tunnel(skb, skb->protocol);
#endif
	return skb;
}

static inline struct sk_buff *bnxt_gro_skb(struct bnxt *bp,
					   struct bnxt_tpa_info *tpa_info,
					   struct rx_tpa_end_cmp *tpa_end,
					   struct rx_tpa_end_cmp_ext *tpa_end1,
					   struct sk_buff *skb)
{
#ifdef CONFIG_INET
	int payload_off;
	u16 segs;

	segs = TPA_END_TPA_SEGS(tpa_end);
	if (segs == 1)
		return skb;

	NAPI_GRO_CB(skb)->count = segs;
	skb_shinfo(skb)->gso_size =
		le32_to_cpu(tpa_end1->rx_tpa_end_cmp_seg_len);
	skb_shinfo(skb)->gso_type = tpa_info->gso_type;
	if (bp->flags & BNXT_FLAG_CHIP_P5)
		payload_off = TPA_END_PAYLOAD_OFF_P5(tpa_end1);
	else
		payload_off = TPA_END_PAYLOAD_OFF(tpa_end);
	skb = bp->gro_func(tpa_info, payload_off, TPA_END_GRO_TS(tpa_end), skb);
	if (likely(skb))
		tcp_gro_complete(skb);
#endif
	return skb;
}

/* Given the cfa_code of a received packet determine which
 * netdev (vf-rep or PF) the packet is destined to.
 */
static struct net_device *bnxt_get_pkt_dev(struct bnxt *bp, u16 cfa_code)
{
	struct net_device *dev = bnxt_get_vf_rep(bp, cfa_code);

	/* if vf-rep dev is NULL, the must belongs to the PF */
	return dev ? dev : bp->dev;
}

static inline struct sk_buff *bnxt_tpa_end(struct bnxt *bp,
					   struct bnxt_cp_ring_info *cpr,
					   u32 *raw_cons,
					   struct rx_tpa_end_cmp *tpa_end,
					   struct rx_tpa_end_cmp_ext *tpa_end1,
					   u8 *event)
{
	struct bnxt_napi *bnapi = cpr->bnapi;
	struct bnxt_rx_ring_info *rxr = bnapi->rx_ring;
	u8 *data_ptr, agg_bufs;
	unsigned int len;
	struct bnxt_tpa_info *tpa_info;
	dma_addr_t mapping;
	struct sk_buff *skb;
	u16 idx = 0, agg_id;
	void *data;
	bool gro;

	if (unlikely(bnapi->in_reset)) {
		int rc = bnxt_discard_rx(bp, cpr, raw_cons, tpa_end);

		if (rc < 0)
			return ERR_PTR(-EBUSY);
		return NULL;
	}

	if (bp->flags & BNXT_FLAG_CHIP_P5) {
		agg_id = TPA_END_AGG_ID_P5(tpa_end);
		agg_id = bnxt_lookup_agg_idx(rxr, agg_id);
		agg_bufs = TPA_END_AGG_BUFS_P5(tpa_end1);
		tpa_info = &rxr->rx_tpa[agg_id];
		if (unlikely(agg_bufs != tpa_info->agg_count)) {
			netdev_warn(bp->dev, "TPA end agg_buf %d != expected agg_bufs %d\n",
				    agg_bufs, tpa_info->agg_count);
			agg_bufs = tpa_info->agg_count;
		}
		tpa_info->agg_count = 0;
		*event |= BNXT_AGG_EVENT;
		bnxt_free_agg_idx(rxr, agg_id);
		idx = agg_id;
		gro = !!(bp->flags & BNXT_FLAG_GRO);
	} else {
		agg_id = TPA_END_AGG_ID(tpa_end);
		agg_bufs = TPA_END_AGG_BUFS(tpa_end);
		tpa_info = &rxr->rx_tpa[agg_id];
		idx = RING_CMP(*raw_cons);
		if (agg_bufs) {
			if (!bnxt_agg_bufs_valid(bp, cpr, agg_bufs, raw_cons))
				return ERR_PTR(-EBUSY);

			*event |= BNXT_AGG_EVENT;
			idx = NEXT_CMP(idx);
		}
		gro = !!TPA_END_GRO(tpa_end);
	}
	data = tpa_info->data;
	data_ptr = tpa_info->data_ptr;
	prefetch(data_ptr);
	len = tpa_info->len;
	mapping = tpa_info->mapping;

	if (unlikely(agg_bufs > MAX_SKB_FRAGS || TPA_END_ERRORS(tpa_end1))) {
		bnxt_abort_tpa(cpr, idx, agg_bufs);
		if (agg_bufs > MAX_SKB_FRAGS)
			netdev_warn(bp->dev, "TPA frags %d exceeded MAX_SKB_FRAGS %d\n",
				    agg_bufs, (int)MAX_SKB_FRAGS);
		return NULL;
	}

	if (len <= bp->rx_copy_thresh) {
		skb = bnxt_copy_skb(bnapi, data_ptr, len, mapping);
		if (!skb) {
			bnxt_abort_tpa(cpr, idx, agg_bufs);
			cpr->sw_stats.rx.rx_oom_discards += 1;
			return NULL;
		}
	} else {
		u8 *new_data;
		dma_addr_t new_mapping;

		new_data = __bnxt_alloc_rx_frag(bp, &new_mapping, GFP_ATOMIC);
		if (!new_data) {
			bnxt_abort_tpa(cpr, idx, agg_bufs);
			cpr->sw_stats.rx.rx_oom_discards += 1;
			return NULL;
		}

		tpa_info->data = new_data;
		tpa_info->data_ptr = new_data + bp->rx_offset;
		tpa_info->mapping = new_mapping;

		skb = build_skb(data, bp->rx_buf_size);
		dma_unmap_single_attrs(&bp->pdev->dev, mapping,
				       bp->rx_buf_use_size, bp->rx_dir,
				       DMA_ATTR_WEAK_ORDERING);

		if (!skb) {
			skb_free_frag(data);
			bnxt_abort_tpa(cpr, idx, agg_bufs);
			cpr->sw_stats.rx.rx_oom_discards += 1;
			return NULL;
		}
		skb_reserve(skb, bp->rx_offset);
		skb_put(skb, len);
	}

	if (agg_bufs) {
		skb = bnxt_rx_agg_pages_skb(bp, cpr, skb, idx, agg_bufs, true);
		if (!skb) {
			/* Page reuse already handled by bnxt_rx_pages(). */
			cpr->sw_stats.rx.rx_oom_discards += 1;
			return NULL;
		}
	}

	skb->protocol =
		eth_type_trans(skb, bnxt_get_pkt_dev(bp, tpa_info->cfa_code));

	if (tpa_info->hash_type != PKT_HASH_TYPE_NONE)
		skb_set_hash(skb, tpa_info->rss_hash, tpa_info->hash_type);

	if ((tpa_info->flags2 & RX_CMP_FLAGS2_META_FORMAT_VLAN) &&
	    (skb->dev->features & BNXT_HW_FEATURE_VLAN_ALL_RX)) {
		__be16 vlan_proto = htons(tpa_info->metadata >>
					  RX_CMP_FLAGS2_METADATA_TPID_SFT);
		u16 vtag = tpa_info->metadata & RX_CMP_FLAGS2_METADATA_TCI_MASK;

		if (eth_type_vlan(vlan_proto)) {
			__vlan_hwaccel_put_tag(skb, vlan_proto, vtag);
		} else {
			dev_kfree_skb(skb);
			return NULL;
		}
	}

	skb_checksum_none_assert(skb);
	if (likely(tpa_info->flags2 & RX_TPA_START_CMP_FLAGS2_L4_CS_CALC)) {
		skb->ip_summed = CHECKSUM_UNNECESSARY;
		skb->csum_level =
			(tpa_info->flags2 & RX_CMP_FLAGS2_T_L4_CS_CALC) >> 3;
	}

	if (gro)
		skb = bnxt_gro_skb(bp, tpa_info, tpa_end, tpa_end1, skb);

	return skb;
}

static void bnxt_tpa_agg(struct bnxt *bp, struct bnxt_rx_ring_info *rxr,
			 struct rx_agg_cmp *rx_agg)
{
	u16 agg_id = TPA_AGG_AGG_ID(rx_agg);
	struct bnxt_tpa_info *tpa_info;

	agg_id = bnxt_lookup_agg_idx(rxr, agg_id);
	tpa_info = &rxr->rx_tpa[agg_id];
	BUG_ON(tpa_info->agg_count >= MAX_SKB_FRAGS);
	tpa_info->agg_arr[tpa_info->agg_count++] = *rx_agg;
}

static void bnxt_deliver_skb(struct bnxt *bp, struct bnxt_napi *bnapi,
			     struct sk_buff *skb)
{
	if (skb->dev != bp->dev) {
		/* this packet belongs to a vf-rep */
		bnxt_vf_rep_rx(bp, skb);
		return;
	}
	skb_record_rx_queue(skb, bnapi->index);
	napi_gro_receive(&bnapi->napi, skb);
}

/* returns the following:
 * 1       - 1 packet successfully received
 * 0       - successful TPA_START, packet not completed yet
 * -EBUSY  - completion ring does not have all the agg buffers yet
 * -ENOMEM - packet aborted due to out of memory
 * -EIO    - packet aborted due to hw error indicated in BD
 */
static int bnxt_rx_pkt(struct bnxt *bp, struct bnxt_cp_ring_info *cpr,
		       u32 *raw_cons, u8 *event)
{
	struct bnxt_napi *bnapi = cpr->bnapi;
	struct bnxt_rx_ring_info *rxr = bnapi->rx_ring;
	struct net_device *dev = bp->dev;
	struct rx_cmp *rxcmp;
	struct rx_cmp_ext *rxcmp1;
	u32 tmp_raw_cons = *raw_cons;
	u16 cfa_code, cons, prod, cp_cons = RING_CMP(tmp_raw_cons);
	struct bnxt_sw_rx_bd *rx_buf;
	unsigned int len;
	u8 *data_ptr, agg_bufs, cmp_type;
	bool xdp_active = false;
	dma_addr_t dma_addr;
	struct sk_buff *skb;
	struct xdp_buff xdp;
	u32 flags, misc;
	void *data;
	int rc = 0;

	rxcmp = (struct rx_cmp *)
			&cpr->cp_desc_ring[CP_RING(cp_cons)][CP_IDX(cp_cons)];

	cmp_type = RX_CMP_TYPE(rxcmp);

	if (cmp_type == CMP_TYPE_RX_TPA_AGG_CMP) {
		bnxt_tpa_agg(bp, rxr, (struct rx_agg_cmp *)rxcmp);
		goto next_rx_no_prod_no_len;
	}

	tmp_raw_cons = NEXT_RAW_CMP(tmp_raw_cons);
	cp_cons = RING_CMP(tmp_raw_cons);
	rxcmp1 = (struct rx_cmp_ext *)
			&cpr->cp_desc_ring[CP_RING(cp_cons)][CP_IDX(cp_cons)];

	if (!RX_CMP_VALID(rxcmp1, tmp_raw_cons))
		return -EBUSY;

	/* The valid test of the entry must be done first before
	 * reading any further.
	 */
	dma_rmb();
	prod = rxr->rx_prod;

	if (cmp_type == CMP_TYPE_RX_L2_TPA_START_CMP) {
		bnxt_tpa_start(bp, rxr, (struct rx_tpa_start_cmp *)rxcmp,
			       (struct rx_tpa_start_cmp_ext *)rxcmp1);

		*event |= BNXT_RX_EVENT;
		goto next_rx_no_prod_no_len;

	} else if (cmp_type == CMP_TYPE_RX_L2_TPA_END_CMP) {
		skb = bnxt_tpa_end(bp, cpr, &tmp_raw_cons,
				   (struct rx_tpa_end_cmp *)rxcmp,
				   (struct rx_tpa_end_cmp_ext *)rxcmp1, event);

		if (IS_ERR(skb))
			return -EBUSY;

		rc = -ENOMEM;
		if (likely(skb)) {
			bnxt_deliver_skb(bp, bnapi, skb);
			rc = 1;
		}
		*event |= BNXT_RX_EVENT;
		goto next_rx_no_prod_no_len;
	}

	cons = rxcmp->rx_cmp_opaque;
	if (unlikely(cons != rxr->rx_next_cons)) {
		int rc1 = bnxt_discard_rx(bp, cpr, &tmp_raw_cons, rxcmp);

		/* 0xffff is forced error, don't print it */
		if (rxr->rx_next_cons != 0xffff)
			netdev_warn(bp->dev, "RX cons %x != expected cons %x\n",
				    cons, rxr->rx_next_cons);
		bnxt_sched_reset_rxr(bp, rxr);
		if (rc1)
			return rc1;
		goto next_rx_no_prod_no_len;
	}
	rx_buf = &rxr->rx_buf_ring[cons];
	data = rx_buf->data;
	data_ptr = rx_buf->data_ptr;
	prefetch(data_ptr);

	misc = le32_to_cpu(rxcmp->rx_cmp_misc_v1);
	agg_bufs = (misc & RX_CMP_AGG_BUFS) >> RX_CMP_AGG_BUFS_SHIFT;

	if (agg_bufs) {
		if (!bnxt_agg_bufs_valid(bp, cpr, agg_bufs, &tmp_raw_cons))
			return -EBUSY;

		cp_cons = NEXT_CMP(cp_cons);
		*event |= BNXT_AGG_EVENT;
	}
	*event |= BNXT_RX_EVENT;

	rx_buf->data = NULL;
	if (rxcmp1->rx_cmp_cfa_code_errors_v2 & RX_CMP_L2_ERRORS) {
		u32 rx_err = le32_to_cpu(rxcmp1->rx_cmp_cfa_code_errors_v2);

		bnxt_reuse_rx_data(rxr, cons, data);
		if (agg_bufs)
			bnxt_reuse_rx_agg_bufs(cpr, cp_cons, 0, agg_bufs,
					       false);

		rc = -EIO;
		if (rx_err & RX_CMPL_ERRORS_BUFFER_ERROR_MASK) {
			bnapi->cp_ring.sw_stats.rx.rx_buf_errors++;
			if (!(bp->flags & BNXT_FLAG_CHIP_P5) &&
			    !(bp->fw_cap & BNXT_FW_CAP_RING_MONITOR)) {
				netdev_warn_once(bp->dev, "RX buffer error %x\n",
						 rx_err);
				bnxt_sched_reset_rxr(bp, rxr);
			}
		}
		goto next_rx_no_len;
	}

	flags = le32_to_cpu(rxcmp->rx_cmp_len_flags_type);
	len = flags >> RX_CMP_LEN_SHIFT;
	dma_addr = rx_buf->mapping;

	if (bnxt_xdp_attached(bp, rxr)) {
		bnxt_xdp_buff_init(bp, rxr, cons, data_ptr, len, &xdp);
		if (agg_bufs) {
			u32 frag_len = bnxt_rx_agg_pages_xdp(bp, cpr, &xdp,
							     cp_cons, agg_bufs,
							     false);
			if (!frag_len) {
				cpr->sw_stats.rx.rx_oom_discards += 1;
				rc = -ENOMEM;
				goto next_rx;
			}
		}
		xdp_active = true;
	}

	if (xdp_active) {
		if (bnxt_rx_xdp(bp, rxr, cons, xdp, data, &data_ptr, &len, event)) {
			rc = 1;
			goto next_rx;
		}
	}

	if (len <= bp->rx_copy_thresh) {
		skb = bnxt_copy_skb(bnapi, data_ptr, len, dma_addr);
		bnxt_reuse_rx_data(rxr, cons, data);
		if (!skb) {
			if (agg_bufs) {
				if (!xdp_active)
					bnxt_reuse_rx_agg_bufs(cpr, cp_cons, 0,
							       agg_bufs, false);
				else
					bnxt_xdp_buff_frags_free(rxr, &xdp);
			}
			cpr->sw_stats.rx.rx_oom_discards += 1;
			rc = -ENOMEM;
			goto next_rx;
		}
	} else {
		u32 payload;

		if (rx_buf->data_ptr == data_ptr)
			payload = misc & RX_CMP_PAYLOAD_OFFSET;
		else
			payload = 0;
		skb = bp->rx_skb_func(bp, rxr, cons, data, data_ptr, dma_addr,
				      payload | len);
		if (!skb) {
			cpr->sw_stats.rx.rx_oom_discards += 1;
			rc = -ENOMEM;
			goto next_rx;
		}
	}

	if (agg_bufs) {
		if (!xdp_active) {
			skb = bnxt_rx_agg_pages_skb(bp, cpr, skb, cp_cons, agg_bufs, false);
			if (!skb) {
				cpr->sw_stats.rx.rx_oom_discards += 1;
				rc = -ENOMEM;
				goto next_rx;
			}
		} else {
			skb = bnxt_xdp_build_skb(bp, skb, agg_bufs, rxr->page_pool, &xdp, rxcmp1);
			if (!skb) {
				/* we should be able to free the old skb here */
				bnxt_xdp_buff_frags_free(rxr, &xdp);
				cpr->sw_stats.rx.rx_oom_discards += 1;
				rc = -ENOMEM;
				goto next_rx;
			}
		}
	}

	if (RX_CMP_HASH_VALID(rxcmp)) {
		u32 hash_type = RX_CMP_HASH_TYPE(rxcmp);
		enum pkt_hash_types type = PKT_HASH_TYPE_L4;

		/* RSS profiles 1 and 3 with extract code 0 for inner 4-tuple */
		if (hash_type != 1 && hash_type != 3)
			type = PKT_HASH_TYPE_L3;
		skb_set_hash(skb, le32_to_cpu(rxcmp->rx_cmp_rss_hash), type);
	}

	cfa_code = RX_CMP_CFA_CODE(rxcmp1);
	skb->protocol = eth_type_trans(skb, bnxt_get_pkt_dev(bp, cfa_code));

	if ((rxcmp1->rx_cmp_flags2 &
	     cpu_to_le32(RX_CMP_FLAGS2_META_FORMAT_VLAN)) &&
	    (skb->dev->features & BNXT_HW_FEATURE_VLAN_ALL_RX)) {
		u32 meta_data = le32_to_cpu(rxcmp1->rx_cmp_meta_data);
		u16 vtag = meta_data & RX_CMP_FLAGS2_METADATA_TCI_MASK;
		__be16 vlan_proto = htons(meta_data >>
					  RX_CMP_FLAGS2_METADATA_TPID_SFT);

		if (eth_type_vlan(vlan_proto)) {
			__vlan_hwaccel_put_tag(skb, vlan_proto, vtag);
		} else {
			dev_kfree_skb(skb);
			goto next_rx;
		}
	}

	skb_checksum_none_assert(skb);
	if (RX_CMP_L4_CS_OK(rxcmp1)) {
		if (dev->features & NETIF_F_RXCSUM) {
			skb->ip_summed = CHECKSUM_UNNECESSARY;
			skb->csum_level = RX_CMP_ENCAP(rxcmp1);
		}
	} else {
		if (rxcmp1->rx_cmp_cfa_code_errors_v2 & RX_CMP_L4_CS_ERR_BITS) {
			if (dev->features & NETIF_F_RXCSUM)
				bnapi->cp_ring.sw_stats.rx.rx_l4_csum_errors++;
		}
	}

	if (unlikely((flags & RX_CMP_FLAGS_ITYPES_MASK) ==
		     RX_CMP_FLAGS_ITYPE_PTP_W_TS) || bp->ptp_all_rx_tstamp) {
		if (bp->flags & BNXT_FLAG_CHIP_P5) {
			u32 cmpl_ts = le32_to_cpu(rxcmp1->rx_cmp_timestamp);
			u64 ns, ts;

			if (!bnxt_get_rx_ts_p5(bp, &ts, cmpl_ts)) {
				struct bnxt_ptp_cfg *ptp = bp->ptp_cfg;

				spin_lock_bh(&ptp->ptp_lock);
				ns = timecounter_cyc2time(&ptp->tc, ts);
				spin_unlock_bh(&ptp->ptp_lock);
				memset(skb_hwtstamps(skb), 0,
				       sizeof(*skb_hwtstamps(skb)));
				skb_hwtstamps(skb)->hwtstamp = ns_to_ktime(ns);
			}
		}
	}
	bnxt_deliver_skb(bp, bnapi, skb);
	rc = 1;

next_rx:
	cpr->rx_packets += 1;
	cpr->rx_bytes += len;

next_rx_no_len:
	rxr->rx_prod = NEXT_RX(prod);
	rxr->rx_next_cons = NEXT_RX(cons);

next_rx_no_prod_no_len:
	*raw_cons = tmp_raw_cons;

	return rc;
}

/* In netpoll mode, if we are using a combined completion ring, we need to
 * discard the rx packets and recycle the buffers.
 */
static int bnxt_force_rx_discard(struct bnxt *bp,
				 struct bnxt_cp_ring_info *cpr,
				 u32 *raw_cons, u8 *event)
{
	u32 tmp_raw_cons = *raw_cons;
	struct rx_cmp_ext *rxcmp1;
	struct rx_cmp *rxcmp;
	u16 cp_cons;
	u8 cmp_type;
	int rc;

	cp_cons = RING_CMP(tmp_raw_cons);
	rxcmp = (struct rx_cmp *)
			&cpr->cp_desc_ring[CP_RING(cp_cons)][CP_IDX(cp_cons)];

	tmp_raw_cons = NEXT_RAW_CMP(tmp_raw_cons);
	cp_cons = RING_CMP(tmp_raw_cons);
	rxcmp1 = (struct rx_cmp_ext *)
			&cpr->cp_desc_ring[CP_RING(cp_cons)][CP_IDX(cp_cons)];

	if (!RX_CMP_VALID(rxcmp1, tmp_raw_cons))
		return -EBUSY;

	/* The valid test of the entry must be done first before
	 * reading any further.
	 */
	dma_rmb();
	cmp_type = RX_CMP_TYPE(rxcmp);
	if (cmp_type == CMP_TYPE_RX_L2_CMP) {
		rxcmp1->rx_cmp_cfa_code_errors_v2 |=
			cpu_to_le32(RX_CMPL_ERRORS_CRC_ERROR);
	} else if (cmp_type == CMP_TYPE_RX_L2_TPA_END_CMP) {
		struct rx_tpa_end_cmp_ext *tpa_end1;

		tpa_end1 = (struct rx_tpa_end_cmp_ext *)rxcmp1;
		tpa_end1->rx_tpa_end_cmp_errors_v2 |=
			cpu_to_le32(RX_TPA_END_CMP_ERRORS);
	}
	rc = bnxt_rx_pkt(bp, cpr, raw_cons, event);
	if (rc && rc != -EBUSY)
		cpr->sw_stats.rx.rx_netpoll_discards += 1;
	return rc;
}

u32 bnxt_fw_health_readl(struct bnxt *bp, int reg_idx)
{
	struct bnxt_fw_health *fw_health = bp->fw_health;
	u32 reg = fw_health->regs[reg_idx];
	u32 reg_type, reg_off, val = 0;

	reg_type = BNXT_FW_HEALTH_REG_TYPE(reg);
	reg_off = BNXT_FW_HEALTH_REG_OFF(reg);
	switch (reg_type) {
	case BNXT_FW_HEALTH_REG_TYPE_CFG:
		pci_read_config_dword(bp->pdev, reg_off, &val);
		break;
	case BNXT_FW_HEALTH_REG_TYPE_GRC:
		reg_off = fw_health->mapped_regs[reg_idx];
		fallthrough;
	case BNXT_FW_HEALTH_REG_TYPE_BAR0:
		val = readl(bp->bar0 + reg_off);
		break;
	case BNXT_FW_HEALTH_REG_TYPE_BAR1:
		val = readl(bp->bar1 + reg_off);
		break;
	}
	if (reg_idx == BNXT_FW_RESET_INPROG_REG)
		val &= fw_health->fw_reset_inprog_reg_mask;
	return val;
}

static u16 bnxt_agg_ring_id_to_grp_idx(struct bnxt *bp, u16 ring_id)
{
	int i;

	for (i = 0; i < bp->rx_nr_rings; i++) {
		u16 grp_idx = bp->rx_ring[i].bnapi->index;
		struct bnxt_ring_grp_info *grp_info;

		grp_info = &bp->grp_info[grp_idx];
		if (grp_info->agg_fw_ring_id == ring_id)
			return grp_idx;
	}
	return INVALID_HW_RING_ID;
}

static void bnxt_event_error_report(struct bnxt *bp, u32 data1, u32 data2)
{
	u32 err_type = BNXT_EVENT_ERROR_REPORT_TYPE(data1);

	switch (err_type) {
	case ASYNC_EVENT_CMPL_ERROR_REPORT_BASE_EVENT_DATA1_ERROR_TYPE_INVALID_SIGNAL:
		netdev_err(bp->dev, "1PPS: Received invalid signal on pin%lu from the external source. Please fix the signal and reconfigure the pin\n",
			   BNXT_EVENT_INVALID_SIGNAL_DATA(data2));
		break;
	case ASYNC_EVENT_CMPL_ERROR_REPORT_BASE_EVENT_DATA1_ERROR_TYPE_PAUSE_STORM:
		netdev_warn(bp->dev, "Pause Storm detected!\n");
		break;
	case ASYNC_EVENT_CMPL_ERROR_REPORT_BASE_EVENT_DATA1_ERROR_TYPE_DOORBELL_DROP_THRESHOLD:
		netdev_warn(bp->dev, "One or more MMIO doorbells dropped by the device!\n");
		break;
	default:
		netdev_err(bp->dev, "FW reported unknown error type %u\n",
			   err_type);
		break;
	}
}

#define BNXT_GET_EVENT_PORT(data)	\
	((data) &			\
	 ASYNC_EVENT_CMPL_PORT_CONN_NOT_ALLOWED_EVENT_DATA1_PORT_ID_MASK)

#define BNXT_EVENT_RING_TYPE(data2)	\
	((data2) &			\
	 ASYNC_EVENT_CMPL_RING_MONITOR_MSG_EVENT_DATA2_DISABLE_RING_TYPE_MASK)

#define BNXT_EVENT_RING_TYPE_RX(data2)	\
	(BNXT_EVENT_RING_TYPE(data2) ==	\
	 ASYNC_EVENT_CMPL_RING_MONITOR_MSG_EVENT_DATA2_DISABLE_RING_TYPE_RX)

#define BNXT_EVENT_PHC_EVENT_TYPE(data1)	\
	(((data1) & ASYNC_EVENT_CMPL_PHC_UPDATE_EVENT_DATA1_FLAGS_MASK) >>\
	 ASYNC_EVENT_CMPL_PHC_UPDATE_EVENT_DATA1_FLAGS_SFT)

#define BNXT_EVENT_PHC_RTC_UPDATE(data1)	\
	(((data1) & ASYNC_EVENT_CMPL_PHC_UPDATE_EVENT_DATA1_PHC_TIME_MSB_MASK) >>\
	 ASYNC_EVENT_CMPL_PHC_UPDATE_EVENT_DATA1_PHC_TIME_MSB_SFT)

#define BNXT_PHC_BITS	48

static int bnxt_async_event_process(struct bnxt *bp,
				    struct hwrm_async_event_cmpl *cmpl)
{
	u16 event_id = le16_to_cpu(cmpl->event_id);
	u32 data1 = le32_to_cpu(cmpl->event_data1);
	u32 data2 = le32_to_cpu(cmpl->event_data2);

	netdev_dbg(bp->dev, "hwrm event 0x%x {0x%x, 0x%x}\n",
		   event_id, data1, data2);

	/* TODO CHIMP_FW: Define event id's for link change, error etc */
	switch (event_id) {
	case ASYNC_EVENT_CMPL_EVENT_ID_LINK_SPEED_CFG_CHANGE: {
		struct bnxt_link_info *link_info = &bp->link_info;

		if (BNXT_VF(bp))
			goto async_event_process_exit;

		/* print unsupported speed warning in forced speed mode only */
		if (!(link_info->autoneg & BNXT_AUTONEG_SPEED) &&
		    (data1 & 0x20000)) {
			u16 fw_speed = link_info->force_link_speed;
			u32 speed = bnxt_fw_to_ethtool_speed(fw_speed);

			if (speed != SPEED_UNKNOWN)
				netdev_warn(bp->dev, "Link speed %d no longer supported\n",
					    speed);
		}
		set_bit(BNXT_LINK_SPEED_CHNG_SP_EVENT, &bp->sp_event);
	}
		fallthrough;
	case ASYNC_EVENT_CMPL_EVENT_ID_LINK_SPEED_CHANGE:
	case ASYNC_EVENT_CMPL_EVENT_ID_PORT_PHY_CFG_CHANGE:
		set_bit(BNXT_LINK_CFG_CHANGE_SP_EVENT, &bp->sp_event);
		fallthrough;
	case ASYNC_EVENT_CMPL_EVENT_ID_LINK_STATUS_CHANGE:
		set_bit(BNXT_LINK_CHNG_SP_EVENT, &bp->sp_event);
		break;
	case ASYNC_EVENT_CMPL_EVENT_ID_PF_DRVR_UNLOAD:
		set_bit(BNXT_HWRM_PF_UNLOAD_SP_EVENT, &bp->sp_event);
		break;
	case ASYNC_EVENT_CMPL_EVENT_ID_PORT_CONN_NOT_ALLOWED: {
		u16 port_id = BNXT_GET_EVENT_PORT(data1);

		if (BNXT_VF(bp))
			break;

		if (bp->pf.port_id != port_id)
			break;

		set_bit(BNXT_HWRM_PORT_MODULE_SP_EVENT, &bp->sp_event);
		break;
	}
	case ASYNC_EVENT_CMPL_EVENT_ID_VF_CFG_CHANGE:
		if (BNXT_PF(bp))
			goto async_event_process_exit;
		set_bit(BNXT_RESET_TASK_SILENT_SP_EVENT, &bp->sp_event);
		break;
	case ASYNC_EVENT_CMPL_EVENT_ID_RESET_NOTIFY: {
		char *type_str = "Solicited";

		if (!bp->fw_health)
			goto async_event_process_exit;

		bp->fw_reset_timestamp = jiffies;
		bp->fw_reset_min_dsecs = cmpl->timestamp_lo;
		if (!bp->fw_reset_min_dsecs)
			bp->fw_reset_min_dsecs = BNXT_DFLT_FW_RST_MIN_DSECS;
		bp->fw_reset_max_dsecs = le16_to_cpu(cmpl->timestamp_hi);
		if (!bp->fw_reset_max_dsecs)
			bp->fw_reset_max_dsecs = BNXT_DFLT_FW_RST_MAX_DSECS;
		if (EVENT_DATA1_RESET_NOTIFY_FW_ACTIVATION(data1)) {
			set_bit(BNXT_STATE_FW_ACTIVATE_RESET, &bp->state);
		} else if (EVENT_DATA1_RESET_NOTIFY_FATAL(data1)) {
			type_str = "Fatal";
			bp->fw_health->fatalities++;
			set_bit(BNXT_STATE_FW_FATAL_COND, &bp->state);
		} else if (data2 && BNXT_FW_STATUS_HEALTHY !=
			   EVENT_DATA2_RESET_NOTIFY_FW_STATUS_CODE(data2)) {
			type_str = "Non-fatal";
			bp->fw_health->survivals++;
			set_bit(BNXT_STATE_FW_NON_FATAL_COND, &bp->state);
		}
		netif_warn(bp, hw, bp->dev,
			   "%s firmware reset event, data1: 0x%x, data2: 0x%x, min wait %u ms, max wait %u ms\n",
			   type_str, data1, data2,
			   bp->fw_reset_min_dsecs * 100,
			   bp->fw_reset_max_dsecs * 100);
		set_bit(BNXT_FW_RESET_NOTIFY_SP_EVENT, &bp->sp_event);
		break;
	}
	case ASYNC_EVENT_CMPL_EVENT_ID_ERROR_RECOVERY: {
		struct bnxt_fw_health *fw_health = bp->fw_health;
		char *status_desc = "healthy";
		u32 status;

		if (!fw_health)
			goto async_event_process_exit;

		if (!EVENT_DATA1_RECOVERY_ENABLED(data1)) {
			fw_health->enabled = false;
			netif_info(bp, drv, bp->dev, "Driver recovery watchdog is disabled\n");
			break;
		}
		fw_health->primary = EVENT_DATA1_RECOVERY_MASTER_FUNC(data1);
		fw_health->tmr_multiplier =
			DIV_ROUND_UP(fw_health->polling_dsecs * HZ,
				     bp->current_interval * 10);
		fw_health->tmr_counter = fw_health->tmr_multiplier;
		if (!fw_health->enabled)
			fw_health->last_fw_heartbeat =
				bnxt_fw_health_readl(bp, BNXT_FW_HEARTBEAT_REG);
		fw_health->last_fw_reset_cnt =
			bnxt_fw_health_readl(bp, BNXT_FW_RESET_CNT_REG);
		status = bnxt_fw_health_readl(bp, BNXT_FW_HEALTH_REG);
		if (status != BNXT_FW_STATUS_HEALTHY)
			status_desc = "unhealthy";
		netif_info(bp, drv, bp->dev,
			   "Driver recovery watchdog, role: %s, firmware status: 0x%x (%s), resets: %u\n",
			   fw_health->primary ? "primary" : "backup", status,
			   status_desc, fw_health->last_fw_reset_cnt);
		if (!fw_health->enabled) {
			/* Make sure tmr_counter is set and visible to
			 * bnxt_health_check() before setting enabled to true.
			 */
			smp_wmb();
			fw_health->enabled = true;
		}
		goto async_event_process_exit;
	}
	case ASYNC_EVENT_CMPL_EVENT_ID_DEBUG_NOTIFICATION:
		netif_notice(bp, hw, bp->dev,
			     "Received firmware debug notification, data1: 0x%x, data2: 0x%x\n",
			     data1, data2);
		goto async_event_process_exit;
	case ASYNC_EVENT_CMPL_EVENT_ID_RING_MONITOR_MSG: {
		struct bnxt_rx_ring_info *rxr;
		u16 grp_idx;

		if (bp->flags & BNXT_FLAG_CHIP_P5)
			goto async_event_process_exit;

		netdev_warn(bp->dev, "Ring monitor event, ring type %lu id 0x%x\n",
			    BNXT_EVENT_RING_TYPE(data2), data1);
		if (!BNXT_EVENT_RING_TYPE_RX(data2))
			goto async_event_process_exit;

		grp_idx = bnxt_agg_ring_id_to_grp_idx(bp, data1);
		if (grp_idx == INVALID_HW_RING_ID) {
			netdev_warn(bp->dev, "Unknown RX agg ring id 0x%x\n",
				    data1);
			goto async_event_process_exit;
		}
		rxr = bp->bnapi[grp_idx]->rx_ring;
		bnxt_sched_reset_rxr(bp, rxr);
		goto async_event_process_exit;
	}
	case ASYNC_EVENT_CMPL_EVENT_ID_ECHO_REQUEST: {
		struct bnxt_fw_health *fw_health = bp->fw_health;

		netif_notice(bp, hw, bp->dev,
			     "Received firmware echo request, data1: 0x%x, data2: 0x%x\n",
			     data1, data2);
		if (fw_health) {
			fw_health->echo_req_data1 = data1;
			fw_health->echo_req_data2 = data2;
			set_bit(BNXT_FW_ECHO_REQUEST_SP_EVENT, &bp->sp_event);
			break;
		}
		goto async_event_process_exit;
	}
	case ASYNC_EVENT_CMPL_EVENT_ID_PPS_TIMESTAMP: {
		bnxt_ptp_pps_event(bp, data1, data2);
		goto async_event_process_exit;
	}
	case ASYNC_EVENT_CMPL_EVENT_ID_ERROR_REPORT: {
		bnxt_event_error_report(bp, data1, data2);
		goto async_event_process_exit;
	}
	case ASYNC_EVENT_CMPL_EVENT_ID_PHC_UPDATE: {
		switch (BNXT_EVENT_PHC_EVENT_TYPE(data1)) {
		case ASYNC_EVENT_CMPL_PHC_UPDATE_EVENT_DATA1_FLAGS_PHC_RTC_UPDATE:
			if (BNXT_PTP_USE_RTC(bp)) {
				struct bnxt_ptp_cfg *ptp = bp->ptp_cfg;
				u64 ns;

				if (!ptp)
					goto async_event_process_exit;

				spin_lock_bh(&ptp->ptp_lock);
				bnxt_ptp_update_current_time(bp);
				ns = (((u64)BNXT_EVENT_PHC_RTC_UPDATE(data1) <<
				       BNXT_PHC_BITS) | ptp->current_time);
				bnxt_ptp_rtc_timecounter_init(ptp, ns);
				spin_unlock_bh(&ptp->ptp_lock);
			}
			break;
		}
		goto async_event_process_exit;
	}
	case ASYNC_EVENT_CMPL_EVENT_ID_DEFERRED_RESPONSE: {
		u16 seq_id = le32_to_cpu(cmpl->event_data2) & 0xffff;

		hwrm_update_token(bp, seq_id, BNXT_HWRM_DEFERRED);
		goto async_event_process_exit;
	}
	default:
		goto async_event_process_exit;
	}
	__bnxt_queue_sp_work(bp);
async_event_process_exit:
	return 0;
}

static int bnxt_hwrm_handler(struct bnxt *bp, struct tx_cmp *txcmp)
{
	u16 cmpl_type = TX_CMP_TYPE(txcmp), vf_id, seq_id;
	struct hwrm_cmpl *h_cmpl = (struct hwrm_cmpl *)txcmp;
	struct hwrm_fwd_req_cmpl *fwd_req_cmpl =
				(struct hwrm_fwd_req_cmpl *)txcmp;

	switch (cmpl_type) {
	case CMPL_BASE_TYPE_HWRM_DONE:
		seq_id = le16_to_cpu(h_cmpl->sequence_id);
		hwrm_update_token(bp, seq_id, BNXT_HWRM_COMPLETE);
		break;

	case CMPL_BASE_TYPE_HWRM_FWD_REQ:
		vf_id = le16_to_cpu(fwd_req_cmpl->source_id);

		if ((vf_id < bp->pf.first_vf_id) ||
		    (vf_id >= bp->pf.first_vf_id + bp->pf.active_vfs)) {
			netdev_err(bp->dev, "Msg contains invalid VF id %x\n",
				   vf_id);
			return -EINVAL;
		}

		set_bit(vf_id - bp->pf.first_vf_id, bp->pf.vf_event_bmap);
		bnxt_queue_sp_work(bp, BNXT_HWRM_EXEC_FWD_REQ_SP_EVENT);
		break;

	case CMPL_BASE_TYPE_HWRM_ASYNC_EVENT:
		bnxt_async_event_process(bp,
					 (struct hwrm_async_event_cmpl *)txcmp);
		break;

	default:
		break;
	}

	return 0;
}

static irqreturn_t bnxt_msix(int irq, void *dev_instance)
{
	struct bnxt_napi *bnapi = dev_instance;
	struct bnxt *bp = bnapi->bp;
	struct bnxt_cp_ring_info *cpr = &bnapi->cp_ring;
	u32 cons = RING_CMP(cpr->cp_raw_cons);

	cpr->event_ctr++;
	prefetch(&cpr->cp_desc_ring[CP_RING(cons)][CP_IDX(cons)]);
	napi_schedule(&bnapi->napi);
	return IRQ_HANDLED;
}

static inline int bnxt_has_work(struct bnxt *bp, struct bnxt_cp_ring_info *cpr)
{
	u32 raw_cons = cpr->cp_raw_cons;
	u16 cons = RING_CMP(raw_cons);
	struct tx_cmp *txcmp;

	txcmp = &cpr->cp_desc_ring[CP_RING(cons)][CP_IDX(cons)];

	return TX_CMP_VALID(txcmp, raw_cons);
}

static irqreturn_t bnxt_inta(int irq, void *dev_instance)
{
	struct bnxt_napi *bnapi = dev_instance;
	struct bnxt *bp = bnapi->bp;
	struct bnxt_cp_ring_info *cpr = &bnapi->cp_ring;
	u32 cons = RING_CMP(cpr->cp_raw_cons);
	u32 int_status;

	prefetch(&cpr->cp_desc_ring[CP_RING(cons)][CP_IDX(cons)]);

	if (!bnxt_has_work(bp, cpr)) {
		int_status = readl(bp->bar0 + BNXT_CAG_REG_LEGACY_INT_STATUS);
		/* return if erroneous interrupt */
		if (!(int_status & (0x10000 << cpr->cp_ring_struct.fw_ring_id)))
			return IRQ_NONE;
	}

	/* disable ring IRQ */
	BNXT_CP_DB_IRQ_DIS(cpr->cp_db.doorbell);

	/* Return here if interrupt is shared and is disabled. */
	if (unlikely(atomic_read(&bp->intr_sem) != 0))
		return IRQ_HANDLED;

	napi_schedule(&bnapi->napi);
	return IRQ_HANDLED;
}

static int __bnxt_poll_work(struct bnxt *bp, struct bnxt_cp_ring_info *cpr,
			    int budget)
{
	struct bnxt_napi *bnapi = cpr->bnapi;
	u32 raw_cons = cpr->cp_raw_cons;
	u32 cons;
	int tx_pkts = 0;
	int rx_pkts = 0;
	u8 event = 0;
	struct tx_cmp *txcmp;

	cpr->has_more_work = 0;
	cpr->had_work_done = 1;
	while (1) {
		int rc;

		cons = RING_CMP(raw_cons);
		txcmp = &cpr->cp_desc_ring[CP_RING(cons)][CP_IDX(cons)];

		if (!TX_CMP_VALID(txcmp, raw_cons))
			break;

		/* The valid test of the entry must be done first before
		 * reading any further.
		 */
		dma_rmb();
		if (TX_CMP_TYPE(txcmp) == CMP_TYPE_TX_L2_CMP) {
			tx_pkts++;
			/* return full budget so NAPI will complete. */
			if (unlikely(tx_pkts >= bp->tx_wake_thresh)) {
				rx_pkts = budget;
				raw_cons = NEXT_RAW_CMP(raw_cons);
				if (budget)
					cpr->has_more_work = 1;
				break;
			}
		} else if ((TX_CMP_TYPE(txcmp) & 0x30) == 0x10) {
			if (likely(budget))
				rc = bnxt_rx_pkt(bp, cpr, &raw_cons, &event);
			else
				rc = bnxt_force_rx_discard(bp, cpr, &raw_cons,
							   &event);
			if (likely(rc >= 0))
				rx_pkts += rc;
			/* Increment rx_pkts when rc is -ENOMEM to count towards
			 * the NAPI budget.  Otherwise, we may potentially loop
			 * here forever if we consistently cannot allocate
			 * buffers.
			 */
			else if (rc == -ENOMEM && budget)
				rx_pkts++;
			else if (rc == -EBUSY)	/* partial completion */
				break;
		} else if (unlikely((TX_CMP_TYPE(txcmp) ==
				     CMPL_BASE_TYPE_HWRM_DONE) ||
				    (TX_CMP_TYPE(txcmp) ==
				     CMPL_BASE_TYPE_HWRM_FWD_REQ) ||
				    (TX_CMP_TYPE(txcmp) ==
				     CMPL_BASE_TYPE_HWRM_ASYNC_EVENT))) {
			bnxt_hwrm_handler(bp, txcmp);
		}
		raw_cons = NEXT_RAW_CMP(raw_cons);

		if (rx_pkts && rx_pkts == budget) {
			cpr->has_more_work = 1;
			break;
		}
	}

	if (event & BNXT_REDIRECT_EVENT)
		xdp_do_flush();

	if (event & BNXT_TX_EVENT) {
		struct bnxt_tx_ring_info *txr = bnapi->tx_ring;
		u16 prod = txr->tx_prod;

		/* Sync BD data before updating doorbell */
		wmb();

		bnxt_db_write_relaxed(bp, &txr->tx_db, prod);
	}

	cpr->cp_raw_cons = raw_cons;
	bnapi->tx_pkts += tx_pkts;
	bnapi->events |= event;
	return rx_pkts;
}

static void __bnxt_poll_work_done(struct bnxt *bp, struct bnxt_napi *bnapi,
				  int budget)
{
<<<<<<< HEAD
	if (bnapi->tx_pkts && !bnapi->tx_fault) {
		bnapi->tx_int(bp, bnapi, bnapi->tx_pkts);
		bnapi->tx_pkts = 0;
	}
=======
	if (bnapi->tx_pkts)
		bnapi->tx_int(bp, bnapi, budget);
>>>>>>> 999f6631

	if ((bnapi->events & BNXT_RX_EVENT) && !(bnapi->in_reset)) {
		struct bnxt_rx_ring_info *rxr = bnapi->rx_ring;

		bnxt_db_write(bp, &rxr->rx_db, rxr->rx_prod);
	}
	if (bnapi->events & BNXT_AGG_EVENT) {
		struct bnxt_rx_ring_info *rxr = bnapi->rx_ring;

		bnxt_db_write(bp, &rxr->rx_agg_db, rxr->rx_agg_prod);
	}
	bnapi->events = 0;
}

static int bnxt_poll_work(struct bnxt *bp, struct bnxt_cp_ring_info *cpr,
			  int budget)
{
	struct bnxt_napi *bnapi = cpr->bnapi;
	int rx_pkts;

	rx_pkts = __bnxt_poll_work(bp, cpr, budget);

	/* ACK completion ring before freeing tx ring and producing new
	 * buffers in rx/agg rings to prevent overflowing the completion
	 * ring.
	 */
	bnxt_db_cq(bp, &cpr->cp_db, cpr->cp_raw_cons);

	__bnxt_poll_work_done(bp, bnapi, budget);
	return rx_pkts;
}

static int bnxt_poll_nitroa0(struct napi_struct *napi, int budget)
{
	struct bnxt_napi *bnapi = container_of(napi, struct bnxt_napi, napi);
	struct bnxt *bp = bnapi->bp;
	struct bnxt_cp_ring_info *cpr = &bnapi->cp_ring;
	struct bnxt_rx_ring_info *rxr = bnapi->rx_ring;
	struct tx_cmp *txcmp;
	struct rx_cmp_ext *rxcmp1;
	u32 cp_cons, tmp_raw_cons;
	u32 raw_cons = cpr->cp_raw_cons;
	u32 rx_pkts = 0;
	u8 event = 0;

	while (1) {
		int rc;

		cp_cons = RING_CMP(raw_cons);
		txcmp = &cpr->cp_desc_ring[CP_RING(cp_cons)][CP_IDX(cp_cons)];

		if (!TX_CMP_VALID(txcmp, raw_cons))
			break;

		/* The valid test of the entry must be done first before
		 * reading any further.
		 */
		dma_rmb();
		if ((TX_CMP_TYPE(txcmp) & 0x30) == 0x10) {
			tmp_raw_cons = NEXT_RAW_CMP(raw_cons);
			cp_cons = RING_CMP(tmp_raw_cons);
			rxcmp1 = (struct rx_cmp_ext *)
			  &cpr->cp_desc_ring[CP_RING(cp_cons)][CP_IDX(cp_cons)];

			if (!RX_CMP_VALID(rxcmp1, tmp_raw_cons))
				break;

			/* force an error to recycle the buffer */
			rxcmp1->rx_cmp_cfa_code_errors_v2 |=
				cpu_to_le32(RX_CMPL_ERRORS_CRC_ERROR);

			rc = bnxt_rx_pkt(bp, cpr, &raw_cons, &event);
			if (likely(rc == -EIO) && budget)
				rx_pkts++;
			else if (rc == -EBUSY)	/* partial completion */
				break;
		} else if (unlikely(TX_CMP_TYPE(txcmp) ==
				    CMPL_BASE_TYPE_HWRM_DONE)) {
			bnxt_hwrm_handler(bp, txcmp);
		} else {
			netdev_err(bp->dev,
				   "Invalid completion received on special ring\n");
		}
		raw_cons = NEXT_RAW_CMP(raw_cons);

		if (rx_pkts == budget)
			break;
	}

	cpr->cp_raw_cons = raw_cons;
	BNXT_DB_CQ(&cpr->cp_db, cpr->cp_raw_cons);
	bnxt_db_write(bp, &rxr->rx_db, rxr->rx_prod);

	if (event & BNXT_AGG_EVENT)
		bnxt_db_write(bp, &rxr->rx_agg_db, rxr->rx_agg_prod);

	if (!bnxt_has_work(bp, cpr) && rx_pkts < budget) {
		napi_complete_done(napi, rx_pkts);
		BNXT_DB_CQ_ARM(&cpr->cp_db, cpr->cp_raw_cons);
	}
	return rx_pkts;
}

static int bnxt_poll(struct napi_struct *napi, int budget)
{
	struct bnxt_napi *bnapi = container_of(napi, struct bnxt_napi, napi);
	struct bnxt *bp = bnapi->bp;
	struct bnxt_cp_ring_info *cpr = &bnapi->cp_ring;
	int work_done = 0;

	if (unlikely(test_bit(BNXT_STATE_FW_FATAL_COND, &bp->state))) {
		napi_complete(napi);
		return 0;
	}
	while (1) {
		work_done += bnxt_poll_work(bp, cpr, budget - work_done);

		if (work_done >= budget) {
			if (!budget)
				BNXT_DB_CQ_ARM(&cpr->cp_db, cpr->cp_raw_cons);
			break;
		}

		if (!bnxt_has_work(bp, cpr)) {
			if (napi_complete_done(napi, work_done))
				BNXT_DB_CQ_ARM(&cpr->cp_db, cpr->cp_raw_cons);
			break;
		}
	}
	if (bp->flags & BNXT_FLAG_DIM) {
		struct dim_sample dim_sample = {};

		dim_update_sample(cpr->event_ctr,
				  cpr->rx_packets,
				  cpr->rx_bytes,
				  &dim_sample);
		net_dim(&cpr->dim, dim_sample);
	}
	return work_done;
}

static int __bnxt_poll_cqs(struct bnxt *bp, struct bnxt_napi *bnapi, int budget)
{
	struct bnxt_cp_ring_info *cpr = &bnapi->cp_ring;
	int i, work_done = 0;

	for (i = 0; i < 2; i++) {
		struct bnxt_cp_ring_info *cpr2 = cpr->cp_ring_arr[i];

		if (cpr2) {
			work_done += __bnxt_poll_work(bp, cpr2,
						      budget - work_done);
			cpr->has_more_work |= cpr2->has_more_work;
		}
	}
	return work_done;
}

static void __bnxt_poll_cqs_done(struct bnxt *bp, struct bnxt_napi *bnapi,
				 u64 dbr_type, int budget)
{
	struct bnxt_cp_ring_info *cpr = &bnapi->cp_ring;
	int i;

	for (i = 0; i < 2; i++) {
		struct bnxt_cp_ring_info *cpr2 = cpr->cp_ring_arr[i];
		struct bnxt_db_info *db;

		if (cpr2 && cpr2->had_work_done) {
			db = &cpr2->cp_db;
			bnxt_writeq(bp, db->db_key64 | dbr_type |
				    RING_CMP(cpr2->cp_raw_cons), db->doorbell);
			cpr2->had_work_done = 0;
		}
	}
	__bnxt_poll_work_done(bp, bnapi, budget);
}

static int bnxt_poll_p5(struct napi_struct *napi, int budget)
{
	struct bnxt_napi *bnapi = container_of(napi, struct bnxt_napi, napi);
	struct bnxt_cp_ring_info *cpr = &bnapi->cp_ring;
	struct bnxt_cp_ring_info *cpr_rx;
	u32 raw_cons = cpr->cp_raw_cons;
	struct bnxt *bp = bnapi->bp;
	struct nqe_cn *nqcmp;
	int work_done = 0;
	u32 cons;

	if (unlikely(test_bit(BNXT_STATE_FW_FATAL_COND, &bp->state))) {
		napi_complete(napi);
		return 0;
	}
	if (cpr->has_more_work) {
		cpr->has_more_work = 0;
		work_done = __bnxt_poll_cqs(bp, bnapi, budget);
	}
	while (1) {
		cons = RING_CMP(raw_cons);
		nqcmp = &cpr->nq_desc_ring[CP_RING(cons)][CP_IDX(cons)];

		if (!NQ_CMP_VALID(nqcmp, raw_cons)) {
			if (cpr->has_more_work)
				break;

			__bnxt_poll_cqs_done(bp, bnapi, DBR_TYPE_CQ_ARMALL,
					     budget);
			cpr->cp_raw_cons = raw_cons;
			if (napi_complete_done(napi, work_done))
				BNXT_DB_NQ_ARM_P5(&cpr->cp_db,
						  cpr->cp_raw_cons);
			goto poll_done;
		}

		/* The valid test of the entry must be done first before
		 * reading any further.
		 */
		dma_rmb();

		if (nqcmp->type == cpu_to_le16(NQ_CN_TYPE_CQ_NOTIFICATION)) {
			u32 idx = le32_to_cpu(nqcmp->cq_handle_low);
			struct bnxt_cp_ring_info *cpr2;

			/* No more budget for RX work */
			if (budget && work_done >= budget && idx == BNXT_RX_HDL)
				break;

			cpr2 = cpr->cp_ring_arr[idx];
			work_done += __bnxt_poll_work(bp, cpr2,
						      budget - work_done);
			cpr->has_more_work |= cpr2->has_more_work;
		} else {
			bnxt_hwrm_handler(bp, (struct tx_cmp *)nqcmp);
		}
		raw_cons = NEXT_RAW_CMP(raw_cons);
	}
	__bnxt_poll_cqs_done(bp, bnapi, DBR_TYPE_CQ, budget);
	if (raw_cons != cpr->cp_raw_cons) {
		cpr->cp_raw_cons = raw_cons;
		BNXT_DB_NQ_P5(&cpr->cp_db, raw_cons);
	}
poll_done:
	cpr_rx = cpr->cp_ring_arr[BNXT_RX_HDL];
	if (cpr_rx && (bp->flags & BNXT_FLAG_DIM)) {
		struct dim_sample dim_sample = {};

		dim_update_sample(cpr->event_ctr,
				  cpr_rx->rx_packets,
				  cpr_rx->rx_bytes,
				  &dim_sample);
		net_dim(&cpr->dim, dim_sample);
	}
	return work_done;
}

static void bnxt_free_tx_skbs(struct bnxt *bp)
{
	int i, max_idx;
	struct pci_dev *pdev = bp->pdev;

	if (!bp->tx_ring)
		return;

	max_idx = bp->tx_nr_pages * TX_DESC_CNT;
	for (i = 0; i < bp->tx_nr_rings; i++) {
		struct bnxt_tx_ring_info *txr = &bp->tx_ring[i];
		int j;

		if (!txr->tx_buf_ring)
			continue;

		for (j = 0; j < max_idx;) {
			struct bnxt_sw_tx_bd *tx_buf = &txr->tx_buf_ring[j];
			struct sk_buff *skb;
			int k, last;

			if (i < bp->tx_nr_rings_xdp &&
			    tx_buf->action == XDP_REDIRECT) {
				dma_unmap_single(&pdev->dev,
					dma_unmap_addr(tx_buf, mapping),
					dma_unmap_len(tx_buf, len),
					DMA_TO_DEVICE);
				xdp_return_frame(tx_buf->xdpf);
				tx_buf->action = 0;
				tx_buf->xdpf = NULL;
				j++;
				continue;
			}

			skb = tx_buf->skb;
			if (!skb) {
				j++;
				continue;
			}

			tx_buf->skb = NULL;

			if (tx_buf->is_push) {
				dev_kfree_skb(skb);
				j += 2;
				continue;
			}

			dma_unmap_single(&pdev->dev,
					 dma_unmap_addr(tx_buf, mapping),
					 skb_headlen(skb),
					 DMA_TO_DEVICE);

			last = tx_buf->nr_frags;
			j += 2;
			for (k = 0; k < last; k++, j++) {
				int ring_idx = j & bp->tx_ring_mask;
				skb_frag_t *frag = &skb_shinfo(skb)->frags[k];

				tx_buf = &txr->tx_buf_ring[ring_idx];
				dma_unmap_page(
					&pdev->dev,
					dma_unmap_addr(tx_buf, mapping),
					skb_frag_size(frag), DMA_TO_DEVICE);
			}
			dev_kfree_skb(skb);
		}
		netdev_tx_reset_queue(netdev_get_tx_queue(bp->dev, i));
	}
}

static void bnxt_free_one_rx_ring_skbs(struct bnxt *bp, int ring_nr)
{
	struct bnxt_rx_ring_info *rxr = &bp->rx_ring[ring_nr];
	struct pci_dev *pdev = bp->pdev;
	struct bnxt_tpa_idx_map *map;
	int i, max_idx, max_agg_idx;

	max_idx = bp->rx_nr_pages * RX_DESC_CNT;
	max_agg_idx = bp->rx_agg_nr_pages * RX_DESC_CNT;
	if (!rxr->rx_tpa)
		goto skip_rx_tpa_free;

	for (i = 0; i < bp->max_tpa; i++) {
		struct bnxt_tpa_info *tpa_info = &rxr->rx_tpa[i];
		u8 *data = tpa_info->data;

		if (!data)
			continue;

		dma_unmap_single_attrs(&pdev->dev, tpa_info->mapping,
				       bp->rx_buf_use_size, bp->rx_dir,
				       DMA_ATTR_WEAK_ORDERING);

		tpa_info->data = NULL;

		skb_free_frag(data);
	}

skip_rx_tpa_free:
	if (!rxr->rx_buf_ring)
		goto skip_rx_buf_free;

	for (i = 0; i < max_idx; i++) {
		struct bnxt_sw_rx_bd *rx_buf = &rxr->rx_buf_ring[i];
		dma_addr_t mapping = rx_buf->mapping;
		void *data = rx_buf->data;

		if (!data)
			continue;

		rx_buf->data = NULL;
		if (BNXT_RX_PAGE_MODE(bp)) {
			mapping -= bp->rx_dma_offset;
			dma_unmap_page_attrs(&pdev->dev, mapping,
					     BNXT_RX_PAGE_SIZE, bp->rx_dir,
					     DMA_ATTR_WEAK_ORDERING);
			page_pool_recycle_direct(rxr->page_pool, data);
		} else {
			dma_unmap_single_attrs(&pdev->dev, mapping,
					       bp->rx_buf_use_size, bp->rx_dir,
					       DMA_ATTR_WEAK_ORDERING);
			skb_free_frag(data);
		}
	}

skip_rx_buf_free:
	if (!rxr->rx_agg_ring)
		goto skip_rx_agg_free;

	for (i = 0; i < max_agg_idx; i++) {
		struct bnxt_sw_rx_agg_bd *rx_agg_buf = &rxr->rx_agg_ring[i];
		struct page *page = rx_agg_buf->page;

		if (!page)
			continue;

		if (BNXT_RX_PAGE_MODE(bp)) {
			dma_unmap_page_attrs(&pdev->dev, rx_agg_buf->mapping,
					     BNXT_RX_PAGE_SIZE, bp->rx_dir,
					     DMA_ATTR_WEAK_ORDERING);
			rx_agg_buf->page = NULL;
			__clear_bit(i, rxr->rx_agg_bmap);

			page_pool_recycle_direct(rxr->page_pool, page);
		} else {
			dma_unmap_page_attrs(&pdev->dev, rx_agg_buf->mapping,
					     BNXT_RX_PAGE_SIZE, DMA_FROM_DEVICE,
					     DMA_ATTR_WEAK_ORDERING);
			rx_agg_buf->page = NULL;
			__clear_bit(i, rxr->rx_agg_bmap);

			__free_page(page);
		}
	}

skip_rx_agg_free:
	if (rxr->rx_page) {
		__free_page(rxr->rx_page);
		rxr->rx_page = NULL;
	}
	map = rxr->rx_tpa_idx_map;
	if (map)
		memset(map->agg_idx_bmap, 0, sizeof(map->agg_idx_bmap));
}

static void bnxt_free_rx_skbs(struct bnxt *bp)
{
	int i;

	if (!bp->rx_ring)
		return;

	for (i = 0; i < bp->rx_nr_rings; i++)
		bnxt_free_one_rx_ring_skbs(bp, i);
}

static void bnxt_free_skbs(struct bnxt *bp)
{
	bnxt_free_tx_skbs(bp);
	bnxt_free_rx_skbs(bp);
}

static void bnxt_init_ctx_mem(struct bnxt_mem_init *mem_init, void *p, int len)
{
	u8 init_val = mem_init->init_val;
	u16 offset = mem_init->offset;
	u8 *p2 = p;
	int i;

	if (!init_val)
		return;
	if (offset == BNXT_MEM_INVALID_OFFSET) {
		memset(p, init_val, len);
		return;
	}
	for (i = 0; i < len; i += mem_init->size)
		*(p2 + i + offset) = init_val;
}

static void bnxt_free_ring(struct bnxt *bp, struct bnxt_ring_mem_info *rmem)
{
	struct pci_dev *pdev = bp->pdev;
	int i;

	if (!rmem->pg_arr)
		goto skip_pages;

	for (i = 0; i < rmem->nr_pages; i++) {
		if (!rmem->pg_arr[i])
			continue;

		dma_free_coherent(&pdev->dev, rmem->page_size,
				  rmem->pg_arr[i], rmem->dma_arr[i]);

		rmem->pg_arr[i] = NULL;
	}
skip_pages:
	if (rmem->pg_tbl) {
		size_t pg_tbl_size = rmem->nr_pages * 8;

		if (rmem->flags & BNXT_RMEM_USE_FULL_PAGE_FLAG)
			pg_tbl_size = rmem->page_size;
		dma_free_coherent(&pdev->dev, pg_tbl_size,
				  rmem->pg_tbl, rmem->pg_tbl_map);
		rmem->pg_tbl = NULL;
	}
	if (rmem->vmem_size && *rmem->vmem) {
		vfree(*rmem->vmem);
		*rmem->vmem = NULL;
	}
}

static int bnxt_alloc_ring(struct bnxt *bp, struct bnxt_ring_mem_info *rmem)
{
	struct pci_dev *pdev = bp->pdev;
	u64 valid_bit = 0;
	int i;

	if (rmem->flags & (BNXT_RMEM_VALID_PTE_FLAG | BNXT_RMEM_RING_PTE_FLAG))
		valid_bit = PTU_PTE_VALID;
	if ((rmem->nr_pages > 1 || rmem->depth > 0) && !rmem->pg_tbl) {
		size_t pg_tbl_size = rmem->nr_pages * 8;

		if (rmem->flags & BNXT_RMEM_USE_FULL_PAGE_FLAG)
			pg_tbl_size = rmem->page_size;
		rmem->pg_tbl = dma_alloc_coherent(&pdev->dev, pg_tbl_size,
						  &rmem->pg_tbl_map,
						  GFP_KERNEL);
		if (!rmem->pg_tbl)
			return -ENOMEM;
	}

	for (i = 0; i < rmem->nr_pages; i++) {
		u64 extra_bits = valid_bit;

		rmem->pg_arr[i] = dma_alloc_coherent(&pdev->dev,
						     rmem->page_size,
						     &rmem->dma_arr[i],
						     GFP_KERNEL);
		if (!rmem->pg_arr[i])
			return -ENOMEM;

		if (rmem->mem_init)
			bnxt_init_ctx_mem(rmem->mem_init, rmem->pg_arr[i],
					  rmem->page_size);
		if (rmem->nr_pages > 1 || rmem->depth > 0) {
			if (i == rmem->nr_pages - 2 &&
			    (rmem->flags & BNXT_RMEM_RING_PTE_FLAG))
				extra_bits |= PTU_PTE_NEXT_TO_LAST;
			else if (i == rmem->nr_pages - 1 &&
				 (rmem->flags & BNXT_RMEM_RING_PTE_FLAG))
				extra_bits |= PTU_PTE_LAST;
			rmem->pg_tbl[i] =
				cpu_to_le64(rmem->dma_arr[i] | extra_bits);
		}
	}

	if (rmem->vmem_size) {
		*rmem->vmem = vzalloc(rmem->vmem_size);
		if (!(*rmem->vmem))
			return -ENOMEM;
	}
	return 0;
}

static void bnxt_free_tpa_info(struct bnxt *bp)
{
	int i, j;

	for (i = 0; i < bp->rx_nr_rings; i++) {
		struct bnxt_rx_ring_info *rxr = &bp->rx_ring[i];

		kfree(rxr->rx_tpa_idx_map);
		rxr->rx_tpa_idx_map = NULL;
		if (rxr->rx_tpa) {
			for (j = 0; j < bp->max_tpa; j++) {
				kfree(rxr->rx_tpa[j].agg_arr);
				rxr->rx_tpa[j].agg_arr = NULL;
			}
		}
		kfree(rxr->rx_tpa);
		rxr->rx_tpa = NULL;
	}
}

static int bnxt_alloc_tpa_info(struct bnxt *bp)
{
	int i, j;

	bp->max_tpa = MAX_TPA;
	if (bp->flags & BNXT_FLAG_CHIP_P5) {
		if (!bp->max_tpa_v2)
			return 0;
		bp->max_tpa = max_t(u16, bp->max_tpa_v2, MAX_TPA_P5);
	}

	for (i = 0; i < bp->rx_nr_rings; i++) {
		struct bnxt_rx_ring_info *rxr = &bp->rx_ring[i];
		struct rx_agg_cmp *agg;

		rxr->rx_tpa = kcalloc(bp->max_tpa, sizeof(struct bnxt_tpa_info),
				      GFP_KERNEL);
		if (!rxr->rx_tpa)
			return -ENOMEM;

		if (!(bp->flags & BNXT_FLAG_CHIP_P5))
			continue;
		for (j = 0; j < bp->max_tpa; j++) {
			agg = kcalloc(MAX_SKB_FRAGS, sizeof(*agg), GFP_KERNEL);
			if (!agg)
				return -ENOMEM;
			rxr->rx_tpa[j].agg_arr = agg;
		}
		rxr->rx_tpa_idx_map = kzalloc(sizeof(*rxr->rx_tpa_idx_map),
					      GFP_KERNEL);
		if (!rxr->rx_tpa_idx_map)
			return -ENOMEM;
	}
	return 0;
}

static void bnxt_free_rx_rings(struct bnxt *bp)
{
	int i;

	if (!bp->rx_ring)
		return;

	bnxt_free_tpa_info(bp);
	for (i = 0; i < bp->rx_nr_rings; i++) {
		struct bnxt_rx_ring_info *rxr = &bp->rx_ring[i];
		struct bnxt_ring_struct *ring;

		if (rxr->xdp_prog)
			bpf_prog_put(rxr->xdp_prog);

		if (xdp_rxq_info_is_reg(&rxr->xdp_rxq))
			xdp_rxq_info_unreg(&rxr->xdp_rxq);

		page_pool_destroy(rxr->page_pool);
		rxr->page_pool = NULL;

		kfree(rxr->rx_agg_bmap);
		rxr->rx_agg_bmap = NULL;

		ring = &rxr->rx_ring_struct;
		bnxt_free_ring(bp, &ring->ring_mem);

		ring = &rxr->rx_agg_ring_struct;
		bnxt_free_ring(bp, &ring->ring_mem);
	}
}

static int bnxt_alloc_rx_page_pool(struct bnxt *bp,
				   struct bnxt_rx_ring_info *rxr)
{
	struct page_pool_params pp = { 0 };

	pp.pool_size = bp->rx_ring_size;
	pp.nid = dev_to_node(&bp->pdev->dev);
	pp.napi = &rxr->bnapi->napi;
	pp.dev = &bp->pdev->dev;
	pp.dma_dir = DMA_BIDIRECTIONAL;
	if (PAGE_SIZE > BNXT_RX_PAGE_SIZE)
		pp.flags |= PP_FLAG_PAGE_FRAG;

	rxr->page_pool = page_pool_create(&pp);
	if (IS_ERR(rxr->page_pool)) {
		int err = PTR_ERR(rxr->page_pool);

		rxr->page_pool = NULL;
		return err;
	}
	return 0;
}

static int bnxt_alloc_rx_rings(struct bnxt *bp)
{
	int i, rc = 0, agg_rings = 0;

	if (!bp->rx_ring)
		return -ENOMEM;

	if (bp->flags & BNXT_FLAG_AGG_RINGS)
		agg_rings = 1;

	for (i = 0; i < bp->rx_nr_rings; i++) {
		struct bnxt_rx_ring_info *rxr = &bp->rx_ring[i];
		struct bnxt_ring_struct *ring;

		ring = &rxr->rx_ring_struct;

		rc = bnxt_alloc_rx_page_pool(bp, rxr);
		if (rc)
			return rc;

		rc = xdp_rxq_info_reg(&rxr->xdp_rxq, bp->dev, i, 0);
		if (rc < 0)
			return rc;

		rc = xdp_rxq_info_reg_mem_model(&rxr->xdp_rxq,
						MEM_TYPE_PAGE_POOL,
						rxr->page_pool);
		if (rc) {
			xdp_rxq_info_unreg(&rxr->xdp_rxq);
			return rc;
		}

		rc = bnxt_alloc_ring(bp, &ring->ring_mem);
		if (rc)
			return rc;

		ring->grp_idx = i;
		if (agg_rings) {
			u16 mem_size;

			ring = &rxr->rx_agg_ring_struct;
			rc = bnxt_alloc_ring(bp, &ring->ring_mem);
			if (rc)
				return rc;

			ring->grp_idx = i;
			rxr->rx_agg_bmap_size = bp->rx_agg_ring_mask + 1;
			mem_size = rxr->rx_agg_bmap_size / 8;
			rxr->rx_agg_bmap = kzalloc(mem_size, GFP_KERNEL);
			if (!rxr->rx_agg_bmap)
				return -ENOMEM;
		}
	}
	if (bp->flags & BNXT_FLAG_TPA)
		rc = bnxt_alloc_tpa_info(bp);
	return rc;
}

static void bnxt_free_tx_rings(struct bnxt *bp)
{
	int i;
	struct pci_dev *pdev = bp->pdev;

	if (!bp->tx_ring)
		return;

	for (i = 0; i < bp->tx_nr_rings; i++) {
		struct bnxt_tx_ring_info *txr = &bp->tx_ring[i];
		struct bnxt_ring_struct *ring;

		if (txr->tx_push) {
			dma_free_coherent(&pdev->dev, bp->tx_push_size,
					  txr->tx_push, txr->tx_push_mapping);
			txr->tx_push = NULL;
		}

		ring = &txr->tx_ring_struct;

		bnxt_free_ring(bp, &ring->ring_mem);
	}
}

static int bnxt_alloc_tx_rings(struct bnxt *bp)
{
	int i, j, rc;
	struct pci_dev *pdev = bp->pdev;

	bp->tx_push_size = 0;
	if (bp->tx_push_thresh) {
		int push_size;

		push_size  = L1_CACHE_ALIGN(sizeof(struct tx_push_bd) +
					bp->tx_push_thresh);

		if (push_size > 256) {
			push_size = 0;
			bp->tx_push_thresh = 0;
		}

		bp->tx_push_size = push_size;
	}

	for (i = 0, j = 0; i < bp->tx_nr_rings; i++) {
		struct bnxt_tx_ring_info *txr = &bp->tx_ring[i];
		struct bnxt_ring_struct *ring;
		u8 qidx;

		ring = &txr->tx_ring_struct;

		rc = bnxt_alloc_ring(bp, &ring->ring_mem);
		if (rc)
			return rc;

		ring->grp_idx = txr->bnapi->index;
		if (bp->tx_push_size) {
			dma_addr_t mapping;

			/* One pre-allocated DMA buffer to backup
			 * TX push operation
			 */
			txr->tx_push = dma_alloc_coherent(&pdev->dev,
						bp->tx_push_size,
						&txr->tx_push_mapping,
						GFP_KERNEL);

			if (!txr->tx_push)
				return -ENOMEM;

			mapping = txr->tx_push_mapping +
				sizeof(struct tx_push_bd);
			txr->data_mapping = cpu_to_le64(mapping);
		}
		qidx = bp->tc_to_qidx[j];
		ring->queue_id = bp->q_info[qidx].queue_id;
		spin_lock_init(&txr->xdp_tx_lock);
		if (i < bp->tx_nr_rings_xdp)
			continue;
		if (i % bp->tx_nr_rings_per_tc == (bp->tx_nr_rings_per_tc - 1))
			j++;
	}
	return 0;
}

static void bnxt_free_cp_arrays(struct bnxt_cp_ring_info *cpr)
{
	struct bnxt_ring_struct *ring = &cpr->cp_ring_struct;

	kfree(cpr->cp_desc_ring);
	cpr->cp_desc_ring = NULL;
	ring->ring_mem.pg_arr = NULL;
	kfree(cpr->cp_desc_mapping);
	cpr->cp_desc_mapping = NULL;
	ring->ring_mem.dma_arr = NULL;
}

static int bnxt_alloc_cp_arrays(struct bnxt_cp_ring_info *cpr, int n)
{
	cpr->cp_desc_ring = kcalloc(n, sizeof(*cpr->cp_desc_ring), GFP_KERNEL);
	if (!cpr->cp_desc_ring)
		return -ENOMEM;
	cpr->cp_desc_mapping = kcalloc(n, sizeof(*cpr->cp_desc_mapping),
				       GFP_KERNEL);
	if (!cpr->cp_desc_mapping)
		return -ENOMEM;
	return 0;
}

static void bnxt_free_all_cp_arrays(struct bnxt *bp)
{
	int i;

	if (!bp->bnapi)
		return;
	for (i = 0; i < bp->cp_nr_rings; i++) {
		struct bnxt_napi *bnapi = bp->bnapi[i];

		if (!bnapi)
			continue;
		bnxt_free_cp_arrays(&bnapi->cp_ring);
	}
}

static int bnxt_alloc_all_cp_arrays(struct bnxt *bp)
{
	int i, n = bp->cp_nr_pages;

	for (i = 0; i < bp->cp_nr_rings; i++) {
		struct bnxt_napi *bnapi = bp->bnapi[i];
		int rc;

		if (!bnapi)
			continue;
		rc = bnxt_alloc_cp_arrays(&bnapi->cp_ring, n);
		if (rc)
			return rc;
	}
	return 0;
}

static void bnxt_free_cp_rings(struct bnxt *bp)
{
	int i;

	if (!bp->bnapi)
		return;

	for (i = 0; i < bp->cp_nr_rings; i++) {
		struct bnxt_napi *bnapi = bp->bnapi[i];
		struct bnxt_cp_ring_info *cpr;
		struct bnxt_ring_struct *ring;
		int j;

		if (!bnapi)
			continue;

		cpr = &bnapi->cp_ring;
		ring = &cpr->cp_ring_struct;

		bnxt_free_ring(bp, &ring->ring_mem);

		for (j = 0; j < 2; j++) {
			struct bnxt_cp_ring_info *cpr2 = cpr->cp_ring_arr[j];

			if (cpr2) {
				ring = &cpr2->cp_ring_struct;
				bnxt_free_ring(bp, &ring->ring_mem);
				bnxt_free_cp_arrays(cpr2);
				kfree(cpr2);
				cpr->cp_ring_arr[j] = NULL;
			}
		}
	}
}

static struct bnxt_cp_ring_info *bnxt_alloc_cp_sub_ring(struct bnxt *bp)
{
	struct bnxt_ring_mem_info *rmem;
	struct bnxt_ring_struct *ring;
	struct bnxt_cp_ring_info *cpr;
	int rc;

	cpr = kzalloc(sizeof(*cpr), GFP_KERNEL);
	if (!cpr)
		return NULL;

	rc = bnxt_alloc_cp_arrays(cpr, bp->cp_nr_pages);
	if (rc) {
		bnxt_free_cp_arrays(cpr);
		kfree(cpr);
		return NULL;
	}
	ring = &cpr->cp_ring_struct;
	rmem = &ring->ring_mem;
	rmem->nr_pages = bp->cp_nr_pages;
	rmem->page_size = HW_CMPD_RING_SIZE;
	rmem->pg_arr = (void **)cpr->cp_desc_ring;
	rmem->dma_arr = cpr->cp_desc_mapping;
	rmem->flags = BNXT_RMEM_RING_PTE_FLAG;
	rc = bnxt_alloc_ring(bp, rmem);
	if (rc) {
		bnxt_free_ring(bp, rmem);
		bnxt_free_cp_arrays(cpr);
		kfree(cpr);
		cpr = NULL;
	}
	return cpr;
}

static int bnxt_alloc_cp_rings(struct bnxt *bp)
{
	bool sh = !!(bp->flags & BNXT_FLAG_SHARED_RINGS);
	int i, rc, ulp_base_vec, ulp_msix;

	ulp_msix = bnxt_get_ulp_msix_num(bp);
	ulp_base_vec = bnxt_get_ulp_msix_base(bp);
	for (i = 0; i < bp->cp_nr_rings; i++) {
		struct bnxt_napi *bnapi = bp->bnapi[i];
		struct bnxt_cp_ring_info *cpr;
		struct bnxt_ring_struct *ring;

		if (!bnapi)
			continue;

		cpr = &bnapi->cp_ring;
		cpr->bnapi = bnapi;
		ring = &cpr->cp_ring_struct;

		rc = bnxt_alloc_ring(bp, &ring->ring_mem);
		if (rc)
			return rc;

		if (ulp_msix && i >= ulp_base_vec)
			ring->map_idx = i + ulp_msix;
		else
			ring->map_idx = i;

		if (!(bp->flags & BNXT_FLAG_CHIP_P5))
			continue;

		if (i < bp->rx_nr_rings) {
			struct bnxt_cp_ring_info *cpr2 =
				bnxt_alloc_cp_sub_ring(bp);

			cpr->cp_ring_arr[BNXT_RX_HDL] = cpr2;
			if (!cpr2)
				return -ENOMEM;
			cpr2->bnapi = bnapi;
		}
		if ((sh && i < bp->tx_nr_rings) ||
		    (!sh && i >= bp->rx_nr_rings)) {
			struct bnxt_cp_ring_info *cpr2 =
				bnxt_alloc_cp_sub_ring(bp);

			cpr->cp_ring_arr[BNXT_TX_HDL] = cpr2;
			if (!cpr2)
				return -ENOMEM;
			cpr2->bnapi = bnapi;
		}
	}
	return 0;
}

static void bnxt_init_ring_struct(struct bnxt *bp)
{
	int i;

	for (i = 0; i < bp->cp_nr_rings; i++) {
		struct bnxt_napi *bnapi = bp->bnapi[i];
		struct bnxt_ring_mem_info *rmem;
		struct bnxt_cp_ring_info *cpr;
		struct bnxt_rx_ring_info *rxr;
		struct bnxt_tx_ring_info *txr;
		struct bnxt_ring_struct *ring;

		if (!bnapi)
			continue;

		cpr = &bnapi->cp_ring;
		ring = &cpr->cp_ring_struct;
		rmem = &ring->ring_mem;
		rmem->nr_pages = bp->cp_nr_pages;
		rmem->page_size = HW_CMPD_RING_SIZE;
		rmem->pg_arr = (void **)cpr->cp_desc_ring;
		rmem->dma_arr = cpr->cp_desc_mapping;
		rmem->vmem_size = 0;

		rxr = bnapi->rx_ring;
		if (!rxr)
			goto skip_rx;

		ring = &rxr->rx_ring_struct;
		rmem = &ring->ring_mem;
		rmem->nr_pages = bp->rx_nr_pages;
		rmem->page_size = HW_RXBD_RING_SIZE;
		rmem->pg_arr = (void **)rxr->rx_desc_ring;
		rmem->dma_arr = rxr->rx_desc_mapping;
		rmem->vmem_size = SW_RXBD_RING_SIZE * bp->rx_nr_pages;
		rmem->vmem = (void **)&rxr->rx_buf_ring;

		ring = &rxr->rx_agg_ring_struct;
		rmem = &ring->ring_mem;
		rmem->nr_pages = bp->rx_agg_nr_pages;
		rmem->page_size = HW_RXBD_RING_SIZE;
		rmem->pg_arr = (void **)rxr->rx_agg_desc_ring;
		rmem->dma_arr = rxr->rx_agg_desc_mapping;
		rmem->vmem_size = SW_RXBD_AGG_RING_SIZE * bp->rx_agg_nr_pages;
		rmem->vmem = (void **)&rxr->rx_agg_ring;

skip_rx:
		txr = bnapi->tx_ring;
		if (!txr)
			continue;

		ring = &txr->tx_ring_struct;
		rmem = &ring->ring_mem;
		rmem->nr_pages = bp->tx_nr_pages;
		rmem->page_size = HW_RXBD_RING_SIZE;
		rmem->pg_arr = (void **)txr->tx_desc_ring;
		rmem->dma_arr = txr->tx_desc_mapping;
		rmem->vmem_size = SW_TXBD_RING_SIZE * bp->tx_nr_pages;
		rmem->vmem = (void **)&txr->tx_buf_ring;
	}
}

static void bnxt_init_rxbd_pages(struct bnxt_ring_struct *ring, u32 type)
{
	int i;
	u32 prod;
	struct rx_bd **rx_buf_ring;

	rx_buf_ring = (struct rx_bd **)ring->ring_mem.pg_arr;
	for (i = 0, prod = 0; i < ring->ring_mem.nr_pages; i++) {
		int j;
		struct rx_bd *rxbd;

		rxbd = rx_buf_ring[i];
		if (!rxbd)
			continue;

		for (j = 0; j < RX_DESC_CNT; j++, rxbd++, prod++) {
			rxbd->rx_bd_len_flags_type = cpu_to_le32(type);
			rxbd->rx_bd_opaque = prod;
		}
	}
}

static int bnxt_alloc_one_rx_ring(struct bnxt *bp, int ring_nr)
{
	struct bnxt_rx_ring_info *rxr = &bp->rx_ring[ring_nr];
	struct net_device *dev = bp->dev;
	u32 prod;
	int i;

	prod = rxr->rx_prod;
	for (i = 0; i < bp->rx_ring_size; i++) {
		if (bnxt_alloc_rx_data(bp, rxr, prod, GFP_KERNEL)) {
			netdev_warn(dev, "init'ed rx ring %d with %d/%d skbs only\n",
				    ring_nr, i, bp->rx_ring_size);
			break;
		}
		prod = NEXT_RX(prod);
	}
	rxr->rx_prod = prod;

	if (!(bp->flags & BNXT_FLAG_AGG_RINGS))
		return 0;

	prod = rxr->rx_agg_prod;
	for (i = 0; i < bp->rx_agg_ring_size; i++) {
		if (bnxt_alloc_rx_page(bp, rxr, prod, GFP_KERNEL)) {
			netdev_warn(dev, "init'ed rx ring %d with %d/%d pages only\n",
				    ring_nr, i, bp->rx_ring_size);
			break;
		}
		prod = NEXT_RX_AGG(prod);
	}
	rxr->rx_agg_prod = prod;

	if (rxr->rx_tpa) {
		dma_addr_t mapping;
		u8 *data;

		for (i = 0; i < bp->max_tpa; i++) {
			data = __bnxt_alloc_rx_frag(bp, &mapping, GFP_KERNEL);
			if (!data)
				return -ENOMEM;

			rxr->rx_tpa[i].data = data;
			rxr->rx_tpa[i].data_ptr = data + bp->rx_offset;
			rxr->rx_tpa[i].mapping = mapping;
		}
	}
	return 0;
}

static int bnxt_init_one_rx_ring(struct bnxt *bp, int ring_nr)
{
	struct bnxt_rx_ring_info *rxr;
	struct bnxt_ring_struct *ring;
	u32 type;

	type = (bp->rx_buf_use_size << RX_BD_LEN_SHIFT) |
		RX_BD_TYPE_RX_PACKET_BD | RX_BD_FLAGS_EOP;

	if (NET_IP_ALIGN == 2)
		type |= RX_BD_FLAGS_SOP;

	rxr = &bp->rx_ring[ring_nr];
	ring = &rxr->rx_ring_struct;
	bnxt_init_rxbd_pages(ring, type);

	if (BNXT_RX_PAGE_MODE(bp) && bp->xdp_prog) {
		bpf_prog_add(bp->xdp_prog, 1);
		rxr->xdp_prog = bp->xdp_prog;
	}
	ring->fw_ring_id = INVALID_HW_RING_ID;

	ring = &rxr->rx_agg_ring_struct;
	ring->fw_ring_id = INVALID_HW_RING_ID;

	if ((bp->flags & BNXT_FLAG_AGG_RINGS)) {
		type = ((u32)BNXT_RX_PAGE_SIZE << RX_BD_LEN_SHIFT) |
			RX_BD_TYPE_RX_AGG_BD | RX_BD_FLAGS_SOP;

		bnxt_init_rxbd_pages(ring, type);
	}

	return bnxt_alloc_one_rx_ring(bp, ring_nr);
}

static void bnxt_init_cp_rings(struct bnxt *bp)
{
	int i, j;

	for (i = 0; i < bp->cp_nr_rings; i++) {
		struct bnxt_cp_ring_info *cpr = &bp->bnapi[i]->cp_ring;
		struct bnxt_ring_struct *ring = &cpr->cp_ring_struct;

		ring->fw_ring_id = INVALID_HW_RING_ID;
		cpr->rx_ring_coal.coal_ticks = bp->rx_coal.coal_ticks;
		cpr->rx_ring_coal.coal_bufs = bp->rx_coal.coal_bufs;
		for (j = 0; j < 2; j++) {
			struct bnxt_cp_ring_info *cpr2 = cpr->cp_ring_arr[j];

			if (!cpr2)
				continue;

			ring = &cpr2->cp_ring_struct;
			ring->fw_ring_id = INVALID_HW_RING_ID;
			cpr2->rx_ring_coal.coal_ticks = bp->rx_coal.coal_ticks;
			cpr2->rx_ring_coal.coal_bufs = bp->rx_coal.coal_bufs;
		}
	}
}

static int bnxt_init_rx_rings(struct bnxt *bp)
{
	int i, rc = 0;

	if (BNXT_RX_PAGE_MODE(bp)) {
		bp->rx_offset = NET_IP_ALIGN + XDP_PACKET_HEADROOM;
		bp->rx_dma_offset = XDP_PACKET_HEADROOM;
	} else {
		bp->rx_offset = BNXT_RX_OFFSET;
		bp->rx_dma_offset = BNXT_RX_DMA_OFFSET;
	}

	for (i = 0; i < bp->rx_nr_rings; i++) {
		rc = bnxt_init_one_rx_ring(bp, i);
		if (rc)
			break;
	}

	return rc;
}

static int bnxt_init_tx_rings(struct bnxt *bp)
{
	u16 i;

	bp->tx_wake_thresh = max_t(int, bp->tx_ring_size / 2,
				   BNXT_MIN_TX_DESC_CNT);

	for (i = 0; i < bp->tx_nr_rings; i++) {
		struct bnxt_tx_ring_info *txr = &bp->tx_ring[i];
		struct bnxt_ring_struct *ring = &txr->tx_ring_struct;

		ring->fw_ring_id = INVALID_HW_RING_ID;
	}

	return 0;
}

static void bnxt_free_ring_grps(struct bnxt *bp)
{
	kfree(bp->grp_info);
	bp->grp_info = NULL;
}

static int bnxt_init_ring_grps(struct bnxt *bp, bool irq_re_init)
{
	int i;

	if (irq_re_init) {
		bp->grp_info = kcalloc(bp->cp_nr_rings,
				       sizeof(struct bnxt_ring_grp_info),
				       GFP_KERNEL);
		if (!bp->grp_info)
			return -ENOMEM;
	}
	for (i = 0; i < bp->cp_nr_rings; i++) {
		if (irq_re_init)
			bp->grp_info[i].fw_stats_ctx = INVALID_HW_RING_ID;
		bp->grp_info[i].fw_grp_id = INVALID_HW_RING_ID;
		bp->grp_info[i].rx_fw_ring_id = INVALID_HW_RING_ID;
		bp->grp_info[i].agg_fw_ring_id = INVALID_HW_RING_ID;
		bp->grp_info[i].cp_fw_ring_id = INVALID_HW_RING_ID;
	}
	return 0;
}

static void bnxt_free_vnics(struct bnxt *bp)
{
	kfree(bp->vnic_info);
	bp->vnic_info = NULL;
	bp->nr_vnics = 0;
}

static int bnxt_alloc_vnics(struct bnxt *bp)
{
	int num_vnics = 1;

#ifdef CONFIG_RFS_ACCEL
	if ((bp->flags & (BNXT_FLAG_RFS | BNXT_FLAG_CHIP_P5)) == BNXT_FLAG_RFS)
		num_vnics += bp->rx_nr_rings;
#endif

	if (BNXT_CHIP_TYPE_NITRO_A0(bp))
		num_vnics++;

	bp->vnic_info = kcalloc(num_vnics, sizeof(struct bnxt_vnic_info),
				GFP_KERNEL);
	if (!bp->vnic_info)
		return -ENOMEM;

	bp->nr_vnics = num_vnics;
	return 0;
}

static void bnxt_init_vnics(struct bnxt *bp)
{
	int i;

	for (i = 0; i < bp->nr_vnics; i++) {
		struct bnxt_vnic_info *vnic = &bp->vnic_info[i];
		int j;

		vnic->fw_vnic_id = INVALID_HW_RING_ID;
		for (j = 0; j < BNXT_MAX_CTX_PER_VNIC; j++)
			vnic->fw_rss_cos_lb_ctx[j] = INVALID_HW_RING_ID;

		vnic->fw_l2_ctx_id = INVALID_HW_RING_ID;

		if (bp->vnic_info[i].rss_hash_key) {
			if (i == 0)
				get_random_bytes(vnic->rss_hash_key,
					      HW_HASH_KEY_SIZE);
			else
				memcpy(vnic->rss_hash_key,
				       bp->vnic_info[0].rss_hash_key,
				       HW_HASH_KEY_SIZE);
		}
	}
}

static int bnxt_calc_nr_ring_pages(u32 ring_size, int desc_per_pg)
{
	int pages;

	pages = ring_size / desc_per_pg;

	if (!pages)
		return 1;

	pages++;

	while (pages & (pages - 1))
		pages++;

	return pages;
}

void bnxt_set_tpa_flags(struct bnxt *bp)
{
	bp->flags &= ~BNXT_FLAG_TPA;
	if (bp->flags & BNXT_FLAG_NO_AGG_RINGS)
		return;
	if (bp->dev->features & NETIF_F_LRO)
		bp->flags |= BNXT_FLAG_LRO;
	else if (bp->dev->features & NETIF_F_GRO_HW)
		bp->flags |= BNXT_FLAG_GRO;
}

/* bp->rx_ring_size, bp->tx_ring_size, dev->mtu, BNXT_FLAG_{G|L}RO flags must
 * be set on entry.
 */
void bnxt_set_ring_params(struct bnxt *bp)
{
	u32 ring_size, rx_size, rx_space, max_rx_cmpl;
	u32 agg_factor = 0, agg_ring_size = 0;

	/* 8 for CRC and VLAN */
	rx_size = SKB_DATA_ALIGN(bp->dev->mtu + ETH_HLEN + NET_IP_ALIGN + 8);

	rx_space = rx_size + ALIGN(max(NET_SKB_PAD, XDP_PACKET_HEADROOM), 8) +
		SKB_DATA_ALIGN(sizeof(struct skb_shared_info));

	bp->rx_copy_thresh = BNXT_RX_COPY_THRESH;
	ring_size = bp->rx_ring_size;
	bp->rx_agg_ring_size = 0;
	bp->rx_agg_nr_pages = 0;

	if (bp->flags & BNXT_FLAG_TPA)
		agg_factor = min_t(u32, 4, 65536 / BNXT_RX_PAGE_SIZE);

	bp->flags &= ~BNXT_FLAG_JUMBO;
	if (rx_space > PAGE_SIZE && !(bp->flags & BNXT_FLAG_NO_AGG_RINGS)) {
		u32 jumbo_factor;

		bp->flags |= BNXT_FLAG_JUMBO;
		jumbo_factor = PAGE_ALIGN(bp->dev->mtu - 40) >> PAGE_SHIFT;
		if (jumbo_factor > agg_factor)
			agg_factor = jumbo_factor;
	}
	if (agg_factor) {
		if (ring_size > BNXT_MAX_RX_DESC_CNT_JUM_ENA) {
			ring_size = BNXT_MAX_RX_DESC_CNT_JUM_ENA;
			netdev_warn(bp->dev, "RX ring size reduced from %d to %d because the jumbo ring is now enabled\n",
				    bp->rx_ring_size, ring_size);
			bp->rx_ring_size = ring_size;
		}
		agg_ring_size = ring_size * agg_factor;

		bp->rx_agg_nr_pages = bnxt_calc_nr_ring_pages(agg_ring_size,
							RX_DESC_CNT);
		if (bp->rx_agg_nr_pages > MAX_RX_AGG_PAGES) {
			u32 tmp = agg_ring_size;

			bp->rx_agg_nr_pages = MAX_RX_AGG_PAGES;
			agg_ring_size = MAX_RX_AGG_PAGES * RX_DESC_CNT - 1;
			netdev_warn(bp->dev, "rx agg ring size %d reduced to %d.\n",
				    tmp, agg_ring_size);
		}
		bp->rx_agg_ring_size = agg_ring_size;
		bp->rx_agg_ring_mask = (bp->rx_agg_nr_pages * RX_DESC_CNT) - 1;

		if (BNXT_RX_PAGE_MODE(bp)) {
			rx_space = PAGE_SIZE;
			rx_size = PAGE_SIZE -
				  ALIGN(max(NET_SKB_PAD, XDP_PACKET_HEADROOM), 8) -
				  SKB_DATA_ALIGN(sizeof(struct skb_shared_info));
		} else {
			rx_size = SKB_DATA_ALIGN(BNXT_RX_COPY_THRESH + NET_IP_ALIGN);
			rx_space = rx_size + NET_SKB_PAD +
				SKB_DATA_ALIGN(sizeof(struct skb_shared_info));
		}
	}

	bp->rx_buf_use_size = rx_size;
	bp->rx_buf_size = rx_space;

	bp->rx_nr_pages = bnxt_calc_nr_ring_pages(ring_size, RX_DESC_CNT);
	bp->rx_ring_mask = (bp->rx_nr_pages * RX_DESC_CNT) - 1;

	ring_size = bp->tx_ring_size;
	bp->tx_nr_pages = bnxt_calc_nr_ring_pages(ring_size, TX_DESC_CNT);
	bp->tx_ring_mask = (bp->tx_nr_pages * TX_DESC_CNT) - 1;

	max_rx_cmpl = bp->rx_ring_size;
	/* MAX TPA needs to be added because TPA_START completions are
	 * immediately recycled, so the TPA completions are not bound by
	 * the RX ring size.
	 */
	if (bp->flags & BNXT_FLAG_TPA)
		max_rx_cmpl += bp->max_tpa;
	/* RX and TPA completions are 32-byte, all others are 16-byte */
	ring_size = max_rx_cmpl * 2 + agg_ring_size + bp->tx_ring_size;
	bp->cp_ring_size = ring_size;

	bp->cp_nr_pages = bnxt_calc_nr_ring_pages(ring_size, CP_DESC_CNT);
	if (bp->cp_nr_pages > MAX_CP_PAGES) {
		bp->cp_nr_pages = MAX_CP_PAGES;
		bp->cp_ring_size = MAX_CP_PAGES * CP_DESC_CNT - 1;
		netdev_warn(bp->dev, "completion ring size %d reduced to %d.\n",
			    ring_size, bp->cp_ring_size);
	}
	bp->cp_bit = bp->cp_nr_pages * CP_DESC_CNT;
	bp->cp_ring_mask = bp->cp_bit - 1;
}

/* Changing allocation mode of RX rings.
 * TODO: Update when extending xdp_rxq_info to support allocation modes.
 */
int bnxt_set_rx_skb_mode(struct bnxt *bp, bool page_mode)
{
	struct net_device *dev = bp->dev;

	if (page_mode) {
		bp->flags &= ~BNXT_FLAG_AGG_RINGS;
		bp->flags |= BNXT_FLAG_RX_PAGE_MODE;

		if (bp->xdp_prog->aux->xdp_has_frags)
			dev->max_mtu = min_t(u16, bp->max_mtu, BNXT_MAX_MTU);
		else
			dev->max_mtu =
				min_t(u16, bp->max_mtu, BNXT_MAX_PAGE_MODE_MTU);
		if (dev->mtu > BNXT_MAX_PAGE_MODE_MTU) {
			bp->flags |= BNXT_FLAG_JUMBO;
			bp->rx_skb_func = bnxt_rx_multi_page_skb;
		} else {
			bp->flags |= BNXT_FLAG_NO_AGG_RINGS;
			bp->rx_skb_func = bnxt_rx_page_skb;
		}
		bp->rx_dir = DMA_BIDIRECTIONAL;
		/* Disable LRO or GRO_HW */
		netdev_update_features(dev);
	} else {
		dev->max_mtu = bp->max_mtu;
		bp->flags &= ~BNXT_FLAG_RX_PAGE_MODE;
		bp->rx_dir = DMA_FROM_DEVICE;
		bp->rx_skb_func = bnxt_rx_skb;
	}
	return 0;
}

static void bnxt_free_vnic_attributes(struct bnxt *bp)
{
	int i;
	struct bnxt_vnic_info *vnic;
	struct pci_dev *pdev = bp->pdev;

	if (!bp->vnic_info)
		return;

	for (i = 0; i < bp->nr_vnics; i++) {
		vnic = &bp->vnic_info[i];

		kfree(vnic->fw_grp_ids);
		vnic->fw_grp_ids = NULL;

		kfree(vnic->uc_list);
		vnic->uc_list = NULL;

		if (vnic->mc_list) {
			dma_free_coherent(&pdev->dev, vnic->mc_list_size,
					  vnic->mc_list, vnic->mc_list_mapping);
			vnic->mc_list = NULL;
		}

		if (vnic->rss_table) {
			dma_free_coherent(&pdev->dev, vnic->rss_table_size,
					  vnic->rss_table,
					  vnic->rss_table_dma_addr);
			vnic->rss_table = NULL;
		}

		vnic->rss_hash_key = NULL;
		vnic->flags = 0;
	}
}

static int bnxt_alloc_vnic_attributes(struct bnxt *bp)
{
	int i, rc = 0, size;
	struct bnxt_vnic_info *vnic;
	struct pci_dev *pdev = bp->pdev;
	int max_rings;

	for (i = 0; i < bp->nr_vnics; i++) {
		vnic = &bp->vnic_info[i];

		if (vnic->flags & BNXT_VNIC_UCAST_FLAG) {
			int mem_size = (BNXT_MAX_UC_ADDRS - 1) * ETH_ALEN;

			if (mem_size > 0) {
				vnic->uc_list = kmalloc(mem_size, GFP_KERNEL);
				if (!vnic->uc_list) {
					rc = -ENOMEM;
					goto out;
				}
			}
		}

		if (vnic->flags & BNXT_VNIC_MCAST_FLAG) {
			vnic->mc_list_size = BNXT_MAX_MC_ADDRS * ETH_ALEN;
			vnic->mc_list =
				dma_alloc_coherent(&pdev->dev,
						   vnic->mc_list_size,
						   &vnic->mc_list_mapping,
						   GFP_KERNEL);
			if (!vnic->mc_list) {
				rc = -ENOMEM;
				goto out;
			}
		}

		if (bp->flags & BNXT_FLAG_CHIP_P5)
			goto vnic_skip_grps;

		if (vnic->flags & BNXT_VNIC_RSS_FLAG)
			max_rings = bp->rx_nr_rings;
		else
			max_rings = 1;

		vnic->fw_grp_ids = kcalloc(max_rings, sizeof(u16), GFP_KERNEL);
		if (!vnic->fw_grp_ids) {
			rc = -ENOMEM;
			goto out;
		}
vnic_skip_grps:
		if ((bp->flags & BNXT_FLAG_NEW_RSS_CAP) &&
		    !(vnic->flags & BNXT_VNIC_RSS_FLAG))
			continue;

		/* Allocate rss table and hash key */
		size = L1_CACHE_ALIGN(HW_HASH_INDEX_SIZE * sizeof(u16));
		if (bp->flags & BNXT_FLAG_CHIP_P5)
			size = L1_CACHE_ALIGN(BNXT_MAX_RSS_TABLE_SIZE_P5);

		vnic->rss_table_size = size + HW_HASH_KEY_SIZE;
		vnic->rss_table = dma_alloc_coherent(&pdev->dev,
						     vnic->rss_table_size,
						     &vnic->rss_table_dma_addr,
						     GFP_KERNEL);
		if (!vnic->rss_table) {
			rc = -ENOMEM;
			goto out;
		}

		vnic->rss_hash_key = ((void *)vnic->rss_table) + size;
		vnic->rss_hash_key_dma_addr = vnic->rss_table_dma_addr + size;
	}
	return 0;

out:
	return rc;
}

static void bnxt_free_hwrm_resources(struct bnxt *bp)
{
	struct bnxt_hwrm_wait_token *token;

	dma_pool_destroy(bp->hwrm_dma_pool);
	bp->hwrm_dma_pool = NULL;

	rcu_read_lock();
	hlist_for_each_entry_rcu(token, &bp->hwrm_pending_list, node)
		WRITE_ONCE(token->state, BNXT_HWRM_CANCELLED);
	rcu_read_unlock();
}

static int bnxt_alloc_hwrm_resources(struct bnxt *bp)
{
	bp->hwrm_dma_pool = dma_pool_create("bnxt_hwrm", &bp->pdev->dev,
					    BNXT_HWRM_DMA_SIZE,
					    BNXT_HWRM_DMA_ALIGN, 0);
	if (!bp->hwrm_dma_pool)
		return -ENOMEM;

	INIT_HLIST_HEAD(&bp->hwrm_pending_list);

	return 0;
}

static void bnxt_free_stats_mem(struct bnxt *bp, struct bnxt_stats_mem *stats)
{
	kfree(stats->hw_masks);
	stats->hw_masks = NULL;
	kfree(stats->sw_stats);
	stats->sw_stats = NULL;
	if (stats->hw_stats) {
		dma_free_coherent(&bp->pdev->dev, stats->len, stats->hw_stats,
				  stats->hw_stats_map);
		stats->hw_stats = NULL;
	}
}

static int bnxt_alloc_stats_mem(struct bnxt *bp, struct bnxt_stats_mem *stats,
				bool alloc_masks)
{
	stats->hw_stats = dma_alloc_coherent(&bp->pdev->dev, stats->len,
					     &stats->hw_stats_map, GFP_KERNEL);
	if (!stats->hw_stats)
		return -ENOMEM;

	stats->sw_stats = kzalloc(stats->len, GFP_KERNEL);
	if (!stats->sw_stats)
		goto stats_mem_err;

	if (alloc_masks) {
		stats->hw_masks = kzalloc(stats->len, GFP_KERNEL);
		if (!stats->hw_masks)
			goto stats_mem_err;
	}
	return 0;

stats_mem_err:
	bnxt_free_stats_mem(bp, stats);
	return -ENOMEM;
}

static void bnxt_fill_masks(u64 *mask_arr, u64 mask, int count)
{
	int i;

	for (i = 0; i < count; i++)
		mask_arr[i] = mask;
}

static void bnxt_copy_hw_masks(u64 *mask_arr, __le64 *hw_mask_arr, int count)
{
	int i;

	for (i = 0; i < count; i++)
		mask_arr[i] = le64_to_cpu(hw_mask_arr[i]);
}

static int bnxt_hwrm_func_qstat_ext(struct bnxt *bp,
				    struct bnxt_stats_mem *stats)
{
	struct hwrm_func_qstats_ext_output *resp;
	struct hwrm_func_qstats_ext_input *req;
	__le64 *hw_masks;
	int rc;

	if (!(bp->fw_cap & BNXT_FW_CAP_EXT_HW_STATS_SUPPORTED) ||
	    !(bp->flags & BNXT_FLAG_CHIP_P5))
		return -EOPNOTSUPP;

	rc = hwrm_req_init(bp, req, HWRM_FUNC_QSTATS_EXT);
	if (rc)
		return rc;

	req->fid = cpu_to_le16(0xffff);
	req->flags = FUNC_QSTATS_EXT_REQ_FLAGS_COUNTER_MASK;

	resp = hwrm_req_hold(bp, req);
	rc = hwrm_req_send(bp, req);
	if (!rc) {
		hw_masks = &resp->rx_ucast_pkts;
		bnxt_copy_hw_masks(stats->hw_masks, hw_masks, stats->len / 8);
	}
	hwrm_req_drop(bp, req);
	return rc;
}

static int bnxt_hwrm_port_qstats(struct bnxt *bp, u8 flags);
static int bnxt_hwrm_port_qstats_ext(struct bnxt *bp, u8 flags);

static void bnxt_init_stats(struct bnxt *bp)
{
	struct bnxt_napi *bnapi = bp->bnapi[0];
	struct bnxt_cp_ring_info *cpr;
	struct bnxt_stats_mem *stats;
	__le64 *rx_stats, *tx_stats;
	int rc, rx_count, tx_count;
	u64 *rx_masks, *tx_masks;
	u64 mask;
	u8 flags;

	cpr = &bnapi->cp_ring;
	stats = &cpr->stats;
	rc = bnxt_hwrm_func_qstat_ext(bp, stats);
	if (rc) {
		if (bp->flags & BNXT_FLAG_CHIP_P5)
			mask = (1ULL << 48) - 1;
		else
			mask = -1ULL;
		bnxt_fill_masks(stats->hw_masks, mask, stats->len / 8);
	}
	if (bp->flags & BNXT_FLAG_PORT_STATS) {
		stats = &bp->port_stats;
		rx_stats = stats->hw_stats;
		rx_masks = stats->hw_masks;
		rx_count = sizeof(struct rx_port_stats) / 8;
		tx_stats = rx_stats + BNXT_TX_PORT_STATS_BYTE_OFFSET / 8;
		tx_masks = rx_masks + BNXT_TX_PORT_STATS_BYTE_OFFSET / 8;
		tx_count = sizeof(struct tx_port_stats) / 8;

		flags = PORT_QSTATS_REQ_FLAGS_COUNTER_MASK;
		rc = bnxt_hwrm_port_qstats(bp, flags);
		if (rc) {
			mask = (1ULL << 40) - 1;

			bnxt_fill_masks(rx_masks, mask, rx_count);
			bnxt_fill_masks(tx_masks, mask, tx_count);
		} else {
			bnxt_copy_hw_masks(rx_masks, rx_stats, rx_count);
			bnxt_copy_hw_masks(tx_masks, tx_stats, tx_count);
			bnxt_hwrm_port_qstats(bp, 0);
		}
	}
	if (bp->flags & BNXT_FLAG_PORT_STATS_EXT) {
		stats = &bp->rx_port_stats_ext;
		rx_stats = stats->hw_stats;
		rx_masks = stats->hw_masks;
		rx_count = sizeof(struct rx_port_stats_ext) / 8;
		stats = &bp->tx_port_stats_ext;
		tx_stats = stats->hw_stats;
		tx_masks = stats->hw_masks;
		tx_count = sizeof(struct tx_port_stats_ext) / 8;

		flags = PORT_QSTATS_EXT_REQ_FLAGS_COUNTER_MASK;
		rc = bnxt_hwrm_port_qstats_ext(bp, flags);
		if (rc) {
			mask = (1ULL << 40) - 1;

			bnxt_fill_masks(rx_masks, mask, rx_count);
			if (tx_stats)
				bnxt_fill_masks(tx_masks, mask, tx_count);
		} else {
			bnxt_copy_hw_masks(rx_masks, rx_stats, rx_count);
			if (tx_stats)
				bnxt_copy_hw_masks(tx_masks, tx_stats,
						   tx_count);
			bnxt_hwrm_port_qstats_ext(bp, 0);
		}
	}
}

static void bnxt_free_port_stats(struct bnxt *bp)
{
	bp->flags &= ~BNXT_FLAG_PORT_STATS;
	bp->flags &= ~BNXT_FLAG_PORT_STATS_EXT;

	bnxt_free_stats_mem(bp, &bp->port_stats);
	bnxt_free_stats_mem(bp, &bp->rx_port_stats_ext);
	bnxt_free_stats_mem(bp, &bp->tx_port_stats_ext);
}

static void bnxt_free_ring_stats(struct bnxt *bp)
{
	int i;

	if (!bp->bnapi)
		return;

	for (i = 0; i < bp->cp_nr_rings; i++) {
		struct bnxt_napi *bnapi = bp->bnapi[i];
		struct bnxt_cp_ring_info *cpr = &bnapi->cp_ring;

		bnxt_free_stats_mem(bp, &cpr->stats);
	}
}

static int bnxt_alloc_stats(struct bnxt *bp)
{
	u32 size, i;
	int rc;

	size = bp->hw_ring_stats_size;

	for (i = 0; i < bp->cp_nr_rings; i++) {
		struct bnxt_napi *bnapi = bp->bnapi[i];
		struct bnxt_cp_ring_info *cpr = &bnapi->cp_ring;

		cpr->stats.len = size;
		rc = bnxt_alloc_stats_mem(bp, &cpr->stats, !i);
		if (rc)
			return rc;

		cpr->hw_stats_ctx_id = INVALID_STATS_CTX_ID;
	}

	if (BNXT_VF(bp) || bp->chip_num == CHIP_NUM_58700)
		return 0;

	if (bp->port_stats.hw_stats)
		goto alloc_ext_stats;

	bp->port_stats.len = BNXT_PORT_STATS_SIZE;
	rc = bnxt_alloc_stats_mem(bp, &bp->port_stats, true);
	if (rc)
		return rc;

	bp->flags |= BNXT_FLAG_PORT_STATS;

alloc_ext_stats:
	/* Display extended statistics only if FW supports it */
	if (bp->hwrm_spec_code < 0x10804 || bp->hwrm_spec_code == 0x10900)
		if (!(bp->fw_cap & BNXT_FW_CAP_EXT_STATS_SUPPORTED))
			return 0;

	if (bp->rx_port_stats_ext.hw_stats)
		goto alloc_tx_ext_stats;

	bp->rx_port_stats_ext.len = sizeof(struct rx_port_stats_ext);
	rc = bnxt_alloc_stats_mem(bp, &bp->rx_port_stats_ext, true);
	/* Extended stats are optional */
	if (rc)
		return 0;

alloc_tx_ext_stats:
	if (bp->tx_port_stats_ext.hw_stats)
		return 0;

	if (bp->hwrm_spec_code >= 0x10902 ||
	    (bp->fw_cap & BNXT_FW_CAP_EXT_STATS_SUPPORTED)) {
		bp->tx_port_stats_ext.len = sizeof(struct tx_port_stats_ext);
		rc = bnxt_alloc_stats_mem(bp, &bp->tx_port_stats_ext, true);
		/* Extended stats are optional */
		if (rc)
			return 0;
	}
	bp->flags |= BNXT_FLAG_PORT_STATS_EXT;
	return 0;
}

static void bnxt_clear_ring_indices(struct bnxt *bp)
{
	int i;

	if (!bp->bnapi)
		return;

	for (i = 0; i < bp->cp_nr_rings; i++) {
		struct bnxt_napi *bnapi = bp->bnapi[i];
		struct bnxt_cp_ring_info *cpr;
		struct bnxt_rx_ring_info *rxr;
		struct bnxt_tx_ring_info *txr;

		if (!bnapi)
			continue;

		cpr = &bnapi->cp_ring;
		cpr->cp_raw_cons = 0;

		txr = bnapi->tx_ring;
		if (txr) {
			txr->tx_prod = 0;
			txr->tx_cons = 0;
		}

		rxr = bnapi->rx_ring;
		if (rxr) {
			rxr->rx_prod = 0;
			rxr->rx_agg_prod = 0;
			rxr->rx_sw_agg_prod = 0;
			rxr->rx_next_cons = 0;
		}
	}
}

static void bnxt_free_ntp_fltrs(struct bnxt *bp, bool irq_reinit)
{
#ifdef CONFIG_RFS_ACCEL
	int i;

	/* Under rtnl_lock and all our NAPIs have been disabled.  It's
	 * safe to delete the hash table.
	 */
	for (i = 0; i < BNXT_NTP_FLTR_HASH_SIZE; i++) {
		struct hlist_head *head;
		struct hlist_node *tmp;
		struct bnxt_ntuple_filter *fltr;

		head = &bp->ntp_fltr_hash_tbl[i];
		hlist_for_each_entry_safe(fltr, tmp, head, hash) {
			hlist_del(&fltr->hash);
			kfree(fltr);
		}
	}
	if (irq_reinit) {
		bitmap_free(bp->ntp_fltr_bmap);
		bp->ntp_fltr_bmap = NULL;
	}
	bp->ntp_fltr_count = 0;
#endif
}

static int bnxt_alloc_ntp_fltrs(struct bnxt *bp)
{
#ifdef CONFIG_RFS_ACCEL
	int i, rc = 0;

	if (!(bp->flags & BNXT_FLAG_RFS))
		return 0;

	for (i = 0; i < BNXT_NTP_FLTR_HASH_SIZE; i++)
		INIT_HLIST_HEAD(&bp->ntp_fltr_hash_tbl[i]);

	bp->ntp_fltr_count = 0;
	bp->ntp_fltr_bmap = bitmap_zalloc(BNXT_NTP_FLTR_MAX_FLTR, GFP_KERNEL);

	if (!bp->ntp_fltr_bmap)
		rc = -ENOMEM;

	return rc;
#else
	return 0;
#endif
}

static void bnxt_free_mem(struct bnxt *bp, bool irq_re_init)
{
	bnxt_free_vnic_attributes(bp);
	bnxt_free_tx_rings(bp);
	bnxt_free_rx_rings(bp);
	bnxt_free_cp_rings(bp);
	bnxt_free_all_cp_arrays(bp);
	bnxt_free_ntp_fltrs(bp, irq_re_init);
	if (irq_re_init) {
		bnxt_free_ring_stats(bp);
		if (!(bp->phy_flags & BNXT_PHY_FL_PORT_STATS_NO_RESET) ||
		    test_bit(BNXT_STATE_IN_FW_RESET, &bp->state))
			bnxt_free_port_stats(bp);
		bnxt_free_ring_grps(bp);
		bnxt_free_vnics(bp);
		kfree(bp->tx_ring_map);
		bp->tx_ring_map = NULL;
		kfree(bp->tx_ring);
		bp->tx_ring = NULL;
		kfree(bp->rx_ring);
		bp->rx_ring = NULL;
		kfree(bp->bnapi);
		bp->bnapi = NULL;
	} else {
		bnxt_clear_ring_indices(bp);
	}
}

static int bnxt_alloc_mem(struct bnxt *bp, bool irq_re_init)
{
	int i, j, rc, size, arr_size;
	void *bnapi;

	if (irq_re_init) {
		/* Allocate bnapi mem pointer array and mem block for
		 * all queues
		 */
		arr_size = L1_CACHE_ALIGN(sizeof(struct bnxt_napi *) *
				bp->cp_nr_rings);
		size = L1_CACHE_ALIGN(sizeof(struct bnxt_napi));
		bnapi = kzalloc(arr_size + size * bp->cp_nr_rings, GFP_KERNEL);
		if (!bnapi)
			return -ENOMEM;

		bp->bnapi = bnapi;
		bnapi += arr_size;
		for (i = 0; i < bp->cp_nr_rings; i++, bnapi += size) {
			bp->bnapi[i] = bnapi;
			bp->bnapi[i]->index = i;
			bp->bnapi[i]->bp = bp;
			if (bp->flags & BNXT_FLAG_CHIP_P5) {
				struct bnxt_cp_ring_info *cpr =
					&bp->bnapi[i]->cp_ring;

				cpr->cp_ring_struct.ring_mem.flags =
					BNXT_RMEM_RING_PTE_FLAG;
			}
		}

		bp->rx_ring = kcalloc(bp->rx_nr_rings,
				      sizeof(struct bnxt_rx_ring_info),
				      GFP_KERNEL);
		if (!bp->rx_ring)
			return -ENOMEM;

		for (i = 0; i < bp->rx_nr_rings; i++) {
			struct bnxt_rx_ring_info *rxr = &bp->rx_ring[i];

			if (bp->flags & BNXT_FLAG_CHIP_P5) {
				rxr->rx_ring_struct.ring_mem.flags =
					BNXT_RMEM_RING_PTE_FLAG;
				rxr->rx_agg_ring_struct.ring_mem.flags =
					BNXT_RMEM_RING_PTE_FLAG;
			}
			rxr->bnapi = bp->bnapi[i];
			bp->bnapi[i]->rx_ring = &bp->rx_ring[i];
		}

		bp->tx_ring = kcalloc(bp->tx_nr_rings,
				      sizeof(struct bnxt_tx_ring_info),
				      GFP_KERNEL);
		if (!bp->tx_ring)
			return -ENOMEM;

		bp->tx_ring_map = kcalloc(bp->tx_nr_rings, sizeof(u16),
					  GFP_KERNEL);

		if (!bp->tx_ring_map)
			return -ENOMEM;

		if (bp->flags & BNXT_FLAG_SHARED_RINGS)
			j = 0;
		else
			j = bp->rx_nr_rings;

		for (i = 0; i < bp->tx_nr_rings; i++, j++) {
			struct bnxt_tx_ring_info *txr = &bp->tx_ring[i];

			if (bp->flags & BNXT_FLAG_CHIP_P5)
				txr->tx_ring_struct.ring_mem.flags =
					BNXT_RMEM_RING_PTE_FLAG;
			txr->bnapi = bp->bnapi[j];
			bp->bnapi[j]->tx_ring = txr;
			bp->tx_ring_map[i] = bp->tx_nr_rings_xdp + i;
			if (i >= bp->tx_nr_rings_xdp) {
				txr->txq_index = i - bp->tx_nr_rings_xdp;
				bp->bnapi[j]->tx_int = bnxt_tx_int;
			} else {
				bp->bnapi[j]->flags |= BNXT_NAPI_FLAG_XDP;
				bp->bnapi[j]->tx_int = bnxt_tx_int_xdp;
			}
		}

		rc = bnxt_alloc_stats(bp);
		if (rc)
			goto alloc_mem_err;
		bnxt_init_stats(bp);

		rc = bnxt_alloc_ntp_fltrs(bp);
		if (rc)
			goto alloc_mem_err;

		rc = bnxt_alloc_vnics(bp);
		if (rc)
			goto alloc_mem_err;
	}

	rc = bnxt_alloc_all_cp_arrays(bp);
	if (rc)
		goto alloc_mem_err;

	bnxt_init_ring_struct(bp);

	rc = bnxt_alloc_rx_rings(bp);
	if (rc)
		goto alloc_mem_err;

	rc = bnxt_alloc_tx_rings(bp);
	if (rc)
		goto alloc_mem_err;

	rc = bnxt_alloc_cp_rings(bp);
	if (rc)
		goto alloc_mem_err;

	bp->vnic_info[0].flags |= BNXT_VNIC_RSS_FLAG | BNXT_VNIC_MCAST_FLAG |
				  BNXT_VNIC_UCAST_FLAG;
	rc = bnxt_alloc_vnic_attributes(bp);
	if (rc)
		goto alloc_mem_err;
	return 0;

alloc_mem_err:
	bnxt_free_mem(bp, true);
	return rc;
}

static void bnxt_disable_int(struct bnxt *bp)
{
	int i;

	if (!bp->bnapi)
		return;

	for (i = 0; i < bp->cp_nr_rings; i++) {
		struct bnxt_napi *bnapi = bp->bnapi[i];
		struct bnxt_cp_ring_info *cpr = &bnapi->cp_ring;
		struct bnxt_ring_struct *ring = &cpr->cp_ring_struct;

		if (ring->fw_ring_id != INVALID_HW_RING_ID)
			bnxt_db_nq(bp, &cpr->cp_db, cpr->cp_raw_cons);
	}
}

static int bnxt_cp_num_to_irq_num(struct bnxt *bp, int n)
{
	struct bnxt_napi *bnapi = bp->bnapi[n];
	struct bnxt_cp_ring_info *cpr;

	cpr = &bnapi->cp_ring;
	return cpr->cp_ring_struct.map_idx;
}

static void bnxt_disable_int_sync(struct bnxt *bp)
{
	int i;

	if (!bp->irq_tbl)
		return;

	atomic_inc(&bp->intr_sem);

	bnxt_disable_int(bp);
	for (i = 0; i < bp->cp_nr_rings; i++) {
		int map_idx = bnxt_cp_num_to_irq_num(bp, i);

		synchronize_irq(bp->irq_tbl[map_idx].vector);
	}
}

static void bnxt_enable_int(struct bnxt *bp)
{
	int i;

	atomic_set(&bp->intr_sem, 0);
	for (i = 0; i < bp->cp_nr_rings; i++) {
		struct bnxt_napi *bnapi = bp->bnapi[i];
		struct bnxt_cp_ring_info *cpr = &bnapi->cp_ring;

		bnxt_db_nq_arm(bp, &cpr->cp_db, cpr->cp_raw_cons);
	}
}

int bnxt_hwrm_func_drv_rgtr(struct bnxt *bp, unsigned long *bmap, int bmap_size,
			    bool async_only)
{
	DECLARE_BITMAP(async_events_bmap, 256);
	u32 *events = (u32 *)async_events_bmap;
	struct hwrm_func_drv_rgtr_output *resp;
	struct hwrm_func_drv_rgtr_input *req;
	u32 flags;
	int rc, i;

	rc = hwrm_req_init(bp, req, HWRM_FUNC_DRV_RGTR);
	if (rc)
		return rc;

	req->enables = cpu_to_le32(FUNC_DRV_RGTR_REQ_ENABLES_OS_TYPE |
				   FUNC_DRV_RGTR_REQ_ENABLES_VER |
				   FUNC_DRV_RGTR_REQ_ENABLES_ASYNC_EVENT_FWD);

	req->os_type = cpu_to_le16(FUNC_DRV_RGTR_REQ_OS_TYPE_LINUX);
	flags = FUNC_DRV_RGTR_REQ_FLAGS_16BIT_VER_MODE;
	if (bp->fw_cap & BNXT_FW_CAP_HOT_RESET)
		flags |= FUNC_DRV_RGTR_REQ_FLAGS_HOT_RESET_SUPPORT;
	if (bp->fw_cap & BNXT_FW_CAP_ERROR_RECOVERY)
		flags |= FUNC_DRV_RGTR_REQ_FLAGS_ERROR_RECOVERY_SUPPORT |
			 FUNC_DRV_RGTR_REQ_FLAGS_MASTER_SUPPORT;
	req->flags = cpu_to_le32(flags);
	req->ver_maj_8b = DRV_VER_MAJ;
	req->ver_min_8b = DRV_VER_MIN;
	req->ver_upd_8b = DRV_VER_UPD;
	req->ver_maj = cpu_to_le16(DRV_VER_MAJ);
	req->ver_min = cpu_to_le16(DRV_VER_MIN);
	req->ver_upd = cpu_to_le16(DRV_VER_UPD);

	if (BNXT_PF(bp)) {
		u32 data[8];
		int i;

		memset(data, 0, sizeof(data));
		for (i = 0; i < ARRAY_SIZE(bnxt_vf_req_snif); i++) {
			u16 cmd = bnxt_vf_req_snif[i];
			unsigned int bit, idx;

			idx = cmd / 32;
			bit = cmd % 32;
			data[idx] |= 1 << bit;
		}

		for (i = 0; i < 8; i++)
			req->vf_req_fwd[i] = cpu_to_le32(data[i]);

		req->enables |=
			cpu_to_le32(FUNC_DRV_RGTR_REQ_ENABLES_VF_REQ_FWD);
	}

	if (bp->fw_cap & BNXT_FW_CAP_OVS_64BIT_HANDLE)
		req->flags |= cpu_to_le32(
			FUNC_DRV_RGTR_REQ_FLAGS_FLOW_HANDLE_64BIT_MODE);

	memset(async_events_bmap, 0, sizeof(async_events_bmap));
	for (i = 0; i < ARRAY_SIZE(bnxt_async_events_arr); i++) {
		u16 event_id = bnxt_async_events_arr[i];

		if (event_id == ASYNC_EVENT_CMPL_EVENT_ID_ERROR_RECOVERY &&
		    !(bp->fw_cap & BNXT_FW_CAP_ERROR_RECOVERY))
			continue;
		if (event_id == ASYNC_EVENT_CMPL_EVENT_ID_PHC_UPDATE &&
		    !bp->ptp_cfg)
			continue;
		__set_bit(bnxt_async_events_arr[i], async_events_bmap);
	}
	if (bmap && bmap_size) {
		for (i = 0; i < bmap_size; i++) {
			if (test_bit(i, bmap))
				__set_bit(i, async_events_bmap);
		}
	}
	for (i = 0; i < 8; i++)
		req->async_event_fwd[i] |= cpu_to_le32(events[i]);

	if (async_only)
		req->enables =
			cpu_to_le32(FUNC_DRV_RGTR_REQ_ENABLES_ASYNC_EVENT_FWD);

	resp = hwrm_req_hold(bp, req);
	rc = hwrm_req_send(bp, req);
	if (!rc) {
		set_bit(BNXT_STATE_DRV_REGISTERED, &bp->state);
		if (resp->flags &
		    cpu_to_le32(FUNC_DRV_RGTR_RESP_FLAGS_IF_CHANGE_SUPPORTED))
			bp->fw_cap |= BNXT_FW_CAP_IF_CHANGE;
	}
	hwrm_req_drop(bp, req);
	return rc;
}

int bnxt_hwrm_func_drv_unrgtr(struct bnxt *bp)
{
	struct hwrm_func_drv_unrgtr_input *req;
	int rc;

	if (!test_and_clear_bit(BNXT_STATE_DRV_REGISTERED, &bp->state))
		return 0;

	rc = hwrm_req_init(bp, req, HWRM_FUNC_DRV_UNRGTR);
	if (rc)
		return rc;
	return hwrm_req_send(bp, req);
}

static int bnxt_hwrm_tunnel_dst_port_free(struct bnxt *bp, u8 tunnel_type)
{
	struct hwrm_tunnel_dst_port_free_input *req;
	int rc;

	if (tunnel_type == TUNNEL_DST_PORT_FREE_REQ_TUNNEL_TYPE_VXLAN &&
	    bp->vxlan_fw_dst_port_id == INVALID_HW_RING_ID)
		return 0;
	if (tunnel_type == TUNNEL_DST_PORT_FREE_REQ_TUNNEL_TYPE_GENEVE &&
	    bp->nge_fw_dst_port_id == INVALID_HW_RING_ID)
		return 0;

	rc = hwrm_req_init(bp, req, HWRM_TUNNEL_DST_PORT_FREE);
	if (rc)
		return rc;

	req->tunnel_type = tunnel_type;

	switch (tunnel_type) {
	case TUNNEL_DST_PORT_FREE_REQ_TUNNEL_TYPE_VXLAN:
		req->tunnel_dst_port_id = cpu_to_le16(bp->vxlan_fw_dst_port_id);
		bp->vxlan_port = 0;
		bp->vxlan_fw_dst_port_id = INVALID_HW_RING_ID;
		break;
	case TUNNEL_DST_PORT_FREE_REQ_TUNNEL_TYPE_GENEVE:
		req->tunnel_dst_port_id = cpu_to_le16(bp->nge_fw_dst_port_id);
		bp->nge_port = 0;
		bp->nge_fw_dst_port_id = INVALID_HW_RING_ID;
		break;
	default:
		break;
	}

	rc = hwrm_req_send(bp, req);
	if (rc)
		netdev_err(bp->dev, "hwrm_tunnel_dst_port_free failed. rc:%d\n",
			   rc);
	return rc;
}

static int bnxt_hwrm_tunnel_dst_port_alloc(struct bnxt *bp, __be16 port,
					   u8 tunnel_type)
{
	struct hwrm_tunnel_dst_port_alloc_output *resp;
	struct hwrm_tunnel_dst_port_alloc_input *req;
	int rc;

	rc = hwrm_req_init(bp, req, HWRM_TUNNEL_DST_PORT_ALLOC);
	if (rc)
		return rc;

	req->tunnel_type = tunnel_type;
	req->tunnel_dst_port_val = port;

	resp = hwrm_req_hold(bp, req);
	rc = hwrm_req_send(bp, req);
	if (rc) {
		netdev_err(bp->dev, "hwrm_tunnel_dst_port_alloc failed. rc:%d\n",
			   rc);
		goto err_out;
	}

	switch (tunnel_type) {
	case TUNNEL_DST_PORT_ALLOC_REQ_TUNNEL_TYPE_VXLAN:
		bp->vxlan_port = port;
		bp->vxlan_fw_dst_port_id =
			le16_to_cpu(resp->tunnel_dst_port_id);
		break;
	case TUNNEL_DST_PORT_ALLOC_REQ_TUNNEL_TYPE_GENEVE:
		bp->nge_port = port;
		bp->nge_fw_dst_port_id = le16_to_cpu(resp->tunnel_dst_port_id);
		break;
	default:
		break;
	}

err_out:
	hwrm_req_drop(bp, req);
	return rc;
}

static int bnxt_hwrm_cfa_l2_set_rx_mask(struct bnxt *bp, u16 vnic_id)
{
	struct hwrm_cfa_l2_set_rx_mask_input *req;
	struct bnxt_vnic_info *vnic = &bp->vnic_info[vnic_id];
	int rc;

	rc = hwrm_req_init(bp, req, HWRM_CFA_L2_SET_RX_MASK);
	if (rc)
		return rc;

	req->vnic_id = cpu_to_le32(vnic->fw_vnic_id);
	if (vnic->rx_mask & CFA_L2_SET_RX_MASK_REQ_MASK_MCAST) {
		req->num_mc_entries = cpu_to_le32(vnic->mc_list_count);
		req->mc_tbl_addr = cpu_to_le64(vnic->mc_list_mapping);
	}
	req->mask = cpu_to_le32(vnic->rx_mask);
	return hwrm_req_send_silent(bp, req);
}

#ifdef CONFIG_RFS_ACCEL
static int bnxt_hwrm_cfa_ntuple_filter_free(struct bnxt *bp,
					    struct bnxt_ntuple_filter *fltr)
{
	struct hwrm_cfa_ntuple_filter_free_input *req;
	int rc;

	rc = hwrm_req_init(bp, req, HWRM_CFA_NTUPLE_FILTER_FREE);
	if (rc)
		return rc;

	req->ntuple_filter_id = fltr->filter_id;
	return hwrm_req_send(bp, req);
}

#define BNXT_NTP_FLTR_FLAGS					\
	(CFA_NTUPLE_FILTER_ALLOC_REQ_ENABLES_L2_FILTER_ID |	\
	 CFA_NTUPLE_FILTER_ALLOC_REQ_ENABLES_ETHERTYPE |	\
	 CFA_NTUPLE_FILTER_ALLOC_REQ_ENABLES_SRC_MACADDR |	\
	 CFA_NTUPLE_FILTER_ALLOC_REQ_ENABLES_IPADDR_TYPE |	\
	 CFA_NTUPLE_FILTER_ALLOC_REQ_ENABLES_SRC_IPADDR |	\
	 CFA_NTUPLE_FILTER_ALLOC_REQ_ENABLES_SRC_IPADDR_MASK |	\
	 CFA_NTUPLE_FILTER_ALLOC_REQ_ENABLES_DST_IPADDR |	\
	 CFA_NTUPLE_FILTER_ALLOC_REQ_ENABLES_DST_IPADDR_MASK |	\
	 CFA_NTUPLE_FILTER_ALLOC_REQ_ENABLES_IP_PROTOCOL |	\
	 CFA_NTUPLE_FILTER_ALLOC_REQ_ENABLES_SRC_PORT |		\
	 CFA_NTUPLE_FILTER_ALLOC_REQ_ENABLES_SRC_PORT_MASK |	\
	 CFA_NTUPLE_FILTER_ALLOC_REQ_ENABLES_DST_PORT |		\
	 CFA_NTUPLE_FILTER_ALLOC_REQ_ENABLES_DST_PORT_MASK |	\
	 CFA_NTUPLE_FILTER_ALLOC_REQ_ENABLES_DST_ID)

#define BNXT_NTP_TUNNEL_FLTR_FLAG				\
		CFA_NTUPLE_FILTER_ALLOC_REQ_ENABLES_TUNNEL_TYPE

static int bnxt_hwrm_cfa_ntuple_filter_alloc(struct bnxt *bp,
					     struct bnxt_ntuple_filter *fltr)
{
	struct hwrm_cfa_ntuple_filter_alloc_output *resp;
	struct hwrm_cfa_ntuple_filter_alloc_input *req;
	struct flow_keys *keys = &fltr->fkeys;
	struct bnxt_vnic_info *vnic;
	u32 flags = 0;
	int rc;

	rc = hwrm_req_init(bp, req, HWRM_CFA_NTUPLE_FILTER_ALLOC);
	if (rc)
		return rc;

	req->l2_filter_id = bp->vnic_info[0].fw_l2_filter_id[fltr->l2_fltr_idx];

	if (bp->fw_cap & BNXT_FW_CAP_CFA_RFS_RING_TBL_IDX_V2) {
		flags = CFA_NTUPLE_FILTER_ALLOC_REQ_FLAGS_DEST_RFS_RING_IDX;
		req->dst_id = cpu_to_le16(fltr->rxq);
	} else {
		vnic = &bp->vnic_info[fltr->rxq + 1];
		req->dst_id = cpu_to_le16(vnic->fw_vnic_id);
	}
	req->flags = cpu_to_le32(flags);
	req->enables = cpu_to_le32(BNXT_NTP_FLTR_FLAGS);

	req->ethertype = htons(ETH_P_IP);
	memcpy(req->src_macaddr, fltr->src_mac_addr, ETH_ALEN);
	req->ip_addr_type = CFA_NTUPLE_FILTER_ALLOC_REQ_IP_ADDR_TYPE_IPV4;
	req->ip_protocol = keys->basic.ip_proto;

	if (keys->basic.n_proto == htons(ETH_P_IPV6)) {
		int i;

		req->ethertype = htons(ETH_P_IPV6);
		req->ip_addr_type =
			CFA_NTUPLE_FILTER_ALLOC_REQ_IP_ADDR_TYPE_IPV6;
		*(struct in6_addr *)&req->src_ipaddr[0] =
			keys->addrs.v6addrs.src;
		*(struct in6_addr *)&req->dst_ipaddr[0] =
			keys->addrs.v6addrs.dst;
		for (i = 0; i < 4; i++) {
			req->src_ipaddr_mask[i] = cpu_to_be32(0xffffffff);
			req->dst_ipaddr_mask[i] = cpu_to_be32(0xffffffff);
		}
	} else {
		req->src_ipaddr[0] = keys->addrs.v4addrs.src;
		req->src_ipaddr_mask[0] = cpu_to_be32(0xffffffff);
		req->dst_ipaddr[0] = keys->addrs.v4addrs.dst;
		req->dst_ipaddr_mask[0] = cpu_to_be32(0xffffffff);
	}
	if (keys->control.flags & FLOW_DIS_ENCAPSULATION) {
		req->enables |= cpu_to_le32(BNXT_NTP_TUNNEL_FLTR_FLAG);
		req->tunnel_type =
			CFA_NTUPLE_FILTER_ALLOC_REQ_TUNNEL_TYPE_ANYTUNNEL;
	}

	req->src_port = keys->ports.src;
	req->src_port_mask = cpu_to_be16(0xffff);
	req->dst_port = keys->ports.dst;
	req->dst_port_mask = cpu_to_be16(0xffff);

	resp = hwrm_req_hold(bp, req);
	rc = hwrm_req_send(bp, req);
	if (!rc)
		fltr->filter_id = resp->ntuple_filter_id;
	hwrm_req_drop(bp, req);
	return rc;
}
#endif

static int bnxt_hwrm_set_vnic_filter(struct bnxt *bp, u16 vnic_id, u16 idx,
				     const u8 *mac_addr)
{
	struct hwrm_cfa_l2_filter_alloc_output *resp;
	struct hwrm_cfa_l2_filter_alloc_input *req;
	int rc;

	rc = hwrm_req_init(bp, req, HWRM_CFA_L2_FILTER_ALLOC);
	if (rc)
		return rc;

	req->flags = cpu_to_le32(CFA_L2_FILTER_ALLOC_REQ_FLAGS_PATH_RX);
	if (!BNXT_CHIP_TYPE_NITRO_A0(bp))
		req->flags |=
			cpu_to_le32(CFA_L2_FILTER_ALLOC_REQ_FLAGS_OUTERMOST);
	req->dst_id = cpu_to_le16(bp->vnic_info[vnic_id].fw_vnic_id);
	req->enables =
		cpu_to_le32(CFA_L2_FILTER_ALLOC_REQ_ENABLES_L2_ADDR |
			    CFA_L2_FILTER_ALLOC_REQ_ENABLES_DST_ID |
			    CFA_L2_FILTER_ALLOC_REQ_ENABLES_L2_ADDR_MASK);
	memcpy(req->l2_addr, mac_addr, ETH_ALEN);
	req->l2_addr_mask[0] = 0xff;
	req->l2_addr_mask[1] = 0xff;
	req->l2_addr_mask[2] = 0xff;
	req->l2_addr_mask[3] = 0xff;
	req->l2_addr_mask[4] = 0xff;
	req->l2_addr_mask[5] = 0xff;

	resp = hwrm_req_hold(bp, req);
	rc = hwrm_req_send(bp, req);
	if (!rc)
		bp->vnic_info[vnic_id].fw_l2_filter_id[idx] =
							resp->l2_filter_id;
	hwrm_req_drop(bp, req);
	return rc;
}

static int bnxt_hwrm_clear_vnic_filter(struct bnxt *bp)
{
	struct hwrm_cfa_l2_filter_free_input *req;
	u16 i, j, num_of_vnics = 1; /* only vnic 0 supported */
	int rc;

	/* Any associated ntuple filters will also be cleared by firmware. */
	rc = hwrm_req_init(bp, req, HWRM_CFA_L2_FILTER_FREE);
	if (rc)
		return rc;
	hwrm_req_hold(bp, req);
	for (i = 0; i < num_of_vnics; i++) {
		struct bnxt_vnic_info *vnic = &bp->vnic_info[i];

		for (j = 0; j < vnic->uc_filter_count; j++) {
			req->l2_filter_id = vnic->fw_l2_filter_id[j];

			rc = hwrm_req_send(bp, req);
		}
		vnic->uc_filter_count = 0;
	}
	hwrm_req_drop(bp, req);
	return rc;
}

static int bnxt_hwrm_vnic_set_tpa(struct bnxt *bp, u16 vnic_id, u32 tpa_flags)
{
	struct bnxt_vnic_info *vnic = &bp->vnic_info[vnic_id];
	u16 max_aggs = VNIC_TPA_CFG_REQ_MAX_AGGS_MAX;
	struct hwrm_vnic_tpa_cfg_input *req;
	int rc;

	if (vnic->fw_vnic_id == INVALID_HW_RING_ID)
		return 0;

	rc = hwrm_req_init(bp, req, HWRM_VNIC_TPA_CFG);
	if (rc)
		return rc;

	if (tpa_flags) {
		u16 mss = bp->dev->mtu - 40;
		u32 nsegs, n, segs = 0, flags;

		flags = VNIC_TPA_CFG_REQ_FLAGS_TPA |
			VNIC_TPA_CFG_REQ_FLAGS_ENCAP_TPA |
			VNIC_TPA_CFG_REQ_FLAGS_RSC_WND_UPDATE |
			VNIC_TPA_CFG_REQ_FLAGS_AGG_WITH_ECN |
			VNIC_TPA_CFG_REQ_FLAGS_AGG_WITH_SAME_GRE_SEQ;
		if (tpa_flags & BNXT_FLAG_GRO)
			flags |= VNIC_TPA_CFG_REQ_FLAGS_GRO;

		req->flags = cpu_to_le32(flags);

		req->enables =
			cpu_to_le32(VNIC_TPA_CFG_REQ_ENABLES_MAX_AGG_SEGS |
				    VNIC_TPA_CFG_REQ_ENABLES_MAX_AGGS |
				    VNIC_TPA_CFG_REQ_ENABLES_MIN_AGG_LEN);

		/* Number of segs are log2 units, and first packet is not
		 * included as part of this units.
		 */
		if (mss <= BNXT_RX_PAGE_SIZE) {
			n = BNXT_RX_PAGE_SIZE / mss;
			nsegs = (MAX_SKB_FRAGS - 1) * n;
		} else {
			n = mss / BNXT_RX_PAGE_SIZE;
			if (mss & (BNXT_RX_PAGE_SIZE - 1))
				n++;
			nsegs = (MAX_SKB_FRAGS - n) / n;
		}

		if (bp->flags & BNXT_FLAG_CHIP_P5) {
			segs = MAX_TPA_SEGS_P5;
			max_aggs = bp->max_tpa;
		} else {
			segs = ilog2(nsegs);
		}
		req->max_agg_segs = cpu_to_le16(segs);
		req->max_aggs = cpu_to_le16(max_aggs);

		req->min_agg_len = cpu_to_le32(512);
	}
	req->vnic_id = cpu_to_le16(vnic->fw_vnic_id);

	return hwrm_req_send(bp, req);
}

static u16 bnxt_cp_ring_from_grp(struct bnxt *bp, struct bnxt_ring_struct *ring)
{
	struct bnxt_ring_grp_info *grp_info;

	grp_info = &bp->grp_info[ring->grp_idx];
	return grp_info->cp_fw_ring_id;
}

static u16 bnxt_cp_ring_for_rx(struct bnxt *bp, struct bnxt_rx_ring_info *rxr)
{
	if (bp->flags & BNXT_FLAG_CHIP_P5) {
		struct bnxt_napi *bnapi = rxr->bnapi;
		struct bnxt_cp_ring_info *cpr;

		cpr = bnapi->cp_ring.cp_ring_arr[BNXT_RX_HDL];
		return cpr->cp_ring_struct.fw_ring_id;
	} else {
		return bnxt_cp_ring_from_grp(bp, &rxr->rx_ring_struct);
	}
}

static u16 bnxt_cp_ring_for_tx(struct bnxt *bp, struct bnxt_tx_ring_info *txr)
{
	if (bp->flags & BNXT_FLAG_CHIP_P5) {
		struct bnxt_napi *bnapi = txr->bnapi;
		struct bnxt_cp_ring_info *cpr;

		cpr = bnapi->cp_ring.cp_ring_arr[BNXT_TX_HDL];
		return cpr->cp_ring_struct.fw_ring_id;
	} else {
		return bnxt_cp_ring_from_grp(bp, &txr->tx_ring_struct);
	}
}

static int bnxt_alloc_rss_indir_tbl(struct bnxt *bp)
{
	int entries;

	if (bp->flags & BNXT_FLAG_CHIP_P5)
		entries = BNXT_MAX_RSS_TABLE_ENTRIES_P5;
	else
		entries = HW_HASH_INDEX_SIZE;

	bp->rss_indir_tbl_entries = entries;
	bp->rss_indir_tbl = kmalloc_array(entries, sizeof(*bp->rss_indir_tbl),
					  GFP_KERNEL);
	if (!bp->rss_indir_tbl)
		return -ENOMEM;
	return 0;
}

static void bnxt_set_dflt_rss_indir_tbl(struct bnxt *bp)
{
	u16 max_rings, max_entries, pad, i;

	if (!bp->rx_nr_rings)
		return;

	if (BNXT_CHIP_TYPE_NITRO_A0(bp))
		max_rings = bp->rx_nr_rings - 1;
	else
		max_rings = bp->rx_nr_rings;

	max_entries = bnxt_get_rxfh_indir_size(bp->dev);

	for (i = 0; i < max_entries; i++)
		bp->rss_indir_tbl[i] = ethtool_rxfh_indir_default(i, max_rings);

	pad = bp->rss_indir_tbl_entries - max_entries;
	if (pad)
		memset(&bp->rss_indir_tbl[i], 0, pad * sizeof(u16));
}

static u16 bnxt_get_max_rss_ring(struct bnxt *bp)
{
	u16 i, tbl_size, max_ring = 0;

	if (!bp->rss_indir_tbl)
		return 0;

	tbl_size = bnxt_get_rxfh_indir_size(bp->dev);
	for (i = 0; i < tbl_size; i++)
		max_ring = max(max_ring, bp->rss_indir_tbl[i]);
	return max_ring;
}

int bnxt_get_nr_rss_ctxs(struct bnxt *bp, int rx_rings)
{
	if (bp->flags & BNXT_FLAG_CHIP_P5)
		return DIV_ROUND_UP(rx_rings, BNXT_RSS_TABLE_ENTRIES_P5);
	if (BNXT_CHIP_TYPE_NITRO_A0(bp))
		return 2;
	return 1;
}

static void bnxt_fill_hw_rss_tbl(struct bnxt *bp, struct bnxt_vnic_info *vnic)
{
	bool no_rss = !(vnic->flags & BNXT_VNIC_RSS_FLAG);
	u16 i, j;

	/* Fill the RSS indirection table with ring group ids */
	for (i = 0, j = 0; i < HW_HASH_INDEX_SIZE; i++) {
		if (!no_rss)
			j = bp->rss_indir_tbl[i];
		vnic->rss_table[i] = cpu_to_le16(vnic->fw_grp_ids[j]);
	}
}

static void bnxt_fill_hw_rss_tbl_p5(struct bnxt *bp,
				    struct bnxt_vnic_info *vnic)
{
	__le16 *ring_tbl = vnic->rss_table;
	struct bnxt_rx_ring_info *rxr;
	u16 tbl_size, i;

	tbl_size = bnxt_get_rxfh_indir_size(bp->dev);

	for (i = 0; i < tbl_size; i++) {
		u16 ring_id, j;

		j = bp->rss_indir_tbl[i];
		rxr = &bp->rx_ring[j];

		ring_id = rxr->rx_ring_struct.fw_ring_id;
		*ring_tbl++ = cpu_to_le16(ring_id);
		ring_id = bnxt_cp_ring_for_rx(bp, rxr);
		*ring_tbl++ = cpu_to_le16(ring_id);
	}
}

static void
__bnxt_hwrm_vnic_set_rss(struct bnxt *bp, struct hwrm_vnic_rss_cfg_input *req,
			 struct bnxt_vnic_info *vnic)
{
	if (bp->flags & BNXT_FLAG_CHIP_P5)
		bnxt_fill_hw_rss_tbl_p5(bp, vnic);
	else
		bnxt_fill_hw_rss_tbl(bp, vnic);

	if (bp->rss_hash_delta) {
		req->hash_type = cpu_to_le32(bp->rss_hash_delta);
		if (bp->rss_hash_cfg & bp->rss_hash_delta)
			req->flags |= VNIC_RSS_CFG_REQ_FLAGS_HASH_TYPE_INCLUDE;
		else
			req->flags |= VNIC_RSS_CFG_REQ_FLAGS_HASH_TYPE_EXCLUDE;
	} else {
		req->hash_type = cpu_to_le32(bp->rss_hash_cfg);
	}
	req->hash_mode_flags = VNIC_RSS_CFG_REQ_HASH_MODE_FLAGS_DEFAULT;
	req->ring_grp_tbl_addr = cpu_to_le64(vnic->rss_table_dma_addr);
	req->hash_key_tbl_addr = cpu_to_le64(vnic->rss_hash_key_dma_addr);
}

static int bnxt_hwrm_vnic_set_rss(struct bnxt *bp, u16 vnic_id, bool set_rss)
{
	struct bnxt_vnic_info *vnic = &bp->vnic_info[vnic_id];
	struct hwrm_vnic_rss_cfg_input *req;
	int rc;

	if ((bp->flags & BNXT_FLAG_CHIP_P5) ||
	    vnic->fw_rss_cos_lb_ctx[0] == INVALID_HW_RING_ID)
		return 0;

	rc = hwrm_req_init(bp, req, HWRM_VNIC_RSS_CFG);
	if (rc)
		return rc;

	if (set_rss)
		__bnxt_hwrm_vnic_set_rss(bp, req, vnic);
	req->rss_ctx_idx = cpu_to_le16(vnic->fw_rss_cos_lb_ctx[0]);
	return hwrm_req_send(bp, req);
}

static int bnxt_hwrm_vnic_set_rss_p5(struct bnxt *bp, u16 vnic_id, bool set_rss)
{
	struct bnxt_vnic_info *vnic = &bp->vnic_info[vnic_id];
	struct hwrm_vnic_rss_cfg_input *req;
	dma_addr_t ring_tbl_map;
	u32 i, nr_ctxs;
	int rc;

	rc = hwrm_req_init(bp, req, HWRM_VNIC_RSS_CFG);
	if (rc)
		return rc;

	req->vnic_id = cpu_to_le16(vnic->fw_vnic_id);
	if (!set_rss)
		return hwrm_req_send(bp, req);

	__bnxt_hwrm_vnic_set_rss(bp, req, vnic);
	ring_tbl_map = vnic->rss_table_dma_addr;
	nr_ctxs = bnxt_get_nr_rss_ctxs(bp, bp->rx_nr_rings);

	hwrm_req_hold(bp, req);
	for (i = 0; i < nr_ctxs; ring_tbl_map += BNXT_RSS_TABLE_SIZE_P5, i++) {
		req->ring_grp_tbl_addr = cpu_to_le64(ring_tbl_map);
		req->ring_table_pair_index = i;
		req->rss_ctx_idx = cpu_to_le16(vnic->fw_rss_cos_lb_ctx[i]);
		rc = hwrm_req_send(bp, req);
		if (rc)
			goto exit;
	}

exit:
	hwrm_req_drop(bp, req);
	return rc;
}

static void bnxt_hwrm_update_rss_hash_cfg(struct bnxt *bp)
{
	struct bnxt_vnic_info *vnic = &bp->vnic_info[0];
	struct hwrm_vnic_rss_qcfg_output *resp;
	struct hwrm_vnic_rss_qcfg_input *req;

	if (hwrm_req_init(bp, req, HWRM_VNIC_RSS_QCFG))
		return;

	req->vnic_id = cpu_to_le16(vnic->fw_vnic_id);
	/* all contexts configured to same hash_type, zero always exists */
	req->rss_ctx_idx = cpu_to_le16(vnic->fw_rss_cos_lb_ctx[0]);
	resp = hwrm_req_hold(bp, req);
	if (!hwrm_req_send(bp, req)) {
		bp->rss_hash_cfg = le32_to_cpu(resp->hash_type) ?: bp->rss_hash_cfg;
		bp->rss_hash_delta = 0;
	}
	hwrm_req_drop(bp, req);
}

static int bnxt_hwrm_vnic_set_hds(struct bnxt *bp, u16 vnic_id)
{
	struct bnxt_vnic_info *vnic = &bp->vnic_info[vnic_id];
	struct hwrm_vnic_plcmodes_cfg_input *req;
	int rc;

	rc = hwrm_req_init(bp, req, HWRM_VNIC_PLCMODES_CFG);
	if (rc)
		return rc;

	req->flags = cpu_to_le32(VNIC_PLCMODES_CFG_REQ_FLAGS_JUMBO_PLACEMENT);
	req->enables = cpu_to_le32(VNIC_PLCMODES_CFG_REQ_ENABLES_JUMBO_THRESH_VALID);

	if (BNXT_RX_PAGE_MODE(bp)) {
		req->jumbo_thresh = cpu_to_le16(bp->rx_buf_use_size);
	} else {
		req->flags |= cpu_to_le32(VNIC_PLCMODES_CFG_REQ_FLAGS_HDS_IPV4 |
					  VNIC_PLCMODES_CFG_REQ_FLAGS_HDS_IPV6);
		req->enables |=
			cpu_to_le32(VNIC_PLCMODES_CFG_REQ_ENABLES_HDS_THRESHOLD_VALID);
		req->jumbo_thresh = cpu_to_le16(bp->rx_copy_thresh);
		req->hds_threshold = cpu_to_le16(bp->rx_copy_thresh);
	}
	req->vnic_id = cpu_to_le32(vnic->fw_vnic_id);
	return hwrm_req_send(bp, req);
}

static void bnxt_hwrm_vnic_ctx_free_one(struct bnxt *bp, u16 vnic_id,
					u16 ctx_idx)
{
	struct hwrm_vnic_rss_cos_lb_ctx_free_input *req;

	if (hwrm_req_init(bp, req, HWRM_VNIC_RSS_COS_LB_CTX_FREE))
		return;

	req->rss_cos_lb_ctx_id =
		cpu_to_le16(bp->vnic_info[vnic_id].fw_rss_cos_lb_ctx[ctx_idx]);

	hwrm_req_send(bp, req);
	bp->vnic_info[vnic_id].fw_rss_cos_lb_ctx[ctx_idx] = INVALID_HW_RING_ID;
}

static void bnxt_hwrm_vnic_ctx_free(struct bnxt *bp)
{
	int i, j;

	for (i = 0; i < bp->nr_vnics; i++) {
		struct bnxt_vnic_info *vnic = &bp->vnic_info[i];

		for (j = 0; j < BNXT_MAX_CTX_PER_VNIC; j++) {
			if (vnic->fw_rss_cos_lb_ctx[j] != INVALID_HW_RING_ID)
				bnxt_hwrm_vnic_ctx_free_one(bp, i, j);
		}
	}
	bp->rsscos_nr_ctxs = 0;
}

static int bnxt_hwrm_vnic_ctx_alloc(struct bnxt *bp, u16 vnic_id, u16 ctx_idx)
{
	struct hwrm_vnic_rss_cos_lb_ctx_alloc_output *resp;
	struct hwrm_vnic_rss_cos_lb_ctx_alloc_input *req;
	int rc;

	rc = hwrm_req_init(bp, req, HWRM_VNIC_RSS_COS_LB_CTX_ALLOC);
	if (rc)
		return rc;

	resp = hwrm_req_hold(bp, req);
	rc = hwrm_req_send(bp, req);
	if (!rc)
		bp->vnic_info[vnic_id].fw_rss_cos_lb_ctx[ctx_idx] =
			le16_to_cpu(resp->rss_cos_lb_ctx_id);
	hwrm_req_drop(bp, req);

	return rc;
}

static u32 bnxt_get_roce_vnic_mode(struct bnxt *bp)
{
	if (bp->flags & BNXT_FLAG_ROCE_MIRROR_CAP)
		return VNIC_CFG_REQ_FLAGS_ROCE_MIRRORING_CAPABLE_VNIC_MODE;
	return VNIC_CFG_REQ_FLAGS_ROCE_DUAL_VNIC_MODE;
}

int bnxt_hwrm_vnic_cfg(struct bnxt *bp, u16 vnic_id)
{
	struct bnxt_vnic_info *vnic = &bp->vnic_info[vnic_id];
	struct hwrm_vnic_cfg_input *req;
	unsigned int ring = 0, grp_idx;
	u16 def_vlan = 0;
	int rc;

	rc = hwrm_req_init(bp, req, HWRM_VNIC_CFG);
	if (rc)
		return rc;

	if (bp->flags & BNXT_FLAG_CHIP_P5) {
		struct bnxt_rx_ring_info *rxr = &bp->rx_ring[0];

		req->default_rx_ring_id =
			cpu_to_le16(rxr->rx_ring_struct.fw_ring_id);
		req->default_cmpl_ring_id =
			cpu_to_le16(bnxt_cp_ring_for_rx(bp, rxr));
		req->enables =
			cpu_to_le32(VNIC_CFG_REQ_ENABLES_DEFAULT_RX_RING_ID |
				    VNIC_CFG_REQ_ENABLES_DEFAULT_CMPL_RING_ID);
		goto vnic_mru;
	}
	req->enables = cpu_to_le32(VNIC_CFG_REQ_ENABLES_DFLT_RING_GRP);
	/* Only RSS support for now TBD: COS & LB */
	if (vnic->fw_rss_cos_lb_ctx[0] != INVALID_HW_RING_ID) {
		req->rss_rule = cpu_to_le16(vnic->fw_rss_cos_lb_ctx[0]);
		req->enables |= cpu_to_le32(VNIC_CFG_REQ_ENABLES_RSS_RULE |
					   VNIC_CFG_REQ_ENABLES_MRU);
	} else if (vnic->flags & BNXT_VNIC_RFS_NEW_RSS_FLAG) {
		req->rss_rule =
			cpu_to_le16(bp->vnic_info[0].fw_rss_cos_lb_ctx[0]);
		req->enables |= cpu_to_le32(VNIC_CFG_REQ_ENABLES_RSS_RULE |
					   VNIC_CFG_REQ_ENABLES_MRU);
		req->flags |= cpu_to_le32(VNIC_CFG_REQ_FLAGS_RSS_DFLT_CR_MODE);
	} else {
		req->rss_rule = cpu_to_le16(0xffff);
	}

	if (BNXT_CHIP_TYPE_NITRO_A0(bp) &&
	    (vnic->fw_rss_cos_lb_ctx[0] != INVALID_HW_RING_ID)) {
		req->cos_rule = cpu_to_le16(vnic->fw_rss_cos_lb_ctx[1]);
		req->enables |= cpu_to_le32(VNIC_CFG_REQ_ENABLES_COS_RULE);
	} else {
		req->cos_rule = cpu_to_le16(0xffff);
	}

	if (vnic->flags & BNXT_VNIC_RSS_FLAG)
		ring = 0;
	else if (vnic->flags & BNXT_VNIC_RFS_FLAG)
		ring = vnic_id - 1;
	else if ((vnic_id == 1) && BNXT_CHIP_TYPE_NITRO_A0(bp))
		ring = bp->rx_nr_rings - 1;

	grp_idx = bp->rx_ring[ring].bnapi->index;
	req->dflt_ring_grp = cpu_to_le16(bp->grp_info[grp_idx].fw_grp_id);
	req->lb_rule = cpu_to_le16(0xffff);
vnic_mru:
	req->mru = cpu_to_le16(bp->dev->mtu + ETH_HLEN + VLAN_HLEN);

	req->vnic_id = cpu_to_le16(vnic->fw_vnic_id);
#ifdef CONFIG_BNXT_SRIOV
	if (BNXT_VF(bp))
		def_vlan = bp->vf.vlan;
#endif
	if ((bp->flags & BNXT_FLAG_STRIP_VLAN) || def_vlan)
		req->flags |= cpu_to_le32(VNIC_CFG_REQ_FLAGS_VLAN_STRIP_MODE);
	if (!vnic_id && bnxt_ulp_registered(bp->edev))
		req->flags |= cpu_to_le32(bnxt_get_roce_vnic_mode(bp));

	return hwrm_req_send(bp, req);
}

static void bnxt_hwrm_vnic_free_one(struct bnxt *bp, u16 vnic_id)
{
	if (bp->vnic_info[vnic_id].fw_vnic_id != INVALID_HW_RING_ID) {
		struct hwrm_vnic_free_input *req;

		if (hwrm_req_init(bp, req, HWRM_VNIC_FREE))
			return;

		req->vnic_id =
			cpu_to_le32(bp->vnic_info[vnic_id].fw_vnic_id);

		hwrm_req_send(bp, req);
		bp->vnic_info[vnic_id].fw_vnic_id = INVALID_HW_RING_ID;
	}
}

static void bnxt_hwrm_vnic_free(struct bnxt *bp)
{
	u16 i;

	for (i = 0; i < bp->nr_vnics; i++)
		bnxt_hwrm_vnic_free_one(bp, i);
}

static int bnxt_hwrm_vnic_alloc(struct bnxt *bp, u16 vnic_id,
				unsigned int start_rx_ring_idx,
				unsigned int nr_rings)
{
	unsigned int i, j, grp_idx, end_idx = start_rx_ring_idx + nr_rings;
	struct bnxt_vnic_info *vnic = &bp->vnic_info[vnic_id];
	struct hwrm_vnic_alloc_output *resp;
	struct hwrm_vnic_alloc_input *req;
	int rc;

	rc = hwrm_req_init(bp, req, HWRM_VNIC_ALLOC);
	if (rc)
		return rc;

	if (bp->flags & BNXT_FLAG_CHIP_P5)
		goto vnic_no_ring_grps;

	/* map ring groups to this vnic */
	for (i = start_rx_ring_idx, j = 0; i < end_idx; i++, j++) {
		grp_idx = bp->rx_ring[i].bnapi->index;
		if (bp->grp_info[grp_idx].fw_grp_id == INVALID_HW_RING_ID) {
			netdev_err(bp->dev, "Not enough ring groups avail:%x req:%x\n",
				   j, nr_rings);
			break;
		}
		vnic->fw_grp_ids[j] = bp->grp_info[grp_idx].fw_grp_id;
	}

vnic_no_ring_grps:
	for (i = 0; i < BNXT_MAX_CTX_PER_VNIC; i++)
		vnic->fw_rss_cos_lb_ctx[i] = INVALID_HW_RING_ID;
	if (vnic_id == 0)
		req->flags = cpu_to_le32(VNIC_ALLOC_REQ_FLAGS_DEFAULT);

	resp = hwrm_req_hold(bp, req);
	rc = hwrm_req_send(bp, req);
	if (!rc)
		vnic->fw_vnic_id = le32_to_cpu(resp->vnic_id);
	hwrm_req_drop(bp, req);
	return rc;
}

static int bnxt_hwrm_vnic_qcaps(struct bnxt *bp)
{
	struct hwrm_vnic_qcaps_output *resp;
	struct hwrm_vnic_qcaps_input *req;
	int rc;

	bp->hw_ring_stats_size = sizeof(struct ctx_hw_stats);
	bp->flags &= ~(BNXT_FLAG_NEW_RSS_CAP | BNXT_FLAG_ROCE_MIRROR_CAP);
	if (bp->hwrm_spec_code < 0x10600)
		return 0;

	rc = hwrm_req_init(bp, req, HWRM_VNIC_QCAPS);
	if (rc)
		return rc;

	resp = hwrm_req_hold(bp, req);
	rc = hwrm_req_send(bp, req);
	if (!rc) {
		u32 flags = le32_to_cpu(resp->flags);

		if (!(bp->flags & BNXT_FLAG_CHIP_P5) &&
		    (flags & VNIC_QCAPS_RESP_FLAGS_RSS_DFLT_CR_CAP))
			bp->flags |= BNXT_FLAG_NEW_RSS_CAP;
		if (flags &
		    VNIC_QCAPS_RESP_FLAGS_ROCE_MIRRORING_CAPABLE_VNIC_CAP)
			bp->flags |= BNXT_FLAG_ROCE_MIRROR_CAP;

		/* Older P5 fw before EXT_HW_STATS support did not set
		 * VLAN_STRIP_CAP properly.
		 */
		if ((flags & VNIC_QCAPS_RESP_FLAGS_VLAN_STRIP_CAP) ||
		    (BNXT_CHIP_P5_THOR(bp) &&
		     !(bp->fw_cap & BNXT_FW_CAP_EXT_HW_STATS_SUPPORTED)))
			bp->fw_cap |= BNXT_FW_CAP_VLAN_RX_STRIP;
		if (flags & VNIC_QCAPS_RESP_FLAGS_RSS_HASH_TYPE_DELTA_CAP)
			bp->fw_cap |= BNXT_FW_CAP_RSS_HASH_TYPE_DELTA;
		bp->max_tpa_v2 = le16_to_cpu(resp->max_aggs_supported);
		if (bp->max_tpa_v2) {
			if (BNXT_CHIP_P5_THOR(bp))
				bp->hw_ring_stats_size = BNXT_RING_STATS_SIZE_P5;
			else
				bp->hw_ring_stats_size = BNXT_RING_STATS_SIZE_P5_SR2;
		}
	}
	hwrm_req_drop(bp, req);
	return rc;
}

static int bnxt_hwrm_ring_grp_alloc(struct bnxt *bp)
{
	struct hwrm_ring_grp_alloc_output *resp;
	struct hwrm_ring_grp_alloc_input *req;
	int rc;
	u16 i;

	if (bp->flags & BNXT_FLAG_CHIP_P5)
		return 0;

	rc = hwrm_req_init(bp, req, HWRM_RING_GRP_ALLOC);
	if (rc)
		return rc;

	resp = hwrm_req_hold(bp, req);
	for (i = 0; i < bp->rx_nr_rings; i++) {
		unsigned int grp_idx = bp->rx_ring[i].bnapi->index;

		req->cr = cpu_to_le16(bp->grp_info[grp_idx].cp_fw_ring_id);
		req->rr = cpu_to_le16(bp->grp_info[grp_idx].rx_fw_ring_id);
		req->ar = cpu_to_le16(bp->grp_info[grp_idx].agg_fw_ring_id);
		req->sc = cpu_to_le16(bp->grp_info[grp_idx].fw_stats_ctx);

		rc = hwrm_req_send(bp, req);

		if (rc)
			break;

		bp->grp_info[grp_idx].fw_grp_id =
			le32_to_cpu(resp->ring_group_id);
	}
	hwrm_req_drop(bp, req);
	return rc;
}

static void bnxt_hwrm_ring_grp_free(struct bnxt *bp)
{
	struct hwrm_ring_grp_free_input *req;
	u16 i;

	if (!bp->grp_info || (bp->flags & BNXT_FLAG_CHIP_P5))
		return;

	if (hwrm_req_init(bp, req, HWRM_RING_GRP_FREE))
		return;

	hwrm_req_hold(bp, req);
	for (i = 0; i < bp->cp_nr_rings; i++) {
		if (bp->grp_info[i].fw_grp_id == INVALID_HW_RING_ID)
			continue;
		req->ring_group_id =
			cpu_to_le32(bp->grp_info[i].fw_grp_id);

		hwrm_req_send(bp, req);
		bp->grp_info[i].fw_grp_id = INVALID_HW_RING_ID;
	}
	hwrm_req_drop(bp, req);
}

static int hwrm_ring_alloc_send_msg(struct bnxt *bp,
				    struct bnxt_ring_struct *ring,
				    u32 ring_type, u32 map_index)
{
	struct hwrm_ring_alloc_output *resp;
	struct hwrm_ring_alloc_input *req;
	struct bnxt_ring_mem_info *rmem = &ring->ring_mem;
	struct bnxt_ring_grp_info *grp_info;
	int rc, err = 0;
	u16 ring_id;

	rc = hwrm_req_init(bp, req, HWRM_RING_ALLOC);
	if (rc)
		goto exit;

	req->enables = 0;
	if (rmem->nr_pages > 1) {
		req->page_tbl_addr = cpu_to_le64(rmem->pg_tbl_map);
		/* Page size is in log2 units */
		req->page_size = BNXT_PAGE_SHIFT;
		req->page_tbl_depth = 1;
	} else {
		req->page_tbl_addr =  cpu_to_le64(rmem->dma_arr[0]);
	}
	req->fbo = 0;
	/* Association of ring index with doorbell index and MSIX number */
	req->logical_id = cpu_to_le16(map_index);

	switch (ring_type) {
	case HWRM_RING_ALLOC_TX: {
		struct bnxt_tx_ring_info *txr;

		txr = container_of(ring, struct bnxt_tx_ring_info,
				   tx_ring_struct);
		req->ring_type = RING_ALLOC_REQ_RING_TYPE_TX;
		/* Association of transmit ring with completion ring */
		grp_info = &bp->grp_info[ring->grp_idx];
		req->cmpl_ring_id = cpu_to_le16(bnxt_cp_ring_for_tx(bp, txr));
		req->length = cpu_to_le32(bp->tx_ring_mask + 1);
		req->stat_ctx_id = cpu_to_le32(grp_info->fw_stats_ctx);
		req->queue_id = cpu_to_le16(ring->queue_id);
		break;
	}
	case HWRM_RING_ALLOC_RX:
		req->ring_type = RING_ALLOC_REQ_RING_TYPE_RX;
		req->length = cpu_to_le32(bp->rx_ring_mask + 1);
		if (bp->flags & BNXT_FLAG_CHIP_P5) {
			u16 flags = 0;

			/* Association of rx ring with stats context */
			grp_info = &bp->grp_info[ring->grp_idx];
			req->rx_buf_size = cpu_to_le16(bp->rx_buf_use_size);
			req->stat_ctx_id = cpu_to_le32(grp_info->fw_stats_ctx);
			req->enables |= cpu_to_le32(
				RING_ALLOC_REQ_ENABLES_RX_BUF_SIZE_VALID);
			if (NET_IP_ALIGN == 2)
				flags = RING_ALLOC_REQ_FLAGS_RX_SOP_PAD;
			req->flags = cpu_to_le16(flags);
		}
		break;
	case HWRM_RING_ALLOC_AGG:
		if (bp->flags & BNXT_FLAG_CHIP_P5) {
			req->ring_type = RING_ALLOC_REQ_RING_TYPE_RX_AGG;
			/* Association of agg ring with rx ring */
			grp_info = &bp->grp_info[ring->grp_idx];
			req->rx_ring_id = cpu_to_le16(grp_info->rx_fw_ring_id);
			req->rx_buf_size = cpu_to_le16(BNXT_RX_PAGE_SIZE);
			req->stat_ctx_id = cpu_to_le32(grp_info->fw_stats_ctx);
			req->enables |= cpu_to_le32(
				RING_ALLOC_REQ_ENABLES_RX_RING_ID_VALID |
				RING_ALLOC_REQ_ENABLES_RX_BUF_SIZE_VALID);
		} else {
			req->ring_type = RING_ALLOC_REQ_RING_TYPE_RX;
		}
		req->length = cpu_to_le32(bp->rx_agg_ring_mask + 1);
		break;
	case HWRM_RING_ALLOC_CMPL:
		req->ring_type = RING_ALLOC_REQ_RING_TYPE_L2_CMPL;
		req->length = cpu_to_le32(bp->cp_ring_mask + 1);
		if (bp->flags & BNXT_FLAG_CHIP_P5) {
			/* Association of cp ring with nq */
			grp_info = &bp->grp_info[map_index];
			req->nq_ring_id = cpu_to_le16(grp_info->cp_fw_ring_id);
			req->cq_handle = cpu_to_le64(ring->handle);
			req->enables |= cpu_to_le32(
				RING_ALLOC_REQ_ENABLES_NQ_RING_ID_VALID);
		} else if (bp->flags & BNXT_FLAG_USING_MSIX) {
			req->int_mode = RING_ALLOC_REQ_INT_MODE_MSIX;
		}
		break;
	case HWRM_RING_ALLOC_NQ:
		req->ring_type = RING_ALLOC_REQ_RING_TYPE_NQ;
		req->length = cpu_to_le32(bp->cp_ring_mask + 1);
		if (bp->flags & BNXT_FLAG_USING_MSIX)
			req->int_mode = RING_ALLOC_REQ_INT_MODE_MSIX;
		break;
	default:
		netdev_err(bp->dev, "hwrm alloc invalid ring type %d\n",
			   ring_type);
		return -1;
	}

	resp = hwrm_req_hold(bp, req);
	rc = hwrm_req_send(bp, req);
	err = le16_to_cpu(resp->error_code);
	ring_id = le16_to_cpu(resp->ring_id);
	hwrm_req_drop(bp, req);

exit:
	if (rc || err) {
		netdev_err(bp->dev, "hwrm_ring_alloc type %d failed. rc:%x err:%x\n",
			   ring_type, rc, err);
		return -EIO;
	}
	ring->fw_ring_id = ring_id;
	return rc;
}

static int bnxt_hwrm_set_async_event_cr(struct bnxt *bp, int idx)
{
	int rc;

	if (BNXT_PF(bp)) {
		struct hwrm_func_cfg_input *req;

		rc = hwrm_req_init(bp, req, HWRM_FUNC_CFG);
		if (rc)
			return rc;

		req->fid = cpu_to_le16(0xffff);
		req->enables = cpu_to_le32(FUNC_CFG_REQ_ENABLES_ASYNC_EVENT_CR);
		req->async_event_cr = cpu_to_le16(idx);
		return hwrm_req_send(bp, req);
	} else {
		struct hwrm_func_vf_cfg_input *req;

		rc = hwrm_req_init(bp, req, HWRM_FUNC_VF_CFG);
		if (rc)
			return rc;

		req->enables =
			cpu_to_le32(FUNC_VF_CFG_REQ_ENABLES_ASYNC_EVENT_CR);
		req->async_event_cr = cpu_to_le16(idx);
		return hwrm_req_send(bp, req);
	}
}

static void bnxt_set_db(struct bnxt *bp, struct bnxt_db_info *db, u32 ring_type,
			u32 map_idx, u32 xid)
{
	if (bp->flags & BNXT_FLAG_CHIP_P5) {
		if (BNXT_PF(bp))
			db->doorbell = bp->bar1 + DB_PF_OFFSET_P5;
		else
			db->doorbell = bp->bar1 + DB_VF_OFFSET_P5;
		switch (ring_type) {
		case HWRM_RING_ALLOC_TX:
			db->db_key64 = DBR_PATH_L2 | DBR_TYPE_SQ;
			break;
		case HWRM_RING_ALLOC_RX:
		case HWRM_RING_ALLOC_AGG:
			db->db_key64 = DBR_PATH_L2 | DBR_TYPE_SRQ;
			break;
		case HWRM_RING_ALLOC_CMPL:
			db->db_key64 = DBR_PATH_L2;
			break;
		case HWRM_RING_ALLOC_NQ:
			db->db_key64 = DBR_PATH_L2;
			break;
		}
		db->db_key64 |= (u64)xid << DBR_XID_SFT;
	} else {
		db->doorbell = bp->bar1 + map_idx * 0x80;
		switch (ring_type) {
		case HWRM_RING_ALLOC_TX:
			db->db_key32 = DB_KEY_TX;
			break;
		case HWRM_RING_ALLOC_RX:
		case HWRM_RING_ALLOC_AGG:
			db->db_key32 = DB_KEY_RX;
			break;
		case HWRM_RING_ALLOC_CMPL:
			db->db_key32 = DB_KEY_CP;
			break;
		}
	}
}

static int bnxt_hwrm_ring_alloc(struct bnxt *bp)
{
	bool agg_rings = !!(bp->flags & BNXT_FLAG_AGG_RINGS);
	int i, rc = 0;
	u32 type;

	if (bp->flags & BNXT_FLAG_CHIP_P5)
		type = HWRM_RING_ALLOC_NQ;
	else
		type = HWRM_RING_ALLOC_CMPL;
	for (i = 0; i < bp->cp_nr_rings; i++) {
		struct bnxt_napi *bnapi = bp->bnapi[i];
		struct bnxt_cp_ring_info *cpr = &bnapi->cp_ring;
		struct bnxt_ring_struct *ring = &cpr->cp_ring_struct;
		u32 map_idx = ring->map_idx;
		unsigned int vector;

		vector = bp->irq_tbl[map_idx].vector;
		disable_irq_nosync(vector);
		rc = hwrm_ring_alloc_send_msg(bp, ring, type, map_idx);
		if (rc) {
			enable_irq(vector);
			goto err_out;
		}
		bnxt_set_db(bp, &cpr->cp_db, type, map_idx, ring->fw_ring_id);
		bnxt_db_nq(bp, &cpr->cp_db, cpr->cp_raw_cons);
		enable_irq(vector);
		bp->grp_info[i].cp_fw_ring_id = ring->fw_ring_id;

		if (!i) {
			rc = bnxt_hwrm_set_async_event_cr(bp, ring->fw_ring_id);
			if (rc)
				netdev_warn(bp->dev, "Failed to set async event completion ring.\n");
		}
	}

	type = HWRM_RING_ALLOC_TX;
	for (i = 0; i < bp->tx_nr_rings; i++) {
		struct bnxt_tx_ring_info *txr = &bp->tx_ring[i];
		struct bnxt_ring_struct *ring;
		u32 map_idx;

		if (bp->flags & BNXT_FLAG_CHIP_P5) {
			struct bnxt_napi *bnapi = txr->bnapi;
			struct bnxt_cp_ring_info *cpr, *cpr2;
			u32 type2 = HWRM_RING_ALLOC_CMPL;

			cpr = &bnapi->cp_ring;
			cpr2 = cpr->cp_ring_arr[BNXT_TX_HDL];
			ring = &cpr2->cp_ring_struct;
			ring->handle = BNXT_TX_HDL;
			map_idx = bnapi->index;
			rc = hwrm_ring_alloc_send_msg(bp, ring, type2, map_idx);
			if (rc)
				goto err_out;
			bnxt_set_db(bp, &cpr2->cp_db, type2, map_idx,
				    ring->fw_ring_id);
			bnxt_db_cq(bp, &cpr2->cp_db, cpr2->cp_raw_cons);
		}
		ring = &txr->tx_ring_struct;
		map_idx = i;
		rc = hwrm_ring_alloc_send_msg(bp, ring, type, map_idx);
		if (rc)
			goto err_out;
		bnxt_set_db(bp, &txr->tx_db, type, map_idx, ring->fw_ring_id);
	}

	type = HWRM_RING_ALLOC_RX;
	for (i = 0; i < bp->rx_nr_rings; i++) {
		struct bnxt_rx_ring_info *rxr = &bp->rx_ring[i];
		struct bnxt_ring_struct *ring = &rxr->rx_ring_struct;
		struct bnxt_napi *bnapi = rxr->bnapi;
		u32 map_idx = bnapi->index;

		rc = hwrm_ring_alloc_send_msg(bp, ring, type, map_idx);
		if (rc)
			goto err_out;
		bnxt_set_db(bp, &rxr->rx_db, type, map_idx, ring->fw_ring_id);
		/* If we have agg rings, post agg buffers first. */
		if (!agg_rings)
			bnxt_db_write(bp, &rxr->rx_db, rxr->rx_prod);
		bp->grp_info[map_idx].rx_fw_ring_id = ring->fw_ring_id;
		if (bp->flags & BNXT_FLAG_CHIP_P5) {
			struct bnxt_cp_ring_info *cpr = &bnapi->cp_ring;
			u32 type2 = HWRM_RING_ALLOC_CMPL;
			struct bnxt_cp_ring_info *cpr2;

			cpr2 = cpr->cp_ring_arr[BNXT_RX_HDL];
			ring = &cpr2->cp_ring_struct;
			ring->handle = BNXT_RX_HDL;
			rc = hwrm_ring_alloc_send_msg(bp, ring, type2, map_idx);
			if (rc)
				goto err_out;
			bnxt_set_db(bp, &cpr2->cp_db, type2, map_idx,
				    ring->fw_ring_id);
			bnxt_db_cq(bp, &cpr2->cp_db, cpr2->cp_raw_cons);
		}
	}

	if (agg_rings) {
		type = HWRM_RING_ALLOC_AGG;
		for (i = 0; i < bp->rx_nr_rings; i++) {
			struct bnxt_rx_ring_info *rxr = &bp->rx_ring[i];
			struct bnxt_ring_struct *ring =
						&rxr->rx_agg_ring_struct;
			u32 grp_idx = ring->grp_idx;
			u32 map_idx = grp_idx + bp->rx_nr_rings;

			rc = hwrm_ring_alloc_send_msg(bp, ring, type, map_idx);
			if (rc)
				goto err_out;

			bnxt_set_db(bp, &rxr->rx_agg_db, type, map_idx,
				    ring->fw_ring_id);
			bnxt_db_write(bp, &rxr->rx_agg_db, rxr->rx_agg_prod);
			bnxt_db_write(bp, &rxr->rx_db, rxr->rx_prod);
			bp->grp_info[grp_idx].agg_fw_ring_id = ring->fw_ring_id;
		}
	}
err_out:
	return rc;
}

static int hwrm_ring_free_send_msg(struct bnxt *bp,
				   struct bnxt_ring_struct *ring,
				   u32 ring_type, int cmpl_ring_id)
{
	struct hwrm_ring_free_output *resp;
	struct hwrm_ring_free_input *req;
	u16 error_code = 0;
	int rc;

	if (BNXT_NO_FW_ACCESS(bp))
		return 0;

	rc = hwrm_req_init(bp, req, HWRM_RING_FREE);
	if (rc)
		goto exit;

	req->cmpl_ring = cpu_to_le16(cmpl_ring_id);
	req->ring_type = ring_type;
	req->ring_id = cpu_to_le16(ring->fw_ring_id);

	resp = hwrm_req_hold(bp, req);
	rc = hwrm_req_send(bp, req);
	error_code = le16_to_cpu(resp->error_code);
	hwrm_req_drop(bp, req);
exit:
	if (rc || error_code) {
		netdev_err(bp->dev, "hwrm_ring_free type %d failed. rc:%x err:%x\n",
			   ring_type, rc, error_code);
		return -EIO;
	}
	return 0;
}

static void bnxt_hwrm_ring_free(struct bnxt *bp, bool close_path)
{
	u32 type;
	int i;

	if (!bp->bnapi)
		return;

	for (i = 0; i < bp->tx_nr_rings; i++) {
		struct bnxt_tx_ring_info *txr = &bp->tx_ring[i];
		struct bnxt_ring_struct *ring = &txr->tx_ring_struct;

		if (ring->fw_ring_id != INVALID_HW_RING_ID) {
			u32 cmpl_ring_id = bnxt_cp_ring_for_tx(bp, txr);

			hwrm_ring_free_send_msg(bp, ring,
						RING_FREE_REQ_RING_TYPE_TX,
						close_path ? cmpl_ring_id :
						INVALID_HW_RING_ID);
			ring->fw_ring_id = INVALID_HW_RING_ID;
		}
	}

	for (i = 0; i < bp->rx_nr_rings; i++) {
		struct bnxt_rx_ring_info *rxr = &bp->rx_ring[i];
		struct bnxt_ring_struct *ring = &rxr->rx_ring_struct;
		u32 grp_idx = rxr->bnapi->index;

		if (ring->fw_ring_id != INVALID_HW_RING_ID) {
			u32 cmpl_ring_id = bnxt_cp_ring_for_rx(bp, rxr);

			hwrm_ring_free_send_msg(bp, ring,
						RING_FREE_REQ_RING_TYPE_RX,
						close_path ? cmpl_ring_id :
						INVALID_HW_RING_ID);
			ring->fw_ring_id = INVALID_HW_RING_ID;
			bp->grp_info[grp_idx].rx_fw_ring_id =
				INVALID_HW_RING_ID;
		}
	}

	if (bp->flags & BNXT_FLAG_CHIP_P5)
		type = RING_FREE_REQ_RING_TYPE_RX_AGG;
	else
		type = RING_FREE_REQ_RING_TYPE_RX;
	for (i = 0; i < bp->rx_nr_rings; i++) {
		struct bnxt_rx_ring_info *rxr = &bp->rx_ring[i];
		struct bnxt_ring_struct *ring = &rxr->rx_agg_ring_struct;
		u32 grp_idx = rxr->bnapi->index;

		if (ring->fw_ring_id != INVALID_HW_RING_ID) {
			u32 cmpl_ring_id = bnxt_cp_ring_for_rx(bp, rxr);

			hwrm_ring_free_send_msg(bp, ring, type,
						close_path ? cmpl_ring_id :
						INVALID_HW_RING_ID);
			ring->fw_ring_id = INVALID_HW_RING_ID;
			bp->grp_info[grp_idx].agg_fw_ring_id =
				INVALID_HW_RING_ID;
		}
	}

	/* The completion rings are about to be freed.  After that the
	 * IRQ doorbell will not work anymore.  So we need to disable
	 * IRQ here.
	 */
	bnxt_disable_int_sync(bp);

	if (bp->flags & BNXT_FLAG_CHIP_P5)
		type = RING_FREE_REQ_RING_TYPE_NQ;
	else
		type = RING_FREE_REQ_RING_TYPE_L2_CMPL;
	for (i = 0; i < bp->cp_nr_rings; i++) {
		struct bnxt_napi *bnapi = bp->bnapi[i];
		struct bnxt_cp_ring_info *cpr = &bnapi->cp_ring;
		struct bnxt_ring_struct *ring;
		int j;

		for (j = 0; j < 2; j++) {
			struct bnxt_cp_ring_info *cpr2 = cpr->cp_ring_arr[j];

			if (cpr2) {
				ring = &cpr2->cp_ring_struct;
				if (ring->fw_ring_id == INVALID_HW_RING_ID)
					continue;
				hwrm_ring_free_send_msg(bp, ring,
					RING_FREE_REQ_RING_TYPE_L2_CMPL,
					INVALID_HW_RING_ID);
				ring->fw_ring_id = INVALID_HW_RING_ID;
			}
		}
		ring = &cpr->cp_ring_struct;
		if (ring->fw_ring_id != INVALID_HW_RING_ID) {
			hwrm_ring_free_send_msg(bp, ring, type,
						INVALID_HW_RING_ID);
			ring->fw_ring_id = INVALID_HW_RING_ID;
			bp->grp_info[i].cp_fw_ring_id = INVALID_HW_RING_ID;
		}
	}
}

static int bnxt_trim_rings(struct bnxt *bp, int *rx, int *tx, int max,
			   bool shared);

static int bnxt_hwrm_get_rings(struct bnxt *bp)
{
	struct bnxt_hw_resc *hw_resc = &bp->hw_resc;
	struct hwrm_func_qcfg_output *resp;
	struct hwrm_func_qcfg_input *req;
	int rc;

	if (bp->hwrm_spec_code < 0x10601)
		return 0;

	rc = hwrm_req_init(bp, req, HWRM_FUNC_QCFG);
	if (rc)
		return rc;

	req->fid = cpu_to_le16(0xffff);
	resp = hwrm_req_hold(bp, req);
	rc = hwrm_req_send(bp, req);
	if (rc) {
		hwrm_req_drop(bp, req);
		return rc;
	}

	hw_resc->resv_tx_rings = le16_to_cpu(resp->alloc_tx_rings);
	if (BNXT_NEW_RM(bp)) {
		u16 cp, stats;

		hw_resc->resv_rx_rings = le16_to_cpu(resp->alloc_rx_rings);
		hw_resc->resv_hw_ring_grps =
			le32_to_cpu(resp->alloc_hw_ring_grps);
		hw_resc->resv_vnics = le16_to_cpu(resp->alloc_vnics);
		cp = le16_to_cpu(resp->alloc_cmpl_rings);
		stats = le16_to_cpu(resp->alloc_stat_ctx);
		hw_resc->resv_irqs = cp;
		if (bp->flags & BNXT_FLAG_CHIP_P5) {
			int rx = hw_resc->resv_rx_rings;
			int tx = hw_resc->resv_tx_rings;

			if (bp->flags & BNXT_FLAG_AGG_RINGS)
				rx >>= 1;
			if (cp < (rx + tx)) {
				bnxt_trim_rings(bp, &rx, &tx, cp, false);
				if (bp->flags & BNXT_FLAG_AGG_RINGS)
					rx <<= 1;
				hw_resc->resv_rx_rings = rx;
				hw_resc->resv_tx_rings = tx;
			}
			hw_resc->resv_irqs = le16_to_cpu(resp->alloc_msix);
			hw_resc->resv_hw_ring_grps = rx;
		}
		hw_resc->resv_cp_rings = cp;
		hw_resc->resv_stat_ctxs = stats;
	}
	hwrm_req_drop(bp, req);
	return 0;
}

int __bnxt_hwrm_get_tx_rings(struct bnxt *bp, u16 fid, int *tx_rings)
{
	struct hwrm_func_qcfg_output *resp;
	struct hwrm_func_qcfg_input *req;
	int rc;

	if (bp->hwrm_spec_code < 0x10601)
		return 0;

	rc = hwrm_req_init(bp, req, HWRM_FUNC_QCFG);
	if (rc)
		return rc;

	req->fid = cpu_to_le16(fid);
	resp = hwrm_req_hold(bp, req);
	rc = hwrm_req_send(bp, req);
	if (!rc)
		*tx_rings = le16_to_cpu(resp->alloc_tx_rings);

	hwrm_req_drop(bp, req);
	return rc;
}

static bool bnxt_rfs_supported(struct bnxt *bp);

static struct hwrm_func_cfg_input *
__bnxt_hwrm_reserve_pf_rings(struct bnxt *bp, int tx_rings, int rx_rings,
			     int ring_grps, int cp_rings, int stats, int vnics)
{
	struct hwrm_func_cfg_input *req;
	u32 enables = 0;

	if (hwrm_req_init(bp, req, HWRM_FUNC_CFG))
		return NULL;

	req->fid = cpu_to_le16(0xffff);
	enables |= tx_rings ? FUNC_CFG_REQ_ENABLES_NUM_TX_RINGS : 0;
	req->num_tx_rings = cpu_to_le16(tx_rings);
	if (BNXT_NEW_RM(bp)) {
		enables |= rx_rings ? FUNC_CFG_REQ_ENABLES_NUM_RX_RINGS : 0;
		enables |= stats ? FUNC_CFG_REQ_ENABLES_NUM_STAT_CTXS : 0;
		if (bp->flags & BNXT_FLAG_CHIP_P5) {
			enables |= cp_rings ? FUNC_CFG_REQ_ENABLES_NUM_MSIX : 0;
			enables |= tx_rings + ring_grps ?
				   FUNC_CFG_REQ_ENABLES_NUM_CMPL_RINGS : 0;
			enables |= rx_rings ?
				FUNC_CFG_REQ_ENABLES_NUM_RSSCOS_CTXS : 0;
		} else {
			enables |= cp_rings ?
				   FUNC_CFG_REQ_ENABLES_NUM_CMPL_RINGS : 0;
			enables |= ring_grps ?
				   FUNC_CFG_REQ_ENABLES_NUM_HW_RING_GRPS |
				   FUNC_CFG_REQ_ENABLES_NUM_RSSCOS_CTXS : 0;
		}
		enables |= vnics ? FUNC_CFG_REQ_ENABLES_NUM_VNICS : 0;

		req->num_rx_rings = cpu_to_le16(rx_rings);
		if (bp->flags & BNXT_FLAG_CHIP_P5) {
			req->num_cmpl_rings = cpu_to_le16(tx_rings + ring_grps);
			req->num_msix = cpu_to_le16(cp_rings);
			req->num_rsscos_ctxs =
				cpu_to_le16(DIV_ROUND_UP(ring_grps, 64));
		} else {
			req->num_cmpl_rings = cpu_to_le16(cp_rings);
			req->num_hw_ring_grps = cpu_to_le16(ring_grps);
			req->num_rsscos_ctxs = cpu_to_le16(1);
			if (!(bp->flags & BNXT_FLAG_NEW_RSS_CAP) &&
			    bnxt_rfs_supported(bp))
				req->num_rsscos_ctxs =
					cpu_to_le16(ring_grps + 1);
		}
		req->num_stat_ctxs = cpu_to_le16(stats);
		req->num_vnics = cpu_to_le16(vnics);
	}
	req->enables = cpu_to_le32(enables);
	return req;
}

static struct hwrm_func_vf_cfg_input *
__bnxt_hwrm_reserve_vf_rings(struct bnxt *bp, int tx_rings, int rx_rings,
			     int ring_grps, int cp_rings, int stats, int vnics)
{
	struct hwrm_func_vf_cfg_input *req;
	u32 enables = 0;

	if (hwrm_req_init(bp, req, HWRM_FUNC_VF_CFG))
		return NULL;

	enables |= tx_rings ? FUNC_VF_CFG_REQ_ENABLES_NUM_TX_RINGS : 0;
	enables |= rx_rings ? FUNC_VF_CFG_REQ_ENABLES_NUM_RX_RINGS |
			      FUNC_VF_CFG_REQ_ENABLES_NUM_RSSCOS_CTXS : 0;
	enables |= stats ? FUNC_VF_CFG_REQ_ENABLES_NUM_STAT_CTXS : 0;
	if (bp->flags & BNXT_FLAG_CHIP_P5) {
		enables |= tx_rings + ring_grps ?
			   FUNC_VF_CFG_REQ_ENABLES_NUM_CMPL_RINGS : 0;
	} else {
		enables |= cp_rings ?
			   FUNC_VF_CFG_REQ_ENABLES_NUM_CMPL_RINGS : 0;
		enables |= ring_grps ?
			   FUNC_VF_CFG_REQ_ENABLES_NUM_HW_RING_GRPS : 0;
	}
	enables |= vnics ? FUNC_VF_CFG_REQ_ENABLES_NUM_VNICS : 0;
	enables |= FUNC_VF_CFG_REQ_ENABLES_NUM_L2_CTXS;

	req->num_l2_ctxs = cpu_to_le16(BNXT_VF_MAX_L2_CTX);
	req->num_tx_rings = cpu_to_le16(tx_rings);
	req->num_rx_rings = cpu_to_le16(rx_rings);
	if (bp->flags & BNXT_FLAG_CHIP_P5) {
		req->num_cmpl_rings = cpu_to_le16(tx_rings + ring_grps);
		req->num_rsscos_ctxs = cpu_to_le16(DIV_ROUND_UP(ring_grps, 64));
	} else {
		req->num_cmpl_rings = cpu_to_le16(cp_rings);
		req->num_hw_ring_grps = cpu_to_le16(ring_grps);
		req->num_rsscos_ctxs = cpu_to_le16(BNXT_VF_MAX_RSS_CTX);
	}
	req->num_stat_ctxs = cpu_to_le16(stats);
	req->num_vnics = cpu_to_le16(vnics);

	req->enables = cpu_to_le32(enables);
	return req;
}

static int
bnxt_hwrm_reserve_pf_rings(struct bnxt *bp, int tx_rings, int rx_rings,
			   int ring_grps, int cp_rings, int stats, int vnics)
{
	struct hwrm_func_cfg_input *req;
	int rc;

	req = __bnxt_hwrm_reserve_pf_rings(bp, tx_rings, rx_rings, ring_grps,
					   cp_rings, stats, vnics);
	if (!req)
		return -ENOMEM;

	if (!req->enables) {
		hwrm_req_drop(bp, req);
		return 0;
	}

	rc = hwrm_req_send(bp, req);
	if (rc)
		return rc;

	if (bp->hwrm_spec_code < 0x10601)
		bp->hw_resc.resv_tx_rings = tx_rings;

	return bnxt_hwrm_get_rings(bp);
}

static int
bnxt_hwrm_reserve_vf_rings(struct bnxt *bp, int tx_rings, int rx_rings,
			   int ring_grps, int cp_rings, int stats, int vnics)
{
	struct hwrm_func_vf_cfg_input *req;
	int rc;

	if (!BNXT_NEW_RM(bp)) {
		bp->hw_resc.resv_tx_rings = tx_rings;
		return 0;
	}

	req = __bnxt_hwrm_reserve_vf_rings(bp, tx_rings, rx_rings, ring_grps,
					   cp_rings, stats, vnics);
	if (!req)
		return -ENOMEM;

	rc = hwrm_req_send(bp, req);
	if (rc)
		return rc;

	return bnxt_hwrm_get_rings(bp);
}

static int bnxt_hwrm_reserve_rings(struct bnxt *bp, int tx, int rx, int grp,
				   int cp, int stat, int vnic)
{
	if (BNXT_PF(bp))
		return bnxt_hwrm_reserve_pf_rings(bp, tx, rx, grp, cp, stat,
						  vnic);
	else
		return bnxt_hwrm_reserve_vf_rings(bp, tx, rx, grp, cp, stat,
						  vnic);
}

int bnxt_nq_rings_in_use(struct bnxt *bp)
{
	int cp = bp->cp_nr_rings;
	int ulp_msix, ulp_base;

	ulp_msix = bnxt_get_ulp_msix_num(bp);
	if (ulp_msix) {
		ulp_base = bnxt_get_ulp_msix_base(bp);
		cp += ulp_msix;
		if ((ulp_base + ulp_msix) > cp)
			cp = ulp_base + ulp_msix;
	}
	return cp;
}

static int bnxt_cp_rings_in_use(struct bnxt *bp)
{
	int cp;

	if (!(bp->flags & BNXT_FLAG_CHIP_P5))
		return bnxt_nq_rings_in_use(bp);

	cp = bp->tx_nr_rings + bp->rx_nr_rings;
	return cp;
}

static int bnxt_get_func_stat_ctxs(struct bnxt *bp)
{
	int ulp_stat = bnxt_get_ulp_stat_ctxs(bp);
	int cp = bp->cp_nr_rings;

	if (!ulp_stat)
		return cp;

	if (bnxt_nq_rings_in_use(bp) > cp + bnxt_get_ulp_msix_num(bp))
		return bnxt_get_ulp_msix_base(bp) + ulp_stat;

	return cp + ulp_stat;
}

/* Check if a default RSS map needs to be setup.  This function is only
 * used on older firmware that does not require reserving RX rings.
 */
static void bnxt_check_rss_tbl_no_rmgr(struct bnxt *bp)
{
	struct bnxt_hw_resc *hw_resc = &bp->hw_resc;

	/* The RSS map is valid for RX rings set to resv_rx_rings */
	if (hw_resc->resv_rx_rings != bp->rx_nr_rings) {
		hw_resc->resv_rx_rings = bp->rx_nr_rings;
		if (!netif_is_rxfh_configured(bp->dev))
			bnxt_set_dflt_rss_indir_tbl(bp);
	}
}

static bool bnxt_need_reserve_rings(struct bnxt *bp)
{
	struct bnxt_hw_resc *hw_resc = &bp->hw_resc;
	int cp = bnxt_cp_rings_in_use(bp);
	int nq = bnxt_nq_rings_in_use(bp);
	int rx = bp->rx_nr_rings, stat;
	int vnic = 1, grp = rx;

	if (hw_resc->resv_tx_rings != bp->tx_nr_rings &&
	    bp->hwrm_spec_code >= 0x10601)
		return true;

	/* Old firmware does not need RX ring reservations but we still
	 * need to setup a default RSS map when needed.  With new firmware
	 * we go through RX ring reservations first and then set up the
	 * RSS map for the successfully reserved RX rings when needed.
	 */
	if (!BNXT_NEW_RM(bp)) {
		bnxt_check_rss_tbl_no_rmgr(bp);
		return false;
	}
	if ((bp->flags & BNXT_FLAG_RFS) && !(bp->flags & BNXT_FLAG_CHIP_P5))
		vnic = rx + 1;
	if (bp->flags & BNXT_FLAG_AGG_RINGS)
		rx <<= 1;
	stat = bnxt_get_func_stat_ctxs(bp);
	if (hw_resc->resv_rx_rings != rx || hw_resc->resv_cp_rings != cp ||
	    hw_resc->resv_vnics != vnic || hw_resc->resv_stat_ctxs != stat ||
	    (hw_resc->resv_hw_ring_grps != grp &&
	     !(bp->flags & BNXT_FLAG_CHIP_P5)))
		return true;
	if ((bp->flags & BNXT_FLAG_CHIP_P5) && BNXT_PF(bp) &&
	    hw_resc->resv_irqs != nq)
		return true;
	return false;
}

static int __bnxt_reserve_rings(struct bnxt *bp)
{
	struct bnxt_hw_resc *hw_resc = &bp->hw_resc;
	int cp = bnxt_nq_rings_in_use(bp);
	int tx = bp->tx_nr_rings;
	int rx = bp->rx_nr_rings;
	int grp, rx_rings, rc;
	int vnic = 1, stat;
	bool sh = false;

	if (!bnxt_need_reserve_rings(bp))
		return 0;

	if (bp->flags & BNXT_FLAG_SHARED_RINGS)
		sh = true;
	if ((bp->flags & BNXT_FLAG_RFS) && !(bp->flags & BNXT_FLAG_CHIP_P5))
		vnic = rx + 1;
	if (bp->flags & BNXT_FLAG_AGG_RINGS)
		rx <<= 1;
	grp = bp->rx_nr_rings;
	stat = bnxt_get_func_stat_ctxs(bp);

	rc = bnxt_hwrm_reserve_rings(bp, tx, rx, grp, cp, stat, vnic);
	if (rc)
		return rc;

	tx = hw_resc->resv_tx_rings;
	if (BNXT_NEW_RM(bp)) {
		rx = hw_resc->resv_rx_rings;
		cp = hw_resc->resv_irqs;
		grp = hw_resc->resv_hw_ring_grps;
		vnic = hw_resc->resv_vnics;
		stat = hw_resc->resv_stat_ctxs;
	}

	rx_rings = rx;
	if (bp->flags & BNXT_FLAG_AGG_RINGS) {
		if (rx >= 2) {
			rx_rings = rx >> 1;
		} else {
			if (netif_running(bp->dev))
				return -ENOMEM;

			bp->flags &= ~BNXT_FLAG_AGG_RINGS;
			bp->flags |= BNXT_FLAG_NO_AGG_RINGS;
			bp->dev->hw_features &= ~NETIF_F_LRO;
			bp->dev->features &= ~NETIF_F_LRO;
			bnxt_set_ring_params(bp);
		}
	}
	rx_rings = min_t(int, rx_rings, grp);
	cp = min_t(int, cp, bp->cp_nr_rings);
	if (stat > bnxt_get_ulp_stat_ctxs(bp))
		stat -= bnxt_get_ulp_stat_ctxs(bp);
	cp = min_t(int, cp, stat);
	rc = bnxt_trim_rings(bp, &rx_rings, &tx, cp, sh);
	if (bp->flags & BNXT_FLAG_AGG_RINGS)
		rx = rx_rings << 1;
	cp = sh ? max_t(int, tx, rx_rings) : tx + rx_rings;
	bp->tx_nr_rings = tx;

	/* If we cannot reserve all the RX rings, reset the RSS map only
	 * if absolutely necessary
	 */
	if (rx_rings != bp->rx_nr_rings) {
		netdev_warn(bp->dev, "Able to reserve only %d out of %d requested RX rings\n",
			    rx_rings, bp->rx_nr_rings);
		if (netif_is_rxfh_configured(bp->dev) &&
		    (bnxt_get_nr_rss_ctxs(bp, bp->rx_nr_rings) !=
		     bnxt_get_nr_rss_ctxs(bp, rx_rings) ||
		     bnxt_get_max_rss_ring(bp) >= rx_rings)) {
			netdev_warn(bp->dev, "RSS table entries reverting to default\n");
			bp->dev->priv_flags &= ~IFF_RXFH_CONFIGURED;
		}
	}
	bp->rx_nr_rings = rx_rings;
	bp->cp_nr_rings = cp;

	if (!tx || !rx || !cp || !grp || !vnic || !stat)
		return -ENOMEM;

	if (!netif_is_rxfh_configured(bp->dev))
		bnxt_set_dflt_rss_indir_tbl(bp);

	return rc;
}

static int bnxt_hwrm_check_vf_rings(struct bnxt *bp, int tx_rings, int rx_rings,
				    int ring_grps, int cp_rings, int stats,
				    int vnics)
{
	struct hwrm_func_vf_cfg_input *req;
	u32 flags;

	if (!BNXT_NEW_RM(bp))
		return 0;

	req = __bnxt_hwrm_reserve_vf_rings(bp, tx_rings, rx_rings, ring_grps,
					   cp_rings, stats, vnics);
	flags = FUNC_VF_CFG_REQ_FLAGS_TX_ASSETS_TEST |
		FUNC_VF_CFG_REQ_FLAGS_RX_ASSETS_TEST |
		FUNC_VF_CFG_REQ_FLAGS_CMPL_ASSETS_TEST |
		FUNC_VF_CFG_REQ_FLAGS_STAT_CTX_ASSETS_TEST |
		FUNC_VF_CFG_REQ_FLAGS_VNIC_ASSETS_TEST |
		FUNC_VF_CFG_REQ_FLAGS_RSSCOS_CTX_ASSETS_TEST;
	if (!(bp->flags & BNXT_FLAG_CHIP_P5))
		flags |= FUNC_VF_CFG_REQ_FLAGS_RING_GRP_ASSETS_TEST;

	req->flags = cpu_to_le32(flags);
	return hwrm_req_send_silent(bp, req);
}

static int bnxt_hwrm_check_pf_rings(struct bnxt *bp, int tx_rings, int rx_rings,
				    int ring_grps, int cp_rings, int stats,
				    int vnics)
{
	struct hwrm_func_cfg_input *req;
	u32 flags;

	req = __bnxt_hwrm_reserve_pf_rings(bp, tx_rings, rx_rings, ring_grps,
					   cp_rings, stats, vnics);
	flags = FUNC_CFG_REQ_FLAGS_TX_ASSETS_TEST;
	if (BNXT_NEW_RM(bp)) {
		flags |= FUNC_CFG_REQ_FLAGS_RX_ASSETS_TEST |
			 FUNC_CFG_REQ_FLAGS_CMPL_ASSETS_TEST |
			 FUNC_CFG_REQ_FLAGS_STAT_CTX_ASSETS_TEST |
			 FUNC_CFG_REQ_FLAGS_VNIC_ASSETS_TEST;
		if (bp->flags & BNXT_FLAG_CHIP_P5)
			flags |= FUNC_CFG_REQ_FLAGS_RSSCOS_CTX_ASSETS_TEST |
				 FUNC_CFG_REQ_FLAGS_NQ_ASSETS_TEST;
		else
			flags |= FUNC_CFG_REQ_FLAGS_RING_GRP_ASSETS_TEST;
	}

	req->flags = cpu_to_le32(flags);
	return hwrm_req_send_silent(bp, req);
}

static int bnxt_hwrm_check_rings(struct bnxt *bp, int tx_rings, int rx_rings,
				 int ring_grps, int cp_rings, int stats,
				 int vnics)
{
	if (bp->hwrm_spec_code < 0x10801)
		return 0;

	if (BNXT_PF(bp))
		return bnxt_hwrm_check_pf_rings(bp, tx_rings, rx_rings,
						ring_grps, cp_rings, stats,
						vnics);

	return bnxt_hwrm_check_vf_rings(bp, tx_rings, rx_rings, ring_grps,
					cp_rings, stats, vnics);
}

static void bnxt_hwrm_coal_params_qcaps(struct bnxt *bp)
{
	struct bnxt_coal_cap *coal_cap = &bp->coal_cap;
	struct hwrm_ring_aggint_qcaps_output *resp;
	struct hwrm_ring_aggint_qcaps_input *req;
	int rc;

	coal_cap->cmpl_params = BNXT_LEGACY_COAL_CMPL_PARAMS;
	coal_cap->num_cmpl_dma_aggr_max = 63;
	coal_cap->num_cmpl_dma_aggr_during_int_max = 63;
	coal_cap->cmpl_aggr_dma_tmr_max = 65535;
	coal_cap->cmpl_aggr_dma_tmr_during_int_max = 65535;
	coal_cap->int_lat_tmr_min_max = 65535;
	coal_cap->int_lat_tmr_max_max = 65535;
	coal_cap->num_cmpl_aggr_int_max = 65535;
	coal_cap->timer_units = 80;

	if (bp->hwrm_spec_code < 0x10902)
		return;

	if (hwrm_req_init(bp, req, HWRM_RING_AGGINT_QCAPS))
		return;

	resp = hwrm_req_hold(bp, req);
	rc = hwrm_req_send_silent(bp, req);
	if (!rc) {
		coal_cap->cmpl_params = le32_to_cpu(resp->cmpl_params);
		coal_cap->nq_params = le32_to_cpu(resp->nq_params);
		coal_cap->num_cmpl_dma_aggr_max =
			le16_to_cpu(resp->num_cmpl_dma_aggr_max);
		coal_cap->num_cmpl_dma_aggr_during_int_max =
			le16_to_cpu(resp->num_cmpl_dma_aggr_during_int_max);
		coal_cap->cmpl_aggr_dma_tmr_max =
			le16_to_cpu(resp->cmpl_aggr_dma_tmr_max);
		coal_cap->cmpl_aggr_dma_tmr_during_int_max =
			le16_to_cpu(resp->cmpl_aggr_dma_tmr_during_int_max);
		coal_cap->int_lat_tmr_min_max =
			le16_to_cpu(resp->int_lat_tmr_min_max);
		coal_cap->int_lat_tmr_max_max =
			le16_to_cpu(resp->int_lat_tmr_max_max);
		coal_cap->num_cmpl_aggr_int_max =
			le16_to_cpu(resp->num_cmpl_aggr_int_max);
		coal_cap->timer_units = le16_to_cpu(resp->timer_units);
	}
	hwrm_req_drop(bp, req);
}

static u16 bnxt_usec_to_coal_tmr(struct bnxt *bp, u16 usec)
{
	struct bnxt_coal_cap *coal_cap = &bp->coal_cap;

	return usec * 1000 / coal_cap->timer_units;
}

static void bnxt_hwrm_set_coal_params(struct bnxt *bp,
	struct bnxt_coal *hw_coal,
	struct hwrm_ring_cmpl_ring_cfg_aggint_params_input *req)
{
	struct bnxt_coal_cap *coal_cap = &bp->coal_cap;
	u16 val, tmr, max, flags = hw_coal->flags;
	u32 cmpl_params = coal_cap->cmpl_params;

	max = hw_coal->bufs_per_record * 128;
	if (hw_coal->budget)
		max = hw_coal->bufs_per_record * hw_coal->budget;
	max = min_t(u16, max, coal_cap->num_cmpl_aggr_int_max);

	val = clamp_t(u16, hw_coal->coal_bufs, 1, max);
	req->num_cmpl_aggr_int = cpu_to_le16(val);

	val = min_t(u16, val, coal_cap->num_cmpl_dma_aggr_max);
	req->num_cmpl_dma_aggr = cpu_to_le16(val);

	val = clamp_t(u16, hw_coal->coal_bufs_irq, 1,
		      coal_cap->num_cmpl_dma_aggr_during_int_max);
	req->num_cmpl_dma_aggr_during_int = cpu_to_le16(val);

	tmr = bnxt_usec_to_coal_tmr(bp, hw_coal->coal_ticks);
	tmr = clamp_t(u16, tmr, 1, coal_cap->int_lat_tmr_max_max);
	req->int_lat_tmr_max = cpu_to_le16(tmr);

	/* min timer set to 1/2 of interrupt timer */
	if (cmpl_params & RING_AGGINT_QCAPS_RESP_CMPL_PARAMS_INT_LAT_TMR_MIN) {
		val = tmr / 2;
		val = clamp_t(u16, val, 1, coal_cap->int_lat_tmr_min_max);
		req->int_lat_tmr_min = cpu_to_le16(val);
		req->enables |= cpu_to_le16(BNXT_COAL_CMPL_MIN_TMR_ENABLE);
	}

	/* buf timer set to 1/4 of interrupt timer */
	val = clamp_t(u16, tmr / 4, 1, coal_cap->cmpl_aggr_dma_tmr_max);
	req->cmpl_aggr_dma_tmr = cpu_to_le16(val);

	if (cmpl_params &
	    RING_AGGINT_QCAPS_RESP_CMPL_PARAMS_NUM_CMPL_DMA_AGGR_DURING_INT) {
		tmr = bnxt_usec_to_coal_tmr(bp, hw_coal->coal_ticks_irq);
		val = clamp_t(u16, tmr, 1,
			      coal_cap->cmpl_aggr_dma_tmr_during_int_max);
		req->cmpl_aggr_dma_tmr_during_int = cpu_to_le16(val);
		req->enables |=
			cpu_to_le16(BNXT_COAL_CMPL_AGGR_TMR_DURING_INT_ENABLE);
	}

	if ((cmpl_params & RING_AGGINT_QCAPS_RESP_CMPL_PARAMS_RING_IDLE) &&
	    hw_coal->idle_thresh && hw_coal->coal_ticks < hw_coal->idle_thresh)
		flags |= RING_CMPL_RING_CFG_AGGINT_PARAMS_REQ_FLAGS_RING_IDLE;
	req->flags = cpu_to_le16(flags);
	req->enables |= cpu_to_le16(BNXT_COAL_CMPL_ENABLES);
}

static int __bnxt_hwrm_set_coal_nq(struct bnxt *bp, struct bnxt_napi *bnapi,
				   struct bnxt_coal *hw_coal)
{
	struct hwrm_ring_cmpl_ring_cfg_aggint_params_input *req;
	struct bnxt_cp_ring_info *cpr = &bnapi->cp_ring;
	struct bnxt_coal_cap *coal_cap = &bp->coal_cap;
	u32 nq_params = coal_cap->nq_params;
	u16 tmr;
	int rc;

	if (!(nq_params & RING_AGGINT_QCAPS_RESP_NQ_PARAMS_INT_LAT_TMR_MIN))
		return 0;

	rc = hwrm_req_init(bp, req, HWRM_RING_CMPL_RING_CFG_AGGINT_PARAMS);
	if (rc)
		return rc;

	req->ring_id = cpu_to_le16(cpr->cp_ring_struct.fw_ring_id);
	req->flags =
		cpu_to_le16(RING_CMPL_RING_CFG_AGGINT_PARAMS_REQ_FLAGS_IS_NQ);

	tmr = bnxt_usec_to_coal_tmr(bp, hw_coal->coal_ticks) / 2;
	tmr = clamp_t(u16, tmr, 1, coal_cap->int_lat_tmr_min_max);
	req->int_lat_tmr_min = cpu_to_le16(tmr);
	req->enables |= cpu_to_le16(BNXT_COAL_CMPL_MIN_TMR_ENABLE);
	return hwrm_req_send(bp, req);
}

int bnxt_hwrm_set_ring_coal(struct bnxt *bp, struct bnxt_napi *bnapi)
{
	struct hwrm_ring_cmpl_ring_cfg_aggint_params_input *req_rx;
	struct bnxt_cp_ring_info *cpr = &bnapi->cp_ring;
	struct bnxt_coal coal;
	int rc;

	/* Tick values in micro seconds.
	 * 1 coal_buf x bufs_per_record = 1 completion record.
	 */
	memcpy(&coal, &bp->rx_coal, sizeof(struct bnxt_coal));

	coal.coal_ticks = cpr->rx_ring_coal.coal_ticks;
	coal.coal_bufs = cpr->rx_ring_coal.coal_bufs;

	if (!bnapi->rx_ring)
		return -ENODEV;

	rc = hwrm_req_init(bp, req_rx, HWRM_RING_CMPL_RING_CFG_AGGINT_PARAMS);
	if (rc)
		return rc;

	bnxt_hwrm_set_coal_params(bp, &coal, req_rx);

	req_rx->ring_id = cpu_to_le16(bnxt_cp_ring_for_rx(bp, bnapi->rx_ring));

	return hwrm_req_send(bp, req_rx);
}

int bnxt_hwrm_set_coal(struct bnxt *bp)
{
	struct hwrm_ring_cmpl_ring_cfg_aggint_params_input *req_rx, *req_tx,
							   *req;
	int i, rc;

	rc = hwrm_req_init(bp, req_rx, HWRM_RING_CMPL_RING_CFG_AGGINT_PARAMS);
	if (rc)
		return rc;

	rc = hwrm_req_init(bp, req_tx, HWRM_RING_CMPL_RING_CFG_AGGINT_PARAMS);
	if (rc) {
		hwrm_req_drop(bp, req_rx);
		return rc;
	}

	bnxt_hwrm_set_coal_params(bp, &bp->rx_coal, req_rx);
	bnxt_hwrm_set_coal_params(bp, &bp->tx_coal, req_tx);

	hwrm_req_hold(bp, req_rx);
	hwrm_req_hold(bp, req_tx);
	for (i = 0; i < bp->cp_nr_rings; i++) {
		struct bnxt_napi *bnapi = bp->bnapi[i];
		struct bnxt_coal *hw_coal;
		u16 ring_id;

		req = req_rx;
		if (!bnapi->rx_ring) {
			ring_id = bnxt_cp_ring_for_tx(bp, bnapi->tx_ring);
			req = req_tx;
		} else {
			ring_id = bnxt_cp_ring_for_rx(bp, bnapi->rx_ring);
		}
		req->ring_id = cpu_to_le16(ring_id);

		rc = hwrm_req_send(bp, req);
		if (rc)
			break;

		if (!(bp->flags & BNXT_FLAG_CHIP_P5))
			continue;

		if (bnapi->rx_ring && bnapi->tx_ring) {
			req = req_tx;
			ring_id = bnxt_cp_ring_for_tx(bp, bnapi->tx_ring);
			req->ring_id = cpu_to_le16(ring_id);
			rc = hwrm_req_send(bp, req);
			if (rc)
				break;
		}
		if (bnapi->rx_ring)
			hw_coal = &bp->rx_coal;
		else
			hw_coal = &bp->tx_coal;
		__bnxt_hwrm_set_coal_nq(bp, bnapi, hw_coal);
	}
	hwrm_req_drop(bp, req_rx);
	hwrm_req_drop(bp, req_tx);
	return rc;
}

static void bnxt_hwrm_stat_ctx_free(struct bnxt *bp)
{
	struct hwrm_stat_ctx_clr_stats_input *req0 = NULL;
	struct hwrm_stat_ctx_free_input *req;
	int i;

	if (!bp->bnapi)
		return;

	if (BNXT_CHIP_TYPE_NITRO_A0(bp))
		return;

	if (hwrm_req_init(bp, req, HWRM_STAT_CTX_FREE))
		return;
	if (BNXT_FW_MAJ(bp) <= 20) {
		if (hwrm_req_init(bp, req0, HWRM_STAT_CTX_CLR_STATS)) {
			hwrm_req_drop(bp, req);
			return;
		}
		hwrm_req_hold(bp, req0);
	}
	hwrm_req_hold(bp, req);
	for (i = 0; i < bp->cp_nr_rings; i++) {
		struct bnxt_napi *bnapi = bp->bnapi[i];
		struct bnxt_cp_ring_info *cpr = &bnapi->cp_ring;

		if (cpr->hw_stats_ctx_id != INVALID_STATS_CTX_ID) {
			req->stat_ctx_id = cpu_to_le32(cpr->hw_stats_ctx_id);
			if (req0) {
				req0->stat_ctx_id = req->stat_ctx_id;
				hwrm_req_send(bp, req0);
			}
			hwrm_req_send(bp, req);

			cpr->hw_stats_ctx_id = INVALID_STATS_CTX_ID;
		}
	}
	hwrm_req_drop(bp, req);
	if (req0)
		hwrm_req_drop(bp, req0);
}

static int bnxt_hwrm_stat_ctx_alloc(struct bnxt *bp)
{
	struct hwrm_stat_ctx_alloc_output *resp;
	struct hwrm_stat_ctx_alloc_input *req;
	int rc, i;

	if (BNXT_CHIP_TYPE_NITRO_A0(bp))
		return 0;

	rc = hwrm_req_init(bp, req, HWRM_STAT_CTX_ALLOC);
	if (rc)
		return rc;

	req->stats_dma_length = cpu_to_le16(bp->hw_ring_stats_size);
	req->update_period_ms = cpu_to_le32(bp->stats_coal_ticks / 1000);

	resp = hwrm_req_hold(bp, req);
	for (i = 0; i < bp->cp_nr_rings; i++) {
		struct bnxt_napi *bnapi = bp->bnapi[i];
		struct bnxt_cp_ring_info *cpr = &bnapi->cp_ring;

		req->stats_dma_addr = cpu_to_le64(cpr->stats.hw_stats_map);

		rc = hwrm_req_send(bp, req);
		if (rc)
			break;

		cpr->hw_stats_ctx_id = le32_to_cpu(resp->stat_ctx_id);

		bp->grp_info[i].fw_stats_ctx = cpr->hw_stats_ctx_id;
	}
	hwrm_req_drop(bp, req);
	return rc;
}

static int bnxt_hwrm_func_qcfg(struct bnxt *bp)
{
	struct hwrm_func_qcfg_output *resp;
	struct hwrm_func_qcfg_input *req;
	u32 min_db_offset = 0;
	u16 flags;
	int rc;

	rc = hwrm_req_init(bp, req, HWRM_FUNC_QCFG);
	if (rc)
		return rc;

	req->fid = cpu_to_le16(0xffff);
	resp = hwrm_req_hold(bp, req);
	rc = hwrm_req_send(bp, req);
	if (rc)
		goto func_qcfg_exit;

#ifdef CONFIG_BNXT_SRIOV
	if (BNXT_VF(bp)) {
		struct bnxt_vf_info *vf = &bp->vf;

		vf->vlan = le16_to_cpu(resp->vlan) & VLAN_VID_MASK;
	} else {
		bp->pf.registered_vfs = le16_to_cpu(resp->registered_vfs);
	}
#endif
	flags = le16_to_cpu(resp->flags);
	if (flags & (FUNC_QCFG_RESP_FLAGS_FW_DCBX_AGENT_ENABLED |
		     FUNC_QCFG_RESP_FLAGS_FW_LLDP_AGENT_ENABLED)) {
		bp->fw_cap |= BNXT_FW_CAP_LLDP_AGENT;
		if (flags & FUNC_QCFG_RESP_FLAGS_FW_DCBX_AGENT_ENABLED)
			bp->fw_cap |= BNXT_FW_CAP_DCBX_AGENT;
	}
	if (BNXT_PF(bp) && (flags & FUNC_QCFG_RESP_FLAGS_MULTI_HOST))
		bp->flags |= BNXT_FLAG_MULTI_HOST;

	if (flags & FUNC_QCFG_RESP_FLAGS_RING_MONITOR_ENABLED)
		bp->fw_cap |= BNXT_FW_CAP_RING_MONITOR;

	switch (resp->port_partition_type) {
	case FUNC_QCFG_RESP_PORT_PARTITION_TYPE_NPAR1_0:
	case FUNC_QCFG_RESP_PORT_PARTITION_TYPE_NPAR1_5:
	case FUNC_QCFG_RESP_PORT_PARTITION_TYPE_NPAR2_0:
		bp->port_partition_type = resp->port_partition_type;
		break;
	}
	if (bp->hwrm_spec_code < 0x10707 ||
	    resp->evb_mode == FUNC_QCFG_RESP_EVB_MODE_VEB)
		bp->br_mode = BRIDGE_MODE_VEB;
	else if (resp->evb_mode == FUNC_QCFG_RESP_EVB_MODE_VEPA)
		bp->br_mode = BRIDGE_MODE_VEPA;
	else
		bp->br_mode = BRIDGE_MODE_UNDEF;

	bp->max_mtu = le16_to_cpu(resp->max_mtu_configured);
	if (!bp->max_mtu)
		bp->max_mtu = BNXT_MAX_MTU;

	if (bp->db_size)
		goto func_qcfg_exit;

	if (bp->flags & BNXT_FLAG_CHIP_P5) {
		if (BNXT_PF(bp))
			min_db_offset = DB_PF_OFFSET_P5;
		else
			min_db_offset = DB_VF_OFFSET_P5;
	}
	bp->db_size = PAGE_ALIGN(le16_to_cpu(resp->l2_doorbell_bar_size_kb) *
				 1024);
	if (!bp->db_size || bp->db_size > pci_resource_len(bp->pdev, 2) ||
	    bp->db_size <= min_db_offset)
		bp->db_size = pci_resource_len(bp->pdev, 2);

func_qcfg_exit:
	hwrm_req_drop(bp, req);
	return rc;
}

static void bnxt_init_ctx_initializer(struct bnxt_ctx_mem_info *ctx,
			struct hwrm_func_backing_store_qcaps_output *resp)
{
	struct bnxt_mem_init *mem_init;
	u16 init_mask;
	u8 init_val;
	u8 *offset;
	int i;

	init_val = resp->ctx_kind_initializer;
	init_mask = le16_to_cpu(resp->ctx_init_mask);
	offset = &resp->qp_init_offset;
	mem_init = &ctx->mem_init[BNXT_CTX_MEM_INIT_QP];
	for (i = 0; i < BNXT_CTX_MEM_INIT_MAX; i++, mem_init++, offset++) {
		mem_init->init_val = init_val;
		mem_init->offset = BNXT_MEM_INVALID_OFFSET;
		if (!init_mask)
			continue;
		if (i == BNXT_CTX_MEM_INIT_STAT)
			offset = &resp->stat_init_offset;
		if (init_mask & (1 << i))
			mem_init->offset = *offset * 4;
		else
			mem_init->init_val = 0;
	}
	ctx->mem_init[BNXT_CTX_MEM_INIT_QP].size = ctx->qp_entry_size;
	ctx->mem_init[BNXT_CTX_MEM_INIT_SRQ].size = ctx->srq_entry_size;
	ctx->mem_init[BNXT_CTX_MEM_INIT_CQ].size = ctx->cq_entry_size;
	ctx->mem_init[BNXT_CTX_MEM_INIT_VNIC].size = ctx->vnic_entry_size;
	ctx->mem_init[BNXT_CTX_MEM_INIT_STAT].size = ctx->stat_entry_size;
	ctx->mem_init[BNXT_CTX_MEM_INIT_MRAV].size = ctx->mrav_entry_size;
}

static int bnxt_hwrm_func_backing_store_qcaps(struct bnxt *bp)
{
	struct hwrm_func_backing_store_qcaps_output *resp;
	struct hwrm_func_backing_store_qcaps_input *req;
	int rc;

	if (bp->hwrm_spec_code < 0x10902 || BNXT_VF(bp) || bp->ctx)
		return 0;

	rc = hwrm_req_init(bp, req, HWRM_FUNC_BACKING_STORE_QCAPS);
	if (rc)
		return rc;

	resp = hwrm_req_hold(bp, req);
	rc = hwrm_req_send_silent(bp, req);
	if (!rc) {
		struct bnxt_ctx_pg_info *ctx_pg;
		struct bnxt_ctx_mem_info *ctx;
		int i, tqm_rings;

		ctx = kzalloc(sizeof(*ctx), GFP_KERNEL);
		if (!ctx) {
			rc = -ENOMEM;
			goto ctx_err;
		}
		ctx->qp_max_entries = le32_to_cpu(resp->qp_max_entries);
		ctx->qp_min_qp1_entries = le16_to_cpu(resp->qp_min_qp1_entries);
		ctx->qp_max_l2_entries = le16_to_cpu(resp->qp_max_l2_entries);
		ctx->qp_entry_size = le16_to_cpu(resp->qp_entry_size);
		ctx->srq_max_l2_entries = le16_to_cpu(resp->srq_max_l2_entries);
		ctx->srq_max_entries = le32_to_cpu(resp->srq_max_entries);
		ctx->srq_entry_size = le16_to_cpu(resp->srq_entry_size);
		ctx->cq_max_l2_entries = le16_to_cpu(resp->cq_max_l2_entries);
		ctx->cq_max_entries = le32_to_cpu(resp->cq_max_entries);
		ctx->cq_entry_size = le16_to_cpu(resp->cq_entry_size);
		ctx->vnic_max_vnic_entries =
			le16_to_cpu(resp->vnic_max_vnic_entries);
		ctx->vnic_max_ring_table_entries =
			le16_to_cpu(resp->vnic_max_ring_table_entries);
		ctx->vnic_entry_size = le16_to_cpu(resp->vnic_entry_size);
		ctx->stat_max_entries = le32_to_cpu(resp->stat_max_entries);
		ctx->stat_entry_size = le16_to_cpu(resp->stat_entry_size);
		ctx->tqm_entry_size = le16_to_cpu(resp->tqm_entry_size);
		ctx->tqm_min_entries_per_ring =
			le32_to_cpu(resp->tqm_min_entries_per_ring);
		ctx->tqm_max_entries_per_ring =
			le32_to_cpu(resp->tqm_max_entries_per_ring);
		ctx->tqm_entries_multiple = resp->tqm_entries_multiple;
		if (!ctx->tqm_entries_multiple)
			ctx->tqm_entries_multiple = 1;
		ctx->mrav_max_entries = le32_to_cpu(resp->mrav_max_entries);
		ctx->mrav_entry_size = le16_to_cpu(resp->mrav_entry_size);
		ctx->mrav_num_entries_units =
			le16_to_cpu(resp->mrav_num_entries_units);
		ctx->tim_entry_size = le16_to_cpu(resp->tim_entry_size);
		ctx->tim_max_entries = le32_to_cpu(resp->tim_max_entries);

		bnxt_init_ctx_initializer(ctx, resp);

		ctx->tqm_fp_rings_count = resp->tqm_fp_rings_count;
		if (!ctx->tqm_fp_rings_count)
			ctx->tqm_fp_rings_count = bp->max_q;
		else if (ctx->tqm_fp_rings_count > BNXT_MAX_TQM_FP_RINGS)
			ctx->tqm_fp_rings_count = BNXT_MAX_TQM_FP_RINGS;

		tqm_rings = ctx->tqm_fp_rings_count + BNXT_MAX_TQM_SP_RINGS;
		ctx_pg = kcalloc(tqm_rings, sizeof(*ctx_pg), GFP_KERNEL);
		if (!ctx_pg) {
			kfree(ctx);
			rc = -ENOMEM;
			goto ctx_err;
		}
		for (i = 0; i < tqm_rings; i++, ctx_pg++)
			ctx->tqm_mem[i] = ctx_pg;
		bp->ctx = ctx;
	} else {
		rc = 0;
	}
ctx_err:
	hwrm_req_drop(bp, req);
	return rc;
}

static void bnxt_hwrm_set_pg_attr(struct bnxt_ring_mem_info *rmem, u8 *pg_attr,
				  __le64 *pg_dir)
{
	if (!rmem->nr_pages)
		return;

	BNXT_SET_CTX_PAGE_ATTR(*pg_attr);
	if (rmem->depth >= 1) {
		if (rmem->depth == 2)
			*pg_attr |= 2;
		else
			*pg_attr |= 1;
		*pg_dir = cpu_to_le64(rmem->pg_tbl_map);
	} else {
		*pg_dir = cpu_to_le64(rmem->dma_arr[0]);
	}
}

#define FUNC_BACKING_STORE_CFG_REQ_DFLT_ENABLES			\
	(FUNC_BACKING_STORE_CFG_REQ_ENABLES_QP |		\
	 FUNC_BACKING_STORE_CFG_REQ_ENABLES_SRQ |		\
	 FUNC_BACKING_STORE_CFG_REQ_ENABLES_CQ |		\
	 FUNC_BACKING_STORE_CFG_REQ_ENABLES_VNIC |		\
	 FUNC_BACKING_STORE_CFG_REQ_ENABLES_STAT)

static int bnxt_hwrm_func_backing_store_cfg(struct bnxt *bp, u32 enables)
{
	struct hwrm_func_backing_store_cfg_input *req;
	struct bnxt_ctx_mem_info *ctx = bp->ctx;
	struct bnxt_ctx_pg_info *ctx_pg;
	void **__req = (void **)&req;
	u32 req_len = sizeof(*req);
	__le32 *num_entries;
	__le64 *pg_dir;
	u32 flags = 0;
	u8 *pg_attr;
	u32 ena;
	int rc;
	int i;

	if (!ctx)
		return 0;

	if (req_len > bp->hwrm_max_ext_req_len)
		req_len = BNXT_BACKING_STORE_CFG_LEGACY_LEN;
	rc = __hwrm_req_init(bp, __req, HWRM_FUNC_BACKING_STORE_CFG, req_len);
	if (rc)
		return rc;

	req->enables = cpu_to_le32(enables);
	if (enables & FUNC_BACKING_STORE_CFG_REQ_ENABLES_QP) {
		ctx_pg = &ctx->qp_mem;
		req->qp_num_entries = cpu_to_le32(ctx_pg->entries);
		req->qp_num_qp1_entries = cpu_to_le16(ctx->qp_min_qp1_entries);
		req->qp_num_l2_entries = cpu_to_le16(ctx->qp_max_l2_entries);
		req->qp_entry_size = cpu_to_le16(ctx->qp_entry_size);
		bnxt_hwrm_set_pg_attr(&ctx_pg->ring_mem,
				      &req->qpc_pg_size_qpc_lvl,
				      &req->qpc_page_dir);
	}
	if (enables & FUNC_BACKING_STORE_CFG_REQ_ENABLES_SRQ) {
		ctx_pg = &ctx->srq_mem;
		req->srq_num_entries = cpu_to_le32(ctx_pg->entries);
		req->srq_num_l2_entries = cpu_to_le16(ctx->srq_max_l2_entries);
		req->srq_entry_size = cpu_to_le16(ctx->srq_entry_size);
		bnxt_hwrm_set_pg_attr(&ctx_pg->ring_mem,
				      &req->srq_pg_size_srq_lvl,
				      &req->srq_page_dir);
	}
	if (enables & FUNC_BACKING_STORE_CFG_REQ_ENABLES_CQ) {
		ctx_pg = &ctx->cq_mem;
		req->cq_num_entries = cpu_to_le32(ctx_pg->entries);
		req->cq_num_l2_entries = cpu_to_le16(ctx->cq_max_l2_entries);
		req->cq_entry_size = cpu_to_le16(ctx->cq_entry_size);
		bnxt_hwrm_set_pg_attr(&ctx_pg->ring_mem,
				      &req->cq_pg_size_cq_lvl,
				      &req->cq_page_dir);
	}
	if (enables & FUNC_BACKING_STORE_CFG_REQ_ENABLES_VNIC) {
		ctx_pg = &ctx->vnic_mem;
		req->vnic_num_vnic_entries =
			cpu_to_le16(ctx->vnic_max_vnic_entries);
		req->vnic_num_ring_table_entries =
			cpu_to_le16(ctx->vnic_max_ring_table_entries);
		req->vnic_entry_size = cpu_to_le16(ctx->vnic_entry_size);
		bnxt_hwrm_set_pg_attr(&ctx_pg->ring_mem,
				      &req->vnic_pg_size_vnic_lvl,
				      &req->vnic_page_dir);
	}
	if (enables & FUNC_BACKING_STORE_CFG_REQ_ENABLES_STAT) {
		ctx_pg = &ctx->stat_mem;
		req->stat_num_entries = cpu_to_le32(ctx->stat_max_entries);
		req->stat_entry_size = cpu_to_le16(ctx->stat_entry_size);
		bnxt_hwrm_set_pg_attr(&ctx_pg->ring_mem,
				      &req->stat_pg_size_stat_lvl,
				      &req->stat_page_dir);
	}
	if (enables & FUNC_BACKING_STORE_CFG_REQ_ENABLES_MRAV) {
		ctx_pg = &ctx->mrav_mem;
		req->mrav_num_entries = cpu_to_le32(ctx_pg->entries);
		if (ctx->mrav_num_entries_units)
			flags |=
			FUNC_BACKING_STORE_CFG_REQ_FLAGS_MRAV_RESERVATION_SPLIT;
		req->mrav_entry_size = cpu_to_le16(ctx->mrav_entry_size);
		bnxt_hwrm_set_pg_attr(&ctx_pg->ring_mem,
				      &req->mrav_pg_size_mrav_lvl,
				      &req->mrav_page_dir);
	}
	if (enables & FUNC_BACKING_STORE_CFG_REQ_ENABLES_TIM) {
		ctx_pg = &ctx->tim_mem;
		req->tim_num_entries = cpu_to_le32(ctx_pg->entries);
		req->tim_entry_size = cpu_to_le16(ctx->tim_entry_size);
		bnxt_hwrm_set_pg_attr(&ctx_pg->ring_mem,
				      &req->tim_pg_size_tim_lvl,
				      &req->tim_page_dir);
	}
	for (i = 0, num_entries = &req->tqm_sp_num_entries,
	     pg_attr = &req->tqm_sp_pg_size_tqm_sp_lvl,
	     pg_dir = &req->tqm_sp_page_dir,
	     ena = FUNC_BACKING_STORE_CFG_REQ_ENABLES_TQM_SP;
	     i < BNXT_MAX_TQM_RINGS;
	     i++, num_entries++, pg_attr++, pg_dir++, ena <<= 1) {
		if (!(enables & ena))
			continue;

		req->tqm_entry_size = cpu_to_le16(ctx->tqm_entry_size);
		ctx_pg = ctx->tqm_mem[i];
		*num_entries = cpu_to_le32(ctx_pg->entries);
		bnxt_hwrm_set_pg_attr(&ctx_pg->ring_mem, pg_attr, pg_dir);
	}
	req->flags = cpu_to_le32(flags);
	return hwrm_req_send(bp, req);
}

static int bnxt_alloc_ctx_mem_blk(struct bnxt *bp,
				  struct bnxt_ctx_pg_info *ctx_pg)
{
	struct bnxt_ring_mem_info *rmem = &ctx_pg->ring_mem;

	rmem->page_size = BNXT_PAGE_SIZE;
	rmem->pg_arr = ctx_pg->ctx_pg_arr;
	rmem->dma_arr = ctx_pg->ctx_dma_arr;
	rmem->flags = BNXT_RMEM_VALID_PTE_FLAG;
	if (rmem->depth >= 1)
		rmem->flags |= BNXT_RMEM_USE_FULL_PAGE_FLAG;
	return bnxt_alloc_ring(bp, rmem);
}

static int bnxt_alloc_ctx_pg_tbls(struct bnxt *bp,
				  struct bnxt_ctx_pg_info *ctx_pg, u32 mem_size,
				  u8 depth, struct bnxt_mem_init *mem_init)
{
	struct bnxt_ring_mem_info *rmem = &ctx_pg->ring_mem;
	int rc;

	if (!mem_size)
		return -EINVAL;

	ctx_pg->nr_pages = DIV_ROUND_UP(mem_size, BNXT_PAGE_SIZE);
	if (ctx_pg->nr_pages > MAX_CTX_TOTAL_PAGES) {
		ctx_pg->nr_pages = 0;
		return -EINVAL;
	}
	if (ctx_pg->nr_pages > MAX_CTX_PAGES || depth > 1) {
		int nr_tbls, i;

		rmem->depth = 2;
		ctx_pg->ctx_pg_tbl = kcalloc(MAX_CTX_PAGES, sizeof(ctx_pg),
					     GFP_KERNEL);
		if (!ctx_pg->ctx_pg_tbl)
			return -ENOMEM;
		nr_tbls = DIV_ROUND_UP(ctx_pg->nr_pages, MAX_CTX_PAGES);
		rmem->nr_pages = nr_tbls;
		rc = bnxt_alloc_ctx_mem_blk(bp, ctx_pg);
		if (rc)
			return rc;
		for (i = 0; i < nr_tbls; i++) {
			struct bnxt_ctx_pg_info *pg_tbl;

			pg_tbl = kzalloc(sizeof(*pg_tbl), GFP_KERNEL);
			if (!pg_tbl)
				return -ENOMEM;
			ctx_pg->ctx_pg_tbl[i] = pg_tbl;
			rmem = &pg_tbl->ring_mem;
			rmem->pg_tbl = ctx_pg->ctx_pg_arr[i];
			rmem->pg_tbl_map = ctx_pg->ctx_dma_arr[i];
			rmem->depth = 1;
			rmem->nr_pages = MAX_CTX_PAGES;
			rmem->mem_init = mem_init;
			if (i == (nr_tbls - 1)) {
				int rem = ctx_pg->nr_pages % MAX_CTX_PAGES;

				if (rem)
					rmem->nr_pages = rem;
			}
			rc = bnxt_alloc_ctx_mem_blk(bp, pg_tbl);
			if (rc)
				break;
		}
	} else {
		rmem->nr_pages = DIV_ROUND_UP(mem_size, BNXT_PAGE_SIZE);
		if (rmem->nr_pages > 1 || depth)
			rmem->depth = 1;
		rmem->mem_init = mem_init;
		rc = bnxt_alloc_ctx_mem_blk(bp, ctx_pg);
	}
	return rc;
}

static void bnxt_free_ctx_pg_tbls(struct bnxt *bp,
				  struct bnxt_ctx_pg_info *ctx_pg)
{
	struct bnxt_ring_mem_info *rmem = &ctx_pg->ring_mem;

	if (rmem->depth > 1 || ctx_pg->nr_pages > MAX_CTX_PAGES ||
	    ctx_pg->ctx_pg_tbl) {
		int i, nr_tbls = rmem->nr_pages;

		for (i = 0; i < nr_tbls; i++) {
			struct bnxt_ctx_pg_info *pg_tbl;
			struct bnxt_ring_mem_info *rmem2;

			pg_tbl = ctx_pg->ctx_pg_tbl[i];
			if (!pg_tbl)
				continue;
			rmem2 = &pg_tbl->ring_mem;
			bnxt_free_ring(bp, rmem2);
			ctx_pg->ctx_pg_arr[i] = NULL;
			kfree(pg_tbl);
			ctx_pg->ctx_pg_tbl[i] = NULL;
		}
		kfree(ctx_pg->ctx_pg_tbl);
		ctx_pg->ctx_pg_tbl = NULL;
	}
	bnxt_free_ring(bp, rmem);
	ctx_pg->nr_pages = 0;
}

void bnxt_free_ctx_mem(struct bnxt *bp)
{
	struct bnxt_ctx_mem_info *ctx = bp->ctx;
	int i;

	if (!ctx)
		return;

	if (ctx->tqm_mem[0]) {
		for (i = 0; i < ctx->tqm_fp_rings_count + 1; i++)
			bnxt_free_ctx_pg_tbls(bp, ctx->tqm_mem[i]);
		kfree(ctx->tqm_mem[0]);
		ctx->tqm_mem[0] = NULL;
	}

	bnxt_free_ctx_pg_tbls(bp, &ctx->tim_mem);
	bnxt_free_ctx_pg_tbls(bp, &ctx->mrav_mem);
	bnxt_free_ctx_pg_tbls(bp, &ctx->stat_mem);
	bnxt_free_ctx_pg_tbls(bp, &ctx->vnic_mem);
	bnxt_free_ctx_pg_tbls(bp, &ctx->cq_mem);
	bnxt_free_ctx_pg_tbls(bp, &ctx->srq_mem);
	bnxt_free_ctx_pg_tbls(bp, &ctx->qp_mem);
	ctx->flags &= ~BNXT_CTX_FLAG_INITED;
}

static int bnxt_alloc_ctx_mem(struct bnxt *bp)
{
	struct bnxt_ctx_pg_info *ctx_pg;
	struct bnxt_ctx_mem_info *ctx;
	struct bnxt_mem_init *init;
	u32 mem_size, ena, entries;
	u32 entries_sp, min;
	u32 num_mr, num_ah;
	u32 extra_srqs = 0;
	u32 extra_qps = 0;
	u8 pg_lvl = 1;
	int i, rc;

	rc = bnxt_hwrm_func_backing_store_qcaps(bp);
	if (rc) {
		netdev_err(bp->dev, "Failed querying context mem capability, rc = %d.\n",
			   rc);
		return rc;
	}
	ctx = bp->ctx;
	if (!ctx || (ctx->flags & BNXT_CTX_FLAG_INITED))
		return 0;

	if ((bp->flags & BNXT_FLAG_ROCE_CAP) && !is_kdump_kernel()) {
		pg_lvl = 2;
		extra_qps = 65536;
		extra_srqs = 8192;
	}

	ctx_pg = &ctx->qp_mem;
	ctx_pg->entries = ctx->qp_min_qp1_entries + ctx->qp_max_l2_entries +
			  extra_qps;
	if (ctx->qp_entry_size) {
		mem_size = ctx->qp_entry_size * ctx_pg->entries;
		init = &ctx->mem_init[BNXT_CTX_MEM_INIT_QP];
		rc = bnxt_alloc_ctx_pg_tbls(bp, ctx_pg, mem_size, pg_lvl, init);
		if (rc)
			return rc;
	}

	ctx_pg = &ctx->srq_mem;
	ctx_pg->entries = ctx->srq_max_l2_entries + extra_srqs;
	if (ctx->srq_entry_size) {
		mem_size = ctx->srq_entry_size * ctx_pg->entries;
		init = &ctx->mem_init[BNXT_CTX_MEM_INIT_SRQ];
		rc = bnxt_alloc_ctx_pg_tbls(bp, ctx_pg, mem_size, pg_lvl, init);
		if (rc)
			return rc;
	}

	ctx_pg = &ctx->cq_mem;
	ctx_pg->entries = ctx->cq_max_l2_entries + extra_qps * 2;
	if (ctx->cq_entry_size) {
		mem_size = ctx->cq_entry_size * ctx_pg->entries;
		init = &ctx->mem_init[BNXT_CTX_MEM_INIT_CQ];
		rc = bnxt_alloc_ctx_pg_tbls(bp, ctx_pg, mem_size, pg_lvl, init);
		if (rc)
			return rc;
	}

	ctx_pg = &ctx->vnic_mem;
	ctx_pg->entries = ctx->vnic_max_vnic_entries +
			  ctx->vnic_max_ring_table_entries;
	if (ctx->vnic_entry_size) {
		mem_size = ctx->vnic_entry_size * ctx_pg->entries;
		init = &ctx->mem_init[BNXT_CTX_MEM_INIT_VNIC];
		rc = bnxt_alloc_ctx_pg_tbls(bp, ctx_pg, mem_size, 1, init);
		if (rc)
			return rc;
	}

	ctx_pg = &ctx->stat_mem;
	ctx_pg->entries = ctx->stat_max_entries;
	if (ctx->stat_entry_size) {
		mem_size = ctx->stat_entry_size * ctx_pg->entries;
		init = &ctx->mem_init[BNXT_CTX_MEM_INIT_STAT];
		rc = bnxt_alloc_ctx_pg_tbls(bp, ctx_pg, mem_size, 1, init);
		if (rc)
			return rc;
	}

	ena = 0;
	if (!(bp->flags & BNXT_FLAG_ROCE_CAP))
		goto skip_rdma;

	ctx_pg = &ctx->mrav_mem;
	/* 128K extra is needed to accommodate static AH context
	 * allocation by f/w.
	 */
	num_mr = 1024 * 256;
	num_ah = 1024 * 128;
	ctx_pg->entries = num_mr + num_ah;
	if (ctx->mrav_entry_size) {
		mem_size = ctx->mrav_entry_size * ctx_pg->entries;
		init = &ctx->mem_init[BNXT_CTX_MEM_INIT_MRAV];
		rc = bnxt_alloc_ctx_pg_tbls(bp, ctx_pg, mem_size, 2, init);
		if (rc)
			return rc;
	}
	ena = FUNC_BACKING_STORE_CFG_REQ_ENABLES_MRAV;
	if (ctx->mrav_num_entries_units)
		ctx_pg->entries =
			((num_mr / ctx->mrav_num_entries_units) << 16) |
			 (num_ah / ctx->mrav_num_entries_units);

	ctx_pg = &ctx->tim_mem;
	ctx_pg->entries = ctx->qp_mem.entries;
	if (ctx->tim_entry_size) {
		mem_size = ctx->tim_entry_size * ctx_pg->entries;
		rc = bnxt_alloc_ctx_pg_tbls(bp, ctx_pg, mem_size, 1, NULL);
		if (rc)
			return rc;
	}
	ena |= FUNC_BACKING_STORE_CFG_REQ_ENABLES_TIM;

skip_rdma:
	min = ctx->tqm_min_entries_per_ring;
	entries_sp = ctx->vnic_max_vnic_entries + ctx->qp_max_l2_entries +
		     2 * (extra_qps + ctx->qp_min_qp1_entries) + min;
	entries_sp = roundup(entries_sp, ctx->tqm_entries_multiple);
	entries = ctx->qp_max_l2_entries + 2 * (extra_qps + ctx->qp_min_qp1_entries);
	entries = roundup(entries, ctx->tqm_entries_multiple);
	entries = clamp_t(u32, entries, min, ctx->tqm_max_entries_per_ring);
	for (i = 0; i < ctx->tqm_fp_rings_count + 1; i++) {
		ctx_pg = ctx->tqm_mem[i];
		ctx_pg->entries = i ? entries : entries_sp;
		if (ctx->tqm_entry_size) {
			mem_size = ctx->tqm_entry_size * ctx_pg->entries;
			rc = bnxt_alloc_ctx_pg_tbls(bp, ctx_pg, mem_size, 1,
						    NULL);
			if (rc)
				return rc;
		}
		ena |= FUNC_BACKING_STORE_CFG_REQ_ENABLES_TQM_SP << i;
	}
	ena |= FUNC_BACKING_STORE_CFG_REQ_DFLT_ENABLES;
	rc = bnxt_hwrm_func_backing_store_cfg(bp, ena);
	if (rc) {
		netdev_err(bp->dev, "Failed configuring context mem, rc = %d.\n",
			   rc);
		return rc;
	}
	ctx->flags |= BNXT_CTX_FLAG_INITED;
	return 0;
}

int bnxt_hwrm_func_resc_qcaps(struct bnxt *bp, bool all)
{
	struct hwrm_func_resource_qcaps_output *resp;
	struct hwrm_func_resource_qcaps_input *req;
	struct bnxt_hw_resc *hw_resc = &bp->hw_resc;
	int rc;

	rc = hwrm_req_init(bp, req, HWRM_FUNC_RESOURCE_QCAPS);
	if (rc)
		return rc;

	req->fid = cpu_to_le16(0xffff);
	resp = hwrm_req_hold(bp, req);
	rc = hwrm_req_send_silent(bp, req);
	if (rc)
		goto hwrm_func_resc_qcaps_exit;

	hw_resc->max_tx_sch_inputs = le16_to_cpu(resp->max_tx_scheduler_inputs);
	if (!all)
		goto hwrm_func_resc_qcaps_exit;

	hw_resc->min_rsscos_ctxs = le16_to_cpu(resp->min_rsscos_ctx);
	hw_resc->max_rsscos_ctxs = le16_to_cpu(resp->max_rsscos_ctx);
	hw_resc->min_cp_rings = le16_to_cpu(resp->min_cmpl_rings);
	hw_resc->max_cp_rings = le16_to_cpu(resp->max_cmpl_rings);
	hw_resc->min_tx_rings = le16_to_cpu(resp->min_tx_rings);
	hw_resc->max_tx_rings = le16_to_cpu(resp->max_tx_rings);
	hw_resc->min_rx_rings = le16_to_cpu(resp->min_rx_rings);
	hw_resc->max_rx_rings = le16_to_cpu(resp->max_rx_rings);
	hw_resc->min_hw_ring_grps = le16_to_cpu(resp->min_hw_ring_grps);
	hw_resc->max_hw_ring_grps = le16_to_cpu(resp->max_hw_ring_grps);
	hw_resc->min_l2_ctxs = le16_to_cpu(resp->min_l2_ctxs);
	hw_resc->max_l2_ctxs = le16_to_cpu(resp->max_l2_ctxs);
	hw_resc->min_vnics = le16_to_cpu(resp->min_vnics);
	hw_resc->max_vnics = le16_to_cpu(resp->max_vnics);
	hw_resc->min_stat_ctxs = le16_to_cpu(resp->min_stat_ctx);
	hw_resc->max_stat_ctxs = le16_to_cpu(resp->max_stat_ctx);

	if (bp->flags & BNXT_FLAG_CHIP_P5) {
		u16 max_msix = le16_to_cpu(resp->max_msix);

		hw_resc->max_nqs = max_msix;
		hw_resc->max_hw_ring_grps = hw_resc->max_rx_rings;
	}

	if (BNXT_PF(bp)) {
		struct bnxt_pf_info *pf = &bp->pf;

		pf->vf_resv_strategy =
			le16_to_cpu(resp->vf_reservation_strategy);
		if (pf->vf_resv_strategy > BNXT_VF_RESV_STRATEGY_MINIMAL_STATIC)
			pf->vf_resv_strategy = BNXT_VF_RESV_STRATEGY_MAXIMAL;
	}
hwrm_func_resc_qcaps_exit:
	hwrm_req_drop(bp, req);
	return rc;
}

static int __bnxt_hwrm_ptp_qcfg(struct bnxt *bp)
{
	struct hwrm_port_mac_ptp_qcfg_output *resp;
	struct hwrm_port_mac_ptp_qcfg_input *req;
	struct bnxt_ptp_cfg *ptp = bp->ptp_cfg;
	bool phc_cfg;
	u8 flags;
	int rc;

	if (bp->hwrm_spec_code < 0x10801 || !BNXT_CHIP_P5_THOR(bp)) {
		rc = -ENODEV;
		goto no_ptp;
	}

	rc = hwrm_req_init(bp, req, HWRM_PORT_MAC_PTP_QCFG);
	if (rc)
		goto no_ptp;

	req->port_id = cpu_to_le16(bp->pf.port_id);
	resp = hwrm_req_hold(bp, req);
	rc = hwrm_req_send(bp, req);
	if (rc)
		goto exit;

	flags = resp->flags;
	if (!(flags & PORT_MAC_PTP_QCFG_RESP_FLAGS_HWRM_ACCESS)) {
		rc = -ENODEV;
		goto exit;
	}
	if (!ptp) {
		ptp = kzalloc(sizeof(*ptp), GFP_KERNEL);
		if (!ptp) {
			rc = -ENOMEM;
			goto exit;
		}
		ptp->bp = bp;
		bp->ptp_cfg = ptp;
	}
	if (flags & PORT_MAC_PTP_QCFG_RESP_FLAGS_PARTIAL_DIRECT_ACCESS_REF_CLOCK) {
		ptp->refclk_regs[0] = le32_to_cpu(resp->ts_ref_clock_reg_lower);
		ptp->refclk_regs[1] = le32_to_cpu(resp->ts_ref_clock_reg_upper);
	} else if (bp->flags & BNXT_FLAG_CHIP_P5) {
		ptp->refclk_regs[0] = BNXT_TS_REG_TIMESYNC_TS0_LOWER;
		ptp->refclk_regs[1] = BNXT_TS_REG_TIMESYNC_TS0_UPPER;
	} else {
		rc = -ENODEV;
		goto exit;
	}
	phc_cfg = (flags & PORT_MAC_PTP_QCFG_RESP_FLAGS_RTC_CONFIGURED) != 0;
	rc = bnxt_ptp_init(bp, phc_cfg);
	if (rc)
		netdev_warn(bp->dev, "PTP initialization failed.\n");
exit:
	hwrm_req_drop(bp, req);
	if (!rc)
		return 0;

no_ptp:
	bnxt_ptp_clear(bp);
	kfree(ptp);
	bp->ptp_cfg = NULL;
	return rc;
}

static int __bnxt_hwrm_func_qcaps(struct bnxt *bp)
{
	struct hwrm_func_qcaps_output *resp;
	struct hwrm_func_qcaps_input *req;
	struct bnxt_hw_resc *hw_resc = &bp->hw_resc;
	u32 flags, flags_ext, flags_ext2;
	int rc;

	rc = hwrm_req_init(bp, req, HWRM_FUNC_QCAPS);
	if (rc)
		return rc;

	req->fid = cpu_to_le16(0xffff);
	resp = hwrm_req_hold(bp, req);
	rc = hwrm_req_send(bp, req);
	if (rc)
		goto hwrm_func_qcaps_exit;

	flags = le32_to_cpu(resp->flags);
	if (flags & FUNC_QCAPS_RESP_FLAGS_ROCE_V1_SUPPORTED)
		bp->flags |= BNXT_FLAG_ROCEV1_CAP;
	if (flags & FUNC_QCAPS_RESP_FLAGS_ROCE_V2_SUPPORTED)
		bp->flags |= BNXT_FLAG_ROCEV2_CAP;
	if (flags & FUNC_QCAPS_RESP_FLAGS_PCIE_STATS_SUPPORTED)
		bp->fw_cap |= BNXT_FW_CAP_PCIE_STATS_SUPPORTED;
	if (flags & FUNC_QCAPS_RESP_FLAGS_HOT_RESET_CAPABLE)
		bp->fw_cap |= BNXT_FW_CAP_HOT_RESET;
	if (flags & FUNC_QCAPS_RESP_FLAGS_EXT_STATS_SUPPORTED)
		bp->fw_cap |= BNXT_FW_CAP_EXT_STATS_SUPPORTED;
	if (flags &  FUNC_QCAPS_RESP_FLAGS_ERROR_RECOVERY_CAPABLE)
		bp->fw_cap |= BNXT_FW_CAP_ERROR_RECOVERY;
	if (flags & FUNC_QCAPS_RESP_FLAGS_ERR_RECOVER_RELOAD)
		bp->fw_cap |= BNXT_FW_CAP_ERR_RECOVER_RELOAD;
	if (!(flags & FUNC_QCAPS_RESP_FLAGS_VLAN_ACCELERATION_TX_DISABLED))
		bp->fw_cap |= BNXT_FW_CAP_VLAN_TX_INSERT;
	if (flags & FUNC_QCAPS_RESP_FLAGS_DBG_QCAPS_CMD_SUPPORTED)
		bp->fw_cap |= BNXT_FW_CAP_DBG_QCAPS;

	flags_ext = le32_to_cpu(resp->flags_ext);
	if (flags_ext & FUNC_QCAPS_RESP_FLAGS_EXT_EXT_HW_STATS_SUPPORTED)
		bp->fw_cap |= BNXT_FW_CAP_EXT_HW_STATS_SUPPORTED;
	if (BNXT_PF(bp) && (flags_ext & FUNC_QCAPS_RESP_FLAGS_EXT_PTP_PPS_SUPPORTED))
		bp->fw_cap |= BNXT_FW_CAP_PTP_PPS;
	if (flags_ext & FUNC_QCAPS_RESP_FLAGS_EXT_PTP_64BIT_RTC_SUPPORTED)
		bp->fw_cap |= BNXT_FW_CAP_PTP_RTC;
	if (BNXT_PF(bp) && (flags_ext & FUNC_QCAPS_RESP_FLAGS_EXT_HOT_RESET_IF_SUPPORT))
		bp->fw_cap |= BNXT_FW_CAP_HOT_RESET_IF;
	if (BNXT_PF(bp) && (flags_ext & FUNC_QCAPS_RESP_FLAGS_EXT_FW_LIVEPATCH_SUPPORTED))
		bp->fw_cap |= BNXT_FW_CAP_LIVEPATCH;

	flags_ext2 = le32_to_cpu(resp->flags_ext2);
	if (flags_ext2 & FUNC_QCAPS_RESP_FLAGS_EXT2_RX_ALL_PKTS_TIMESTAMPS_SUPPORTED)
		bp->fw_cap |= BNXT_FW_CAP_RX_ALL_PKT_TS;

	bp->tx_push_thresh = 0;
	if ((flags & FUNC_QCAPS_RESP_FLAGS_PUSH_MODE_SUPPORTED) &&
	    BNXT_FW_MAJ(bp) > 217)
		bp->tx_push_thresh = BNXT_TX_PUSH_THRESH;

	hw_resc->max_rsscos_ctxs = le16_to_cpu(resp->max_rsscos_ctx);
	hw_resc->max_cp_rings = le16_to_cpu(resp->max_cmpl_rings);
	hw_resc->max_tx_rings = le16_to_cpu(resp->max_tx_rings);
	hw_resc->max_rx_rings = le16_to_cpu(resp->max_rx_rings);
	hw_resc->max_hw_ring_grps = le32_to_cpu(resp->max_hw_ring_grps);
	if (!hw_resc->max_hw_ring_grps)
		hw_resc->max_hw_ring_grps = hw_resc->max_tx_rings;
	hw_resc->max_l2_ctxs = le16_to_cpu(resp->max_l2_ctxs);
	hw_resc->max_vnics = le16_to_cpu(resp->max_vnics);
	hw_resc->max_stat_ctxs = le16_to_cpu(resp->max_stat_ctx);

	if (BNXT_PF(bp)) {
		struct bnxt_pf_info *pf = &bp->pf;

		pf->fw_fid = le16_to_cpu(resp->fid);
		pf->port_id = le16_to_cpu(resp->port_id);
		memcpy(pf->mac_addr, resp->mac_address, ETH_ALEN);
		pf->first_vf_id = le16_to_cpu(resp->first_vf_id);
		pf->max_vfs = le16_to_cpu(resp->max_vfs);
		pf->max_encap_records = le32_to_cpu(resp->max_encap_records);
		pf->max_decap_records = le32_to_cpu(resp->max_decap_records);
		pf->max_tx_em_flows = le32_to_cpu(resp->max_tx_em_flows);
		pf->max_tx_wm_flows = le32_to_cpu(resp->max_tx_wm_flows);
		pf->max_rx_em_flows = le32_to_cpu(resp->max_rx_em_flows);
		pf->max_rx_wm_flows = le32_to_cpu(resp->max_rx_wm_flows);
		bp->flags &= ~BNXT_FLAG_WOL_CAP;
		if (flags & FUNC_QCAPS_RESP_FLAGS_WOL_MAGICPKT_SUPPORTED)
			bp->flags |= BNXT_FLAG_WOL_CAP;
		if (flags & FUNC_QCAPS_RESP_FLAGS_PTP_SUPPORTED) {
			bp->fw_cap |= BNXT_FW_CAP_PTP;
		} else {
			bnxt_ptp_clear(bp);
			kfree(bp->ptp_cfg);
			bp->ptp_cfg = NULL;
		}
	} else {
#ifdef CONFIG_BNXT_SRIOV
		struct bnxt_vf_info *vf = &bp->vf;

		vf->fw_fid = le16_to_cpu(resp->fid);
		memcpy(vf->mac_addr, resp->mac_address, ETH_ALEN);
#endif
	}

hwrm_func_qcaps_exit:
	hwrm_req_drop(bp, req);
	return rc;
}

static void bnxt_hwrm_dbg_qcaps(struct bnxt *bp)
{
	struct hwrm_dbg_qcaps_output *resp;
	struct hwrm_dbg_qcaps_input *req;
	int rc;

	bp->fw_dbg_cap = 0;
	if (!(bp->fw_cap & BNXT_FW_CAP_DBG_QCAPS))
		return;

	rc = hwrm_req_init(bp, req, HWRM_DBG_QCAPS);
	if (rc)
		return;

	req->fid = cpu_to_le16(0xffff);
	resp = hwrm_req_hold(bp, req);
	rc = hwrm_req_send(bp, req);
	if (rc)
		goto hwrm_dbg_qcaps_exit;

	bp->fw_dbg_cap = le32_to_cpu(resp->flags);

hwrm_dbg_qcaps_exit:
	hwrm_req_drop(bp, req);
}

static int bnxt_hwrm_queue_qportcfg(struct bnxt *bp);

int bnxt_hwrm_func_qcaps(struct bnxt *bp)
{
	int rc;

	rc = __bnxt_hwrm_func_qcaps(bp);
	if (rc)
		return rc;

	bnxt_hwrm_dbg_qcaps(bp);

	rc = bnxt_hwrm_queue_qportcfg(bp);
	if (rc) {
		netdev_err(bp->dev, "hwrm query qportcfg failure rc: %d\n", rc);
		return rc;
	}
	if (bp->hwrm_spec_code >= 0x10803) {
		rc = bnxt_alloc_ctx_mem(bp);
		if (rc)
			return rc;
		rc = bnxt_hwrm_func_resc_qcaps(bp, true);
		if (!rc)
			bp->fw_cap |= BNXT_FW_CAP_NEW_RM;
	}
	return 0;
}

static int bnxt_hwrm_cfa_adv_flow_mgnt_qcaps(struct bnxt *bp)
{
	struct hwrm_cfa_adv_flow_mgnt_qcaps_output *resp;
	struct hwrm_cfa_adv_flow_mgnt_qcaps_input *req;
	u32 flags;
	int rc;

	if (!(bp->fw_cap & BNXT_FW_CAP_CFA_ADV_FLOW))
		return 0;

	rc = hwrm_req_init(bp, req, HWRM_CFA_ADV_FLOW_MGNT_QCAPS);
	if (rc)
		return rc;

	resp = hwrm_req_hold(bp, req);
	rc = hwrm_req_send(bp, req);
	if (rc)
		goto hwrm_cfa_adv_qcaps_exit;

	flags = le32_to_cpu(resp->flags);
	if (flags &
	    CFA_ADV_FLOW_MGNT_QCAPS_RESP_FLAGS_RFS_RING_TBL_IDX_V2_SUPPORTED)
		bp->fw_cap |= BNXT_FW_CAP_CFA_RFS_RING_TBL_IDX_V2;

hwrm_cfa_adv_qcaps_exit:
	hwrm_req_drop(bp, req);
	return rc;
}

static int __bnxt_alloc_fw_health(struct bnxt *bp)
{
	if (bp->fw_health)
		return 0;

	bp->fw_health = kzalloc(sizeof(*bp->fw_health), GFP_KERNEL);
	if (!bp->fw_health)
		return -ENOMEM;

	mutex_init(&bp->fw_health->lock);
	return 0;
}

static int bnxt_alloc_fw_health(struct bnxt *bp)
{
	int rc;

	if (!(bp->fw_cap & BNXT_FW_CAP_HOT_RESET) &&
	    !(bp->fw_cap & BNXT_FW_CAP_ERROR_RECOVERY))
		return 0;

	rc = __bnxt_alloc_fw_health(bp);
	if (rc) {
		bp->fw_cap &= ~BNXT_FW_CAP_HOT_RESET;
		bp->fw_cap &= ~BNXT_FW_CAP_ERROR_RECOVERY;
		return rc;
	}

	return 0;
}

static void __bnxt_map_fw_health_reg(struct bnxt *bp, u32 reg)
{
	writel(reg & BNXT_GRC_BASE_MASK, bp->bar0 +
					 BNXT_GRCPF_REG_WINDOW_BASE_OUT +
					 BNXT_FW_HEALTH_WIN_MAP_OFF);
}

static void bnxt_inv_fw_health_reg(struct bnxt *bp)
{
	struct bnxt_fw_health *fw_health = bp->fw_health;
	u32 reg_type;

	if (!fw_health)
		return;

	reg_type = BNXT_FW_HEALTH_REG_TYPE(fw_health->regs[BNXT_FW_HEALTH_REG]);
	if (reg_type == BNXT_FW_HEALTH_REG_TYPE_GRC)
		fw_health->status_reliable = false;

	reg_type = BNXT_FW_HEALTH_REG_TYPE(fw_health->regs[BNXT_FW_RESET_CNT_REG]);
	if (reg_type == BNXT_FW_HEALTH_REG_TYPE_GRC)
		fw_health->resets_reliable = false;
}

static void bnxt_try_map_fw_health_reg(struct bnxt *bp)
{
	void __iomem *hs;
	u32 status_loc;
	u32 reg_type;
	u32 sig;

	if (bp->fw_health)
		bp->fw_health->status_reliable = false;

	__bnxt_map_fw_health_reg(bp, HCOMM_STATUS_STRUCT_LOC);
	hs = bp->bar0 + BNXT_FW_HEALTH_WIN_OFF(HCOMM_STATUS_STRUCT_LOC);

	sig = readl(hs + offsetof(struct hcomm_status, sig_ver));
	if ((sig & HCOMM_STATUS_SIGNATURE_MASK) != HCOMM_STATUS_SIGNATURE_VAL) {
		if (!bp->chip_num) {
			__bnxt_map_fw_health_reg(bp, BNXT_GRC_REG_BASE);
			bp->chip_num = readl(bp->bar0 +
					     BNXT_FW_HEALTH_WIN_BASE +
					     BNXT_GRC_REG_CHIP_NUM);
		}
		if (!BNXT_CHIP_P5(bp))
			return;

		status_loc = BNXT_GRC_REG_STATUS_P5 |
			     BNXT_FW_HEALTH_REG_TYPE_BAR0;
	} else {
		status_loc = readl(hs + offsetof(struct hcomm_status,
						 fw_status_loc));
	}

	if (__bnxt_alloc_fw_health(bp)) {
		netdev_warn(bp->dev, "no memory for firmware status checks\n");
		return;
	}

	bp->fw_health->regs[BNXT_FW_HEALTH_REG] = status_loc;
	reg_type = BNXT_FW_HEALTH_REG_TYPE(status_loc);
	if (reg_type == BNXT_FW_HEALTH_REG_TYPE_GRC) {
		__bnxt_map_fw_health_reg(bp, status_loc);
		bp->fw_health->mapped_regs[BNXT_FW_HEALTH_REG] =
			BNXT_FW_HEALTH_WIN_OFF(status_loc);
	}

	bp->fw_health->status_reliable = true;
}

static int bnxt_map_fw_health_regs(struct bnxt *bp)
{
	struct bnxt_fw_health *fw_health = bp->fw_health;
	u32 reg_base = 0xffffffff;
	int i;

	bp->fw_health->status_reliable = false;
	bp->fw_health->resets_reliable = false;
	/* Only pre-map the monitoring GRC registers using window 3 */
	for (i = 0; i < 4; i++) {
		u32 reg = fw_health->regs[i];

		if (BNXT_FW_HEALTH_REG_TYPE(reg) != BNXT_FW_HEALTH_REG_TYPE_GRC)
			continue;
		if (reg_base == 0xffffffff)
			reg_base = reg & BNXT_GRC_BASE_MASK;
		if ((reg & BNXT_GRC_BASE_MASK) != reg_base)
			return -ERANGE;
		fw_health->mapped_regs[i] = BNXT_FW_HEALTH_WIN_OFF(reg);
	}
	bp->fw_health->status_reliable = true;
	bp->fw_health->resets_reliable = true;
	if (reg_base == 0xffffffff)
		return 0;

	__bnxt_map_fw_health_reg(bp, reg_base);
	return 0;
}

static void bnxt_remap_fw_health_regs(struct bnxt *bp)
{
	if (!bp->fw_health)
		return;

	if (bp->fw_cap & BNXT_FW_CAP_ERROR_RECOVERY) {
		bp->fw_health->status_reliable = true;
		bp->fw_health->resets_reliable = true;
	} else {
		bnxt_try_map_fw_health_reg(bp);
	}
}

static int bnxt_hwrm_error_recovery_qcfg(struct bnxt *bp)
{
	struct bnxt_fw_health *fw_health = bp->fw_health;
	struct hwrm_error_recovery_qcfg_output *resp;
	struct hwrm_error_recovery_qcfg_input *req;
	int rc, i;

	if (!(bp->fw_cap & BNXT_FW_CAP_ERROR_RECOVERY))
		return 0;

	rc = hwrm_req_init(bp, req, HWRM_ERROR_RECOVERY_QCFG);
	if (rc)
		return rc;

	resp = hwrm_req_hold(bp, req);
	rc = hwrm_req_send(bp, req);
	if (rc)
		goto err_recovery_out;
	fw_health->flags = le32_to_cpu(resp->flags);
	if ((fw_health->flags & ERROR_RECOVERY_QCFG_RESP_FLAGS_CO_CPU) &&
	    !(bp->fw_cap & BNXT_FW_CAP_KONG_MB_CHNL)) {
		rc = -EINVAL;
		goto err_recovery_out;
	}
	fw_health->polling_dsecs = le32_to_cpu(resp->driver_polling_freq);
	fw_health->master_func_wait_dsecs =
		le32_to_cpu(resp->master_func_wait_period);
	fw_health->normal_func_wait_dsecs =
		le32_to_cpu(resp->normal_func_wait_period);
	fw_health->post_reset_wait_dsecs =
		le32_to_cpu(resp->master_func_wait_period_after_reset);
	fw_health->post_reset_max_wait_dsecs =
		le32_to_cpu(resp->max_bailout_time_after_reset);
	fw_health->regs[BNXT_FW_HEALTH_REG] =
		le32_to_cpu(resp->fw_health_status_reg);
	fw_health->regs[BNXT_FW_HEARTBEAT_REG] =
		le32_to_cpu(resp->fw_heartbeat_reg);
	fw_health->regs[BNXT_FW_RESET_CNT_REG] =
		le32_to_cpu(resp->fw_reset_cnt_reg);
	fw_health->regs[BNXT_FW_RESET_INPROG_REG] =
		le32_to_cpu(resp->reset_inprogress_reg);
	fw_health->fw_reset_inprog_reg_mask =
		le32_to_cpu(resp->reset_inprogress_reg_mask);
	fw_health->fw_reset_seq_cnt = resp->reg_array_cnt;
	if (fw_health->fw_reset_seq_cnt >= 16) {
		rc = -EINVAL;
		goto err_recovery_out;
	}
	for (i = 0; i < fw_health->fw_reset_seq_cnt; i++) {
		fw_health->fw_reset_seq_regs[i] =
			le32_to_cpu(resp->reset_reg[i]);
		fw_health->fw_reset_seq_vals[i] =
			le32_to_cpu(resp->reset_reg_val[i]);
		fw_health->fw_reset_seq_delay_msec[i] =
			resp->delay_after_reset[i];
	}
err_recovery_out:
	hwrm_req_drop(bp, req);
	if (!rc)
		rc = bnxt_map_fw_health_regs(bp);
	if (rc)
		bp->fw_cap &= ~BNXT_FW_CAP_ERROR_RECOVERY;
	return rc;
}

static int bnxt_hwrm_func_reset(struct bnxt *bp)
{
	struct hwrm_func_reset_input *req;
	int rc;

	rc = hwrm_req_init(bp, req, HWRM_FUNC_RESET);
	if (rc)
		return rc;

	req->enables = 0;
	hwrm_req_timeout(bp, req, HWRM_RESET_TIMEOUT);
	return hwrm_req_send(bp, req);
}

static void bnxt_nvm_cfg_ver_get(struct bnxt *bp)
{
	struct hwrm_nvm_get_dev_info_output nvm_info;

	if (!bnxt_hwrm_nvm_get_dev_info(bp, &nvm_info))
		snprintf(bp->nvm_cfg_ver, FW_VER_STR_LEN, "%d.%d.%d",
			 nvm_info.nvm_cfg_ver_maj, nvm_info.nvm_cfg_ver_min,
			 nvm_info.nvm_cfg_ver_upd);
}

static int bnxt_hwrm_queue_qportcfg(struct bnxt *bp)
{
	struct hwrm_queue_qportcfg_output *resp;
	struct hwrm_queue_qportcfg_input *req;
	u8 i, j, *qptr;
	bool no_rdma;
	int rc = 0;

	rc = hwrm_req_init(bp, req, HWRM_QUEUE_QPORTCFG);
	if (rc)
		return rc;

	resp = hwrm_req_hold(bp, req);
	rc = hwrm_req_send(bp, req);
	if (rc)
		goto qportcfg_exit;

	if (!resp->max_configurable_queues) {
		rc = -EINVAL;
		goto qportcfg_exit;
	}
	bp->max_tc = resp->max_configurable_queues;
	bp->max_lltc = resp->max_configurable_lossless_queues;
	if (bp->max_tc > BNXT_MAX_QUEUE)
		bp->max_tc = BNXT_MAX_QUEUE;

	no_rdma = !(bp->flags & BNXT_FLAG_ROCE_CAP);
	qptr = &resp->queue_id0;
	for (i = 0, j = 0; i < bp->max_tc; i++) {
		bp->q_info[j].queue_id = *qptr;
		bp->q_ids[i] = *qptr++;
		bp->q_info[j].queue_profile = *qptr++;
		bp->tc_to_qidx[j] = j;
		if (!BNXT_CNPQ(bp->q_info[j].queue_profile) ||
		    (no_rdma && BNXT_PF(bp)))
			j++;
	}
	bp->max_q = bp->max_tc;
	bp->max_tc = max_t(u8, j, 1);

	if (resp->queue_cfg_info & QUEUE_QPORTCFG_RESP_QUEUE_CFG_INFO_ASYM_CFG)
		bp->max_tc = 1;

	if (bp->max_lltc > bp->max_tc)
		bp->max_lltc = bp->max_tc;

qportcfg_exit:
	hwrm_req_drop(bp, req);
	return rc;
}

static int bnxt_hwrm_poll(struct bnxt *bp)
{
	struct hwrm_ver_get_input *req;
	int rc;

	rc = hwrm_req_init(bp, req, HWRM_VER_GET);
	if (rc)
		return rc;

	req->hwrm_intf_maj = HWRM_VERSION_MAJOR;
	req->hwrm_intf_min = HWRM_VERSION_MINOR;
	req->hwrm_intf_upd = HWRM_VERSION_UPDATE;

	hwrm_req_flags(bp, req, BNXT_HWRM_CTX_SILENT | BNXT_HWRM_FULL_WAIT);
	rc = hwrm_req_send(bp, req);
	return rc;
}

static int bnxt_hwrm_ver_get(struct bnxt *bp)
{
	struct hwrm_ver_get_output *resp;
	struct hwrm_ver_get_input *req;
	u16 fw_maj, fw_min, fw_bld, fw_rsv;
	u32 dev_caps_cfg, hwrm_ver;
	int rc, len;

	rc = hwrm_req_init(bp, req, HWRM_VER_GET);
	if (rc)
		return rc;

	hwrm_req_flags(bp, req, BNXT_HWRM_FULL_WAIT);
	bp->hwrm_max_req_len = HWRM_MAX_REQ_LEN;
	req->hwrm_intf_maj = HWRM_VERSION_MAJOR;
	req->hwrm_intf_min = HWRM_VERSION_MINOR;
	req->hwrm_intf_upd = HWRM_VERSION_UPDATE;

	resp = hwrm_req_hold(bp, req);
	rc = hwrm_req_send(bp, req);
	if (rc)
		goto hwrm_ver_get_exit;

	memcpy(&bp->ver_resp, resp, sizeof(struct hwrm_ver_get_output));

	bp->hwrm_spec_code = resp->hwrm_intf_maj_8b << 16 |
			     resp->hwrm_intf_min_8b << 8 |
			     resp->hwrm_intf_upd_8b;
	if (resp->hwrm_intf_maj_8b < 1) {
		netdev_warn(bp->dev, "HWRM interface %d.%d.%d is older than 1.0.0.\n",
			    resp->hwrm_intf_maj_8b, resp->hwrm_intf_min_8b,
			    resp->hwrm_intf_upd_8b);
		netdev_warn(bp->dev, "Please update firmware with HWRM interface 1.0.0 or newer.\n");
	}

	hwrm_ver = HWRM_VERSION_MAJOR << 16 | HWRM_VERSION_MINOR << 8 |
			HWRM_VERSION_UPDATE;

	if (bp->hwrm_spec_code > hwrm_ver)
		snprintf(bp->hwrm_ver_supp, FW_VER_STR_LEN, "%d.%d.%d",
			 HWRM_VERSION_MAJOR, HWRM_VERSION_MINOR,
			 HWRM_VERSION_UPDATE);
	else
		snprintf(bp->hwrm_ver_supp, FW_VER_STR_LEN, "%d.%d.%d",
			 resp->hwrm_intf_maj_8b, resp->hwrm_intf_min_8b,
			 resp->hwrm_intf_upd_8b);

	fw_maj = le16_to_cpu(resp->hwrm_fw_major);
	if (bp->hwrm_spec_code > 0x10803 && fw_maj) {
		fw_min = le16_to_cpu(resp->hwrm_fw_minor);
		fw_bld = le16_to_cpu(resp->hwrm_fw_build);
		fw_rsv = le16_to_cpu(resp->hwrm_fw_patch);
		len = FW_VER_STR_LEN;
	} else {
		fw_maj = resp->hwrm_fw_maj_8b;
		fw_min = resp->hwrm_fw_min_8b;
		fw_bld = resp->hwrm_fw_bld_8b;
		fw_rsv = resp->hwrm_fw_rsvd_8b;
		len = BC_HWRM_STR_LEN;
	}
	bp->fw_ver_code = BNXT_FW_VER_CODE(fw_maj, fw_min, fw_bld, fw_rsv);
	snprintf(bp->fw_ver_str, len, "%d.%d.%d.%d", fw_maj, fw_min, fw_bld,
		 fw_rsv);

	if (strlen(resp->active_pkg_name)) {
		int fw_ver_len = strlen(bp->fw_ver_str);

		snprintf(bp->fw_ver_str + fw_ver_len,
			 FW_VER_STR_LEN - fw_ver_len - 1, "/pkg %s",
			 resp->active_pkg_name);
		bp->fw_cap |= BNXT_FW_CAP_PKG_VER;
	}

	bp->hwrm_cmd_timeout = le16_to_cpu(resp->def_req_timeout);
	if (!bp->hwrm_cmd_timeout)
		bp->hwrm_cmd_timeout = DFLT_HWRM_CMD_TIMEOUT;
	bp->hwrm_cmd_max_timeout = le16_to_cpu(resp->max_req_timeout) * 1000;
	if (!bp->hwrm_cmd_max_timeout)
		bp->hwrm_cmd_max_timeout = HWRM_CMD_MAX_TIMEOUT;
	else if (bp->hwrm_cmd_max_timeout > HWRM_CMD_MAX_TIMEOUT)
		netdev_warn(bp->dev, "Device requests max timeout of %d seconds, may trigger hung task watchdog\n",
			    bp->hwrm_cmd_max_timeout / 1000);

	if (resp->hwrm_intf_maj_8b >= 1) {
		bp->hwrm_max_req_len = le16_to_cpu(resp->max_req_win_len);
		bp->hwrm_max_ext_req_len = le16_to_cpu(resp->max_ext_req_len);
	}
	if (bp->hwrm_max_ext_req_len < HWRM_MAX_REQ_LEN)
		bp->hwrm_max_ext_req_len = HWRM_MAX_REQ_LEN;

	bp->chip_num = le16_to_cpu(resp->chip_num);
	bp->chip_rev = resp->chip_rev;
	if (bp->chip_num == CHIP_NUM_58700 && !resp->chip_rev &&
	    !resp->chip_metal)
		bp->flags |= BNXT_FLAG_CHIP_NITRO_A0;

	dev_caps_cfg = le32_to_cpu(resp->dev_caps_cfg);
	if ((dev_caps_cfg & VER_GET_RESP_DEV_CAPS_CFG_SHORT_CMD_SUPPORTED) &&
	    (dev_caps_cfg & VER_GET_RESP_DEV_CAPS_CFG_SHORT_CMD_REQUIRED))
		bp->fw_cap |= BNXT_FW_CAP_SHORT_CMD;

	if (dev_caps_cfg & VER_GET_RESP_DEV_CAPS_CFG_KONG_MB_CHNL_SUPPORTED)
		bp->fw_cap |= BNXT_FW_CAP_KONG_MB_CHNL;

	if (dev_caps_cfg &
	    VER_GET_RESP_DEV_CAPS_CFG_FLOW_HANDLE_64BIT_SUPPORTED)
		bp->fw_cap |= BNXT_FW_CAP_OVS_64BIT_HANDLE;

	if (dev_caps_cfg &
	    VER_GET_RESP_DEV_CAPS_CFG_TRUSTED_VF_SUPPORTED)
		bp->fw_cap |= BNXT_FW_CAP_TRUSTED_VF;

	if (dev_caps_cfg &
	    VER_GET_RESP_DEV_CAPS_CFG_CFA_ADV_FLOW_MGNT_SUPPORTED)
		bp->fw_cap |= BNXT_FW_CAP_CFA_ADV_FLOW;

hwrm_ver_get_exit:
	hwrm_req_drop(bp, req);
	return rc;
}

int bnxt_hwrm_fw_set_time(struct bnxt *bp)
{
	struct hwrm_fw_set_time_input *req;
	struct tm tm;
	time64_t now = ktime_get_real_seconds();
	int rc;

	if ((BNXT_VF(bp) && bp->hwrm_spec_code < 0x10901) ||
	    bp->hwrm_spec_code < 0x10400)
		return -EOPNOTSUPP;

	time64_to_tm(now, 0, &tm);
	rc = hwrm_req_init(bp, req, HWRM_FW_SET_TIME);
	if (rc)
		return rc;

	req->year = cpu_to_le16(1900 + tm.tm_year);
	req->month = 1 + tm.tm_mon;
	req->day = tm.tm_mday;
	req->hour = tm.tm_hour;
	req->minute = tm.tm_min;
	req->second = tm.tm_sec;
	return hwrm_req_send(bp, req);
}

static void bnxt_add_one_ctr(u64 hw, u64 *sw, u64 mask)
{
	u64 sw_tmp;

	hw &= mask;
	sw_tmp = (*sw & ~mask) | hw;
	if (hw < (*sw & mask))
		sw_tmp += mask + 1;
	WRITE_ONCE(*sw, sw_tmp);
}

static void __bnxt_accumulate_stats(__le64 *hw_stats, u64 *sw_stats, u64 *masks,
				    int count, bool ignore_zero)
{
	int i;

	for (i = 0; i < count; i++) {
		u64 hw = le64_to_cpu(READ_ONCE(hw_stats[i]));

		if (ignore_zero && !hw)
			continue;

		if (masks[i] == -1ULL)
			sw_stats[i] = hw;
		else
			bnxt_add_one_ctr(hw, &sw_stats[i], masks[i]);
	}
}

static void bnxt_accumulate_stats(struct bnxt_stats_mem *stats)
{
	if (!stats->hw_stats)
		return;

	__bnxt_accumulate_stats(stats->hw_stats, stats->sw_stats,
				stats->hw_masks, stats->len / 8, false);
}

static void bnxt_accumulate_all_stats(struct bnxt *bp)
{
	struct bnxt_stats_mem *ring0_stats;
	bool ignore_zero = false;
	int i;

	/* Chip bug.  Counter intermittently becomes 0. */
	if (bp->flags & BNXT_FLAG_CHIP_P5)
		ignore_zero = true;

	for (i = 0; i < bp->cp_nr_rings; i++) {
		struct bnxt_napi *bnapi = bp->bnapi[i];
		struct bnxt_cp_ring_info *cpr;
		struct bnxt_stats_mem *stats;

		cpr = &bnapi->cp_ring;
		stats = &cpr->stats;
		if (!i)
			ring0_stats = stats;
		__bnxt_accumulate_stats(stats->hw_stats, stats->sw_stats,
					ring0_stats->hw_masks,
					ring0_stats->len / 8, ignore_zero);
	}
	if (bp->flags & BNXT_FLAG_PORT_STATS) {
		struct bnxt_stats_mem *stats = &bp->port_stats;
		__le64 *hw_stats = stats->hw_stats;
		u64 *sw_stats = stats->sw_stats;
		u64 *masks = stats->hw_masks;
		int cnt;

		cnt = sizeof(struct rx_port_stats) / 8;
		__bnxt_accumulate_stats(hw_stats, sw_stats, masks, cnt, false);

		hw_stats += BNXT_TX_PORT_STATS_BYTE_OFFSET / 8;
		sw_stats += BNXT_TX_PORT_STATS_BYTE_OFFSET / 8;
		masks += BNXT_TX_PORT_STATS_BYTE_OFFSET / 8;
		cnt = sizeof(struct tx_port_stats) / 8;
		__bnxt_accumulate_stats(hw_stats, sw_stats, masks, cnt, false);
	}
	if (bp->flags & BNXT_FLAG_PORT_STATS_EXT) {
		bnxt_accumulate_stats(&bp->rx_port_stats_ext);
		bnxt_accumulate_stats(&bp->tx_port_stats_ext);
	}
}

static int bnxt_hwrm_port_qstats(struct bnxt *bp, u8 flags)
{
	struct hwrm_port_qstats_input *req;
	struct bnxt_pf_info *pf = &bp->pf;
	int rc;

	if (!(bp->flags & BNXT_FLAG_PORT_STATS))
		return 0;

	if (flags && !(bp->fw_cap & BNXT_FW_CAP_EXT_HW_STATS_SUPPORTED))
		return -EOPNOTSUPP;

	rc = hwrm_req_init(bp, req, HWRM_PORT_QSTATS);
	if (rc)
		return rc;

	req->flags = flags;
	req->port_id = cpu_to_le16(pf->port_id);
	req->tx_stat_host_addr = cpu_to_le64(bp->port_stats.hw_stats_map +
					    BNXT_TX_PORT_STATS_BYTE_OFFSET);
	req->rx_stat_host_addr = cpu_to_le64(bp->port_stats.hw_stats_map);
	return hwrm_req_send(bp, req);
}

static int bnxt_hwrm_port_qstats_ext(struct bnxt *bp, u8 flags)
{
	struct hwrm_queue_pri2cos_qcfg_output *resp_qc;
	struct hwrm_queue_pri2cos_qcfg_input *req_qc;
	struct hwrm_port_qstats_ext_output *resp_qs;
	struct hwrm_port_qstats_ext_input *req_qs;
	struct bnxt_pf_info *pf = &bp->pf;
	u32 tx_stat_size;
	int rc;

	if (!(bp->flags & BNXT_FLAG_PORT_STATS_EXT))
		return 0;

	if (flags && !(bp->fw_cap & BNXT_FW_CAP_EXT_HW_STATS_SUPPORTED))
		return -EOPNOTSUPP;

	rc = hwrm_req_init(bp, req_qs, HWRM_PORT_QSTATS_EXT);
	if (rc)
		return rc;

	req_qs->flags = flags;
	req_qs->port_id = cpu_to_le16(pf->port_id);
	req_qs->rx_stat_size = cpu_to_le16(sizeof(struct rx_port_stats_ext));
	req_qs->rx_stat_host_addr = cpu_to_le64(bp->rx_port_stats_ext.hw_stats_map);
	tx_stat_size = bp->tx_port_stats_ext.hw_stats ?
		       sizeof(struct tx_port_stats_ext) : 0;
	req_qs->tx_stat_size = cpu_to_le16(tx_stat_size);
	req_qs->tx_stat_host_addr = cpu_to_le64(bp->tx_port_stats_ext.hw_stats_map);
	resp_qs = hwrm_req_hold(bp, req_qs);
	rc = hwrm_req_send(bp, req_qs);
	if (!rc) {
		bp->fw_rx_stats_ext_size =
			le16_to_cpu(resp_qs->rx_stat_size) / 8;
		if (BNXT_FW_MAJ(bp) < 220 &&
		    bp->fw_rx_stats_ext_size > BNXT_RX_STATS_EXT_NUM_LEGACY)
			bp->fw_rx_stats_ext_size = BNXT_RX_STATS_EXT_NUM_LEGACY;

		bp->fw_tx_stats_ext_size = tx_stat_size ?
			le16_to_cpu(resp_qs->tx_stat_size) / 8 : 0;
	} else {
		bp->fw_rx_stats_ext_size = 0;
		bp->fw_tx_stats_ext_size = 0;
	}
	hwrm_req_drop(bp, req_qs);

	if (flags)
		return rc;

	if (bp->fw_tx_stats_ext_size <=
	    offsetof(struct tx_port_stats_ext, pfc_pri0_tx_duration_us) / 8) {
		bp->pri2cos_valid = 0;
		return rc;
	}

	rc = hwrm_req_init(bp, req_qc, HWRM_QUEUE_PRI2COS_QCFG);
	if (rc)
		return rc;

	req_qc->flags = cpu_to_le32(QUEUE_PRI2COS_QCFG_REQ_FLAGS_IVLAN);

	resp_qc = hwrm_req_hold(bp, req_qc);
	rc = hwrm_req_send(bp, req_qc);
	if (!rc) {
		u8 *pri2cos;
		int i, j;

		pri2cos = &resp_qc->pri0_cos_queue_id;
		for (i = 0; i < 8; i++) {
			u8 queue_id = pri2cos[i];
			u8 queue_idx;

			/* Per port queue IDs start from 0, 10, 20, etc */
			queue_idx = queue_id % 10;
			if (queue_idx > BNXT_MAX_QUEUE) {
				bp->pri2cos_valid = false;
				hwrm_req_drop(bp, req_qc);
				return rc;
			}
			for (j = 0; j < bp->max_q; j++) {
				if (bp->q_ids[j] == queue_id)
					bp->pri2cos_idx[i] = queue_idx;
			}
		}
		bp->pri2cos_valid = true;
	}
	hwrm_req_drop(bp, req_qc);

	return rc;
}

static void bnxt_hwrm_free_tunnel_ports(struct bnxt *bp)
{
	bnxt_hwrm_tunnel_dst_port_free(bp,
		TUNNEL_DST_PORT_FREE_REQ_TUNNEL_TYPE_VXLAN);
	bnxt_hwrm_tunnel_dst_port_free(bp,
		TUNNEL_DST_PORT_FREE_REQ_TUNNEL_TYPE_GENEVE);
}

static int bnxt_set_tpa(struct bnxt *bp, bool set_tpa)
{
	int rc, i;
	u32 tpa_flags = 0;

	if (set_tpa)
		tpa_flags = bp->flags & BNXT_FLAG_TPA;
	else if (BNXT_NO_FW_ACCESS(bp))
		return 0;
	for (i = 0; i < bp->nr_vnics; i++) {
		rc = bnxt_hwrm_vnic_set_tpa(bp, i, tpa_flags);
		if (rc) {
			netdev_err(bp->dev, "hwrm vnic set tpa failure rc for vnic %d: %x\n",
				   i, rc);
			return rc;
		}
	}
	return 0;
}

static void bnxt_hwrm_clear_vnic_rss(struct bnxt *bp)
{
	int i;

	for (i = 0; i < bp->nr_vnics; i++)
		bnxt_hwrm_vnic_set_rss(bp, i, false);
}

static void bnxt_clear_vnic(struct bnxt *bp)
{
	if (!bp->vnic_info)
		return;

	bnxt_hwrm_clear_vnic_filter(bp);
	if (!(bp->flags & BNXT_FLAG_CHIP_P5)) {
		/* clear all RSS setting before free vnic ctx */
		bnxt_hwrm_clear_vnic_rss(bp);
		bnxt_hwrm_vnic_ctx_free(bp);
	}
	/* before free the vnic, undo the vnic tpa settings */
	if (bp->flags & BNXT_FLAG_TPA)
		bnxt_set_tpa(bp, false);
	bnxt_hwrm_vnic_free(bp);
	if (bp->flags & BNXT_FLAG_CHIP_P5)
		bnxt_hwrm_vnic_ctx_free(bp);
}

static void bnxt_hwrm_resource_free(struct bnxt *bp, bool close_path,
				    bool irq_re_init)
{
	bnxt_clear_vnic(bp);
	bnxt_hwrm_ring_free(bp, close_path);
	bnxt_hwrm_ring_grp_free(bp);
	if (irq_re_init) {
		bnxt_hwrm_stat_ctx_free(bp);
		bnxt_hwrm_free_tunnel_ports(bp);
	}
}

static int bnxt_hwrm_set_br_mode(struct bnxt *bp, u16 br_mode)
{
	struct hwrm_func_cfg_input *req;
	u8 evb_mode;
	int rc;

	if (br_mode == BRIDGE_MODE_VEB)
		evb_mode = FUNC_CFG_REQ_EVB_MODE_VEB;
	else if (br_mode == BRIDGE_MODE_VEPA)
		evb_mode = FUNC_CFG_REQ_EVB_MODE_VEPA;
	else
		return -EINVAL;

	rc = hwrm_req_init(bp, req, HWRM_FUNC_CFG);
	if (rc)
		return rc;

	req->fid = cpu_to_le16(0xffff);
	req->enables = cpu_to_le32(FUNC_CFG_REQ_ENABLES_EVB_MODE);
	req->evb_mode = evb_mode;
	return hwrm_req_send(bp, req);
}

static int bnxt_hwrm_set_cache_line_size(struct bnxt *bp, int size)
{
	struct hwrm_func_cfg_input *req;
	int rc;

	if (BNXT_VF(bp) || bp->hwrm_spec_code < 0x10803)
		return 0;

	rc = hwrm_req_init(bp, req, HWRM_FUNC_CFG);
	if (rc)
		return rc;

	req->fid = cpu_to_le16(0xffff);
	req->enables = cpu_to_le32(FUNC_CFG_REQ_ENABLES_CACHE_LINESIZE);
	req->options = FUNC_CFG_REQ_OPTIONS_CACHE_LINESIZE_SIZE_64;
	if (size == 128)
		req->options = FUNC_CFG_REQ_OPTIONS_CACHE_LINESIZE_SIZE_128;

	return hwrm_req_send(bp, req);
}

static int __bnxt_setup_vnic(struct bnxt *bp, u16 vnic_id)
{
	struct bnxt_vnic_info *vnic = &bp->vnic_info[vnic_id];
	int rc;

	if (vnic->flags & BNXT_VNIC_RFS_NEW_RSS_FLAG)
		goto skip_rss_ctx;

	/* allocate context for vnic */
	rc = bnxt_hwrm_vnic_ctx_alloc(bp, vnic_id, 0);
	if (rc) {
		netdev_err(bp->dev, "hwrm vnic %d alloc failure rc: %x\n",
			   vnic_id, rc);
		goto vnic_setup_err;
	}
	bp->rsscos_nr_ctxs++;

	if (BNXT_CHIP_TYPE_NITRO_A0(bp)) {
		rc = bnxt_hwrm_vnic_ctx_alloc(bp, vnic_id, 1);
		if (rc) {
			netdev_err(bp->dev, "hwrm vnic %d cos ctx alloc failure rc: %x\n",
				   vnic_id, rc);
			goto vnic_setup_err;
		}
		bp->rsscos_nr_ctxs++;
	}

skip_rss_ctx:
	/* configure default vnic, ring grp */
	rc = bnxt_hwrm_vnic_cfg(bp, vnic_id);
	if (rc) {
		netdev_err(bp->dev, "hwrm vnic %d cfg failure rc: %x\n",
			   vnic_id, rc);
		goto vnic_setup_err;
	}

	/* Enable RSS hashing on vnic */
	rc = bnxt_hwrm_vnic_set_rss(bp, vnic_id, true);
	if (rc) {
		netdev_err(bp->dev, "hwrm vnic %d set rss failure rc: %x\n",
			   vnic_id, rc);
		goto vnic_setup_err;
	}

	if (bp->flags & BNXT_FLAG_AGG_RINGS) {
		rc = bnxt_hwrm_vnic_set_hds(bp, vnic_id);
		if (rc) {
			netdev_err(bp->dev, "hwrm vnic %d set hds failure rc: %x\n",
				   vnic_id, rc);
		}
	}

vnic_setup_err:
	return rc;
}

static int __bnxt_setup_vnic_p5(struct bnxt *bp, u16 vnic_id)
{
	int rc, i, nr_ctxs;

	nr_ctxs = bnxt_get_nr_rss_ctxs(bp, bp->rx_nr_rings);
	for (i = 0; i < nr_ctxs; i++) {
		rc = bnxt_hwrm_vnic_ctx_alloc(bp, vnic_id, i);
		if (rc) {
			netdev_err(bp->dev, "hwrm vnic %d ctx %d alloc failure rc: %x\n",
				   vnic_id, i, rc);
			break;
		}
		bp->rsscos_nr_ctxs++;
	}
	if (i < nr_ctxs)
		return -ENOMEM;

	rc = bnxt_hwrm_vnic_set_rss_p5(bp, vnic_id, true);
	if (rc) {
		netdev_err(bp->dev, "hwrm vnic %d set rss failure rc: %d\n",
			   vnic_id, rc);
		return rc;
	}
	rc = bnxt_hwrm_vnic_cfg(bp, vnic_id);
	if (rc) {
		netdev_err(bp->dev, "hwrm vnic %d cfg failure rc: %x\n",
			   vnic_id, rc);
		return rc;
	}
	if (bp->flags & BNXT_FLAG_AGG_RINGS) {
		rc = bnxt_hwrm_vnic_set_hds(bp, vnic_id);
		if (rc) {
			netdev_err(bp->dev, "hwrm vnic %d set hds failure rc: %x\n",
				   vnic_id, rc);
		}
	}
	return rc;
}

static int bnxt_setup_vnic(struct bnxt *bp, u16 vnic_id)
{
	if (bp->flags & BNXT_FLAG_CHIP_P5)
		return __bnxt_setup_vnic_p5(bp, vnic_id);
	else
		return __bnxt_setup_vnic(bp, vnic_id);
}

static int bnxt_alloc_rfs_vnics(struct bnxt *bp)
{
#ifdef CONFIG_RFS_ACCEL
	int i, rc = 0;

	if (bp->flags & BNXT_FLAG_CHIP_P5)
		return 0;

	for (i = 0; i < bp->rx_nr_rings; i++) {
		struct bnxt_vnic_info *vnic;
		u16 vnic_id = i + 1;
		u16 ring_id = i;

		if (vnic_id >= bp->nr_vnics)
			break;

		vnic = &bp->vnic_info[vnic_id];
		vnic->flags |= BNXT_VNIC_RFS_FLAG;
		if (bp->flags & BNXT_FLAG_NEW_RSS_CAP)
			vnic->flags |= BNXT_VNIC_RFS_NEW_RSS_FLAG;
		rc = bnxt_hwrm_vnic_alloc(bp, vnic_id, ring_id, 1);
		if (rc) {
			netdev_err(bp->dev, "hwrm vnic %d alloc failure rc: %x\n",
				   vnic_id, rc);
			break;
		}
		rc = bnxt_setup_vnic(bp, vnic_id);
		if (rc)
			break;
	}
	return rc;
#else
	return 0;
#endif
}

/* Allow PF, trusted VFs and VFs with default VLAN to be in promiscuous mode */
static bool bnxt_promisc_ok(struct bnxt *bp)
{
#ifdef CONFIG_BNXT_SRIOV
	if (BNXT_VF(bp) && !bp->vf.vlan && !bnxt_is_trusted_vf(bp, &bp->vf))
		return false;
#endif
	return true;
}

static int bnxt_setup_nitroa0_vnic(struct bnxt *bp)
{
	unsigned int rc = 0;

	rc = bnxt_hwrm_vnic_alloc(bp, 1, bp->rx_nr_rings - 1, 1);
	if (rc) {
		netdev_err(bp->dev, "Cannot allocate special vnic for NS2 A0: %x\n",
			   rc);
		return rc;
	}

	rc = bnxt_hwrm_vnic_cfg(bp, 1);
	if (rc) {
		netdev_err(bp->dev, "Cannot allocate special vnic for NS2 A0: %x\n",
			   rc);
		return rc;
	}
	return rc;
}

static int bnxt_cfg_rx_mode(struct bnxt *);
static bool bnxt_mc_list_updated(struct bnxt *, u32 *);

static int bnxt_init_chip(struct bnxt *bp, bool irq_re_init)
{
	struct bnxt_vnic_info *vnic = &bp->vnic_info[0];
	int rc = 0;
	unsigned int rx_nr_rings = bp->rx_nr_rings;

	if (irq_re_init) {
		rc = bnxt_hwrm_stat_ctx_alloc(bp);
		if (rc) {
			netdev_err(bp->dev, "hwrm stat ctx alloc failure rc: %x\n",
				   rc);
			goto err_out;
		}
	}

	rc = bnxt_hwrm_ring_alloc(bp);
	if (rc) {
		netdev_err(bp->dev, "hwrm ring alloc failure rc: %x\n", rc);
		goto err_out;
	}

	rc = bnxt_hwrm_ring_grp_alloc(bp);
	if (rc) {
		netdev_err(bp->dev, "hwrm_ring_grp alloc failure: %x\n", rc);
		goto err_out;
	}

	if (BNXT_CHIP_TYPE_NITRO_A0(bp))
		rx_nr_rings--;

	/* default vnic 0 */
	rc = bnxt_hwrm_vnic_alloc(bp, 0, 0, rx_nr_rings);
	if (rc) {
		netdev_err(bp->dev, "hwrm vnic alloc failure rc: %x\n", rc);
		goto err_out;
	}

	if (BNXT_VF(bp))
		bnxt_hwrm_func_qcfg(bp);

	rc = bnxt_setup_vnic(bp, 0);
	if (rc)
		goto err_out;
	if (bp->fw_cap & BNXT_FW_CAP_RSS_HASH_TYPE_DELTA)
		bnxt_hwrm_update_rss_hash_cfg(bp);

	if (bp->flags & BNXT_FLAG_RFS) {
		rc = bnxt_alloc_rfs_vnics(bp);
		if (rc)
			goto err_out;
	}

	if (bp->flags & BNXT_FLAG_TPA) {
		rc = bnxt_set_tpa(bp, true);
		if (rc)
			goto err_out;
	}

	if (BNXT_VF(bp))
		bnxt_update_vf_mac(bp);

	/* Filter for default vnic 0 */
	rc = bnxt_hwrm_set_vnic_filter(bp, 0, 0, bp->dev->dev_addr);
	if (rc) {
		if (BNXT_VF(bp) && rc == -ENODEV)
			netdev_err(bp->dev, "Cannot configure L2 filter while PF is unavailable\n");
		else
			netdev_err(bp->dev, "HWRM vnic filter failure rc: %x\n", rc);
		goto err_out;
	}
	vnic->uc_filter_count = 1;

	vnic->rx_mask = 0;
	if (test_bit(BNXT_STATE_HALF_OPEN, &bp->state))
		goto skip_rx_mask;

	if (bp->dev->flags & IFF_BROADCAST)
		vnic->rx_mask |= CFA_L2_SET_RX_MASK_REQ_MASK_BCAST;

	if (bp->dev->flags & IFF_PROMISC)
		vnic->rx_mask |= CFA_L2_SET_RX_MASK_REQ_MASK_PROMISCUOUS;

	if (bp->dev->flags & IFF_ALLMULTI) {
		vnic->rx_mask |= CFA_L2_SET_RX_MASK_REQ_MASK_ALL_MCAST;
		vnic->mc_list_count = 0;
	} else if (bp->dev->flags & IFF_MULTICAST) {
		u32 mask = 0;

		bnxt_mc_list_updated(bp, &mask);
		vnic->rx_mask |= mask;
	}

	rc = bnxt_cfg_rx_mode(bp);
	if (rc)
		goto err_out;

skip_rx_mask:
	rc = bnxt_hwrm_set_coal(bp);
	if (rc)
		netdev_warn(bp->dev, "HWRM set coalescing failure rc: %x\n",
				rc);

	if (BNXT_CHIP_TYPE_NITRO_A0(bp)) {
		rc = bnxt_setup_nitroa0_vnic(bp);
		if (rc)
			netdev_err(bp->dev, "Special vnic setup failure for NS2 A0 rc: %x\n",
				   rc);
	}

	if (BNXT_VF(bp)) {
		bnxt_hwrm_func_qcfg(bp);
		netdev_update_features(bp->dev);
	}

	return 0;

err_out:
	bnxt_hwrm_resource_free(bp, 0, true);

	return rc;
}

static int bnxt_shutdown_nic(struct bnxt *bp, bool irq_re_init)
{
	bnxt_hwrm_resource_free(bp, 1, irq_re_init);
	return 0;
}

static int bnxt_init_nic(struct bnxt *bp, bool irq_re_init)
{
	bnxt_init_cp_rings(bp);
	bnxt_init_rx_rings(bp);
	bnxt_init_tx_rings(bp);
	bnxt_init_ring_grps(bp, irq_re_init);
	bnxt_init_vnics(bp);

	return bnxt_init_chip(bp, irq_re_init);
}

static int bnxt_set_real_num_queues(struct bnxt *bp)
{
	int rc;
	struct net_device *dev = bp->dev;

	rc = netif_set_real_num_tx_queues(dev, bp->tx_nr_rings -
					  bp->tx_nr_rings_xdp);
	if (rc)
		return rc;

	rc = netif_set_real_num_rx_queues(dev, bp->rx_nr_rings);
	if (rc)
		return rc;

#ifdef CONFIG_RFS_ACCEL
	if (bp->flags & BNXT_FLAG_RFS)
		dev->rx_cpu_rmap = alloc_irq_cpu_rmap(bp->rx_nr_rings);
#endif

	return rc;
}

static int bnxt_trim_rings(struct bnxt *bp, int *rx, int *tx, int max,
			   bool shared)
{
	int _rx = *rx, _tx = *tx;

	if (shared) {
		*rx = min_t(int, _rx, max);
		*tx = min_t(int, _tx, max);
	} else {
		if (max < 2)
			return -ENOMEM;

		while (_rx + _tx > max) {
			if (_rx > _tx && _rx > 1)
				_rx--;
			else if (_tx > 1)
				_tx--;
		}
		*rx = _rx;
		*tx = _tx;
	}
	return 0;
}

static void bnxt_setup_msix(struct bnxt *bp)
{
	const int len = sizeof(bp->irq_tbl[0].name);
	struct net_device *dev = bp->dev;
	int tcs, i;

	tcs = netdev_get_num_tc(dev);
	if (tcs) {
		int i, off, count;

		for (i = 0; i < tcs; i++) {
			count = bp->tx_nr_rings_per_tc;
			off = i * count;
			netdev_set_tc_queue(dev, i, count, off);
		}
	}

	for (i = 0; i < bp->cp_nr_rings; i++) {
		int map_idx = bnxt_cp_num_to_irq_num(bp, i);
		char *attr;

		if (bp->flags & BNXT_FLAG_SHARED_RINGS)
			attr = "TxRx";
		else if (i < bp->rx_nr_rings)
			attr = "rx";
		else
			attr = "tx";

		snprintf(bp->irq_tbl[map_idx].name, len, "%s-%s-%d", dev->name,
			 attr, i);
		bp->irq_tbl[map_idx].handler = bnxt_msix;
	}
}

static void bnxt_setup_inta(struct bnxt *bp)
{
	const int len = sizeof(bp->irq_tbl[0].name);

	if (netdev_get_num_tc(bp->dev))
		netdev_reset_tc(bp->dev);

	snprintf(bp->irq_tbl[0].name, len, "%s-%s-%d", bp->dev->name, "TxRx",
		 0);
	bp->irq_tbl[0].handler = bnxt_inta;
}

static int bnxt_init_int_mode(struct bnxt *bp);

static int bnxt_setup_int_mode(struct bnxt *bp)
{
	int rc;

	if (!bp->irq_tbl) {
		rc = bnxt_init_int_mode(bp);
		if (rc || !bp->irq_tbl)
			return rc ?: -ENODEV;
	}

	if (bp->flags & BNXT_FLAG_USING_MSIX)
		bnxt_setup_msix(bp);
	else
		bnxt_setup_inta(bp);

	rc = bnxt_set_real_num_queues(bp);
	return rc;
}

#ifdef CONFIG_RFS_ACCEL
static unsigned int bnxt_get_max_func_rss_ctxs(struct bnxt *bp)
{
	return bp->hw_resc.max_rsscos_ctxs;
}

static unsigned int bnxt_get_max_func_vnics(struct bnxt *bp)
{
	return bp->hw_resc.max_vnics;
}
#endif

unsigned int bnxt_get_max_func_stat_ctxs(struct bnxt *bp)
{
	return bp->hw_resc.max_stat_ctxs;
}

unsigned int bnxt_get_max_func_cp_rings(struct bnxt *bp)
{
	return bp->hw_resc.max_cp_rings;
}

static unsigned int bnxt_get_max_func_cp_rings_for_en(struct bnxt *bp)
{
	unsigned int cp = bp->hw_resc.max_cp_rings;

	if (!(bp->flags & BNXT_FLAG_CHIP_P5))
		cp -= bnxt_get_ulp_msix_num(bp);

	return cp;
}

static unsigned int bnxt_get_max_func_irqs(struct bnxt *bp)
{
	struct bnxt_hw_resc *hw_resc = &bp->hw_resc;

	if (bp->flags & BNXT_FLAG_CHIP_P5)
		return min_t(unsigned int, hw_resc->max_irqs, hw_resc->max_nqs);

	return min_t(unsigned int, hw_resc->max_irqs, hw_resc->max_cp_rings);
}

static void bnxt_set_max_func_irqs(struct bnxt *bp, unsigned int max_irqs)
{
	bp->hw_resc.max_irqs = max_irqs;
}

unsigned int bnxt_get_avail_cp_rings_for_en(struct bnxt *bp)
{
	unsigned int cp;

	cp = bnxt_get_max_func_cp_rings_for_en(bp);
	if (bp->flags & BNXT_FLAG_CHIP_P5)
		return cp - bp->rx_nr_rings - bp->tx_nr_rings;
	else
		return cp - bp->cp_nr_rings;
}

unsigned int bnxt_get_avail_stat_ctxs_for_en(struct bnxt *bp)
{
	return bnxt_get_max_func_stat_ctxs(bp) - bnxt_get_func_stat_ctxs(bp);
}

int bnxt_get_avail_msix(struct bnxt *bp, int num)
{
	int max_cp = bnxt_get_max_func_cp_rings(bp);
	int max_irq = bnxt_get_max_func_irqs(bp);
	int total_req = bp->cp_nr_rings + num;
	int max_idx, avail_msix;

	max_idx = bp->total_irqs;
	if (!(bp->flags & BNXT_FLAG_CHIP_P5))
		max_idx = min_t(int, bp->total_irqs, max_cp);
	avail_msix = max_idx - bp->cp_nr_rings;
	if (!BNXT_NEW_RM(bp) || avail_msix >= num)
		return avail_msix;

	if (max_irq < total_req) {
		num = max_irq - bp->cp_nr_rings;
		if (num <= 0)
			return 0;
	}
	return num;
}

static int bnxt_get_num_msix(struct bnxt *bp)
{
	if (!BNXT_NEW_RM(bp))
		return bnxt_get_max_func_irqs(bp);

	return bnxt_nq_rings_in_use(bp);
}

static int bnxt_init_msix(struct bnxt *bp)
{
	int i, total_vecs, max, rc = 0, min = 1, ulp_msix;
	struct msix_entry *msix_ent;

	total_vecs = bnxt_get_num_msix(bp);
	max = bnxt_get_max_func_irqs(bp);
	if (total_vecs > max)
		total_vecs = max;

	if (!total_vecs)
		return 0;

	msix_ent = kcalloc(total_vecs, sizeof(struct msix_entry), GFP_KERNEL);
	if (!msix_ent)
		return -ENOMEM;

	for (i = 0; i < total_vecs; i++) {
		msix_ent[i].entry = i;
		msix_ent[i].vector = 0;
	}

	if (!(bp->flags & BNXT_FLAG_SHARED_RINGS))
		min = 2;

	total_vecs = pci_enable_msix_range(bp->pdev, msix_ent, min, total_vecs);
	ulp_msix = bnxt_get_ulp_msix_num(bp);
	if (total_vecs < 0 || total_vecs < ulp_msix) {
		rc = -ENODEV;
		goto msix_setup_exit;
	}

	bp->irq_tbl = kcalloc(total_vecs, sizeof(struct bnxt_irq), GFP_KERNEL);
	if (bp->irq_tbl) {
		for (i = 0; i < total_vecs; i++)
			bp->irq_tbl[i].vector = msix_ent[i].vector;

		bp->total_irqs = total_vecs;
		/* Trim rings based upon num of vectors allocated */
		rc = bnxt_trim_rings(bp, &bp->rx_nr_rings, &bp->tx_nr_rings,
				     total_vecs - ulp_msix, min == 1);
		if (rc)
			goto msix_setup_exit;

		bp->cp_nr_rings = (min == 1) ?
				  max_t(int, bp->tx_nr_rings, bp->rx_nr_rings) :
				  bp->tx_nr_rings + bp->rx_nr_rings;

	} else {
		rc = -ENOMEM;
		goto msix_setup_exit;
	}
	bp->flags |= BNXT_FLAG_USING_MSIX;
	kfree(msix_ent);
	return 0;

msix_setup_exit:
	netdev_err(bp->dev, "bnxt_init_msix err: %x\n", rc);
	kfree(bp->irq_tbl);
	bp->irq_tbl = NULL;
	pci_disable_msix(bp->pdev);
	kfree(msix_ent);
	return rc;
}

static int bnxt_init_inta(struct bnxt *bp)
{
	bp->irq_tbl = kzalloc(sizeof(struct bnxt_irq), GFP_KERNEL);
	if (!bp->irq_tbl)
		return -ENOMEM;

	bp->total_irqs = 1;
	bp->rx_nr_rings = 1;
	bp->tx_nr_rings = 1;
	bp->cp_nr_rings = 1;
	bp->flags |= BNXT_FLAG_SHARED_RINGS;
	bp->irq_tbl[0].vector = bp->pdev->irq;
	return 0;
}

static int bnxt_init_int_mode(struct bnxt *bp)
{
	int rc = -ENODEV;

	if (bp->flags & BNXT_FLAG_MSIX_CAP)
		rc = bnxt_init_msix(bp);

	if (!(bp->flags & BNXT_FLAG_USING_MSIX) && BNXT_PF(bp)) {
		/* fallback to INTA */
		rc = bnxt_init_inta(bp);
	}
	return rc;
}

static void bnxt_clear_int_mode(struct bnxt *bp)
{
	if (bp->flags & BNXT_FLAG_USING_MSIX)
		pci_disable_msix(bp->pdev);

	kfree(bp->irq_tbl);
	bp->irq_tbl = NULL;
	bp->flags &= ~BNXT_FLAG_USING_MSIX;
}

int bnxt_reserve_rings(struct bnxt *bp, bool irq_re_init)
{
	int tcs = netdev_get_num_tc(bp->dev);
	bool irq_cleared = false;
	int rc;

	if (!bnxt_need_reserve_rings(bp))
		return 0;

	if (irq_re_init && BNXT_NEW_RM(bp) &&
	    bnxt_get_num_msix(bp) != bp->total_irqs) {
		bnxt_ulp_irq_stop(bp);
		bnxt_clear_int_mode(bp);
		irq_cleared = true;
	}
	rc = __bnxt_reserve_rings(bp);
	if (irq_cleared) {
		if (!rc)
			rc = bnxt_init_int_mode(bp);
		bnxt_ulp_irq_restart(bp, rc);
	}
	if (rc) {
		netdev_err(bp->dev, "ring reservation/IRQ init failure rc: %d\n", rc);
		return rc;
	}
	if (tcs && (bp->tx_nr_rings_per_tc * tcs !=
		    bp->tx_nr_rings - bp->tx_nr_rings_xdp)) {
		netdev_err(bp->dev, "tx ring reservation failure\n");
		netdev_reset_tc(bp->dev);
		if (bp->tx_nr_rings_xdp)
			bp->tx_nr_rings_per_tc = bp->tx_nr_rings_xdp;
		else
			bp->tx_nr_rings_per_tc = bp->tx_nr_rings;
		return -ENOMEM;
	}
	return 0;
}

static void bnxt_free_irq(struct bnxt *bp)
{
	struct bnxt_irq *irq;
	int i;

#ifdef CONFIG_RFS_ACCEL
	free_irq_cpu_rmap(bp->dev->rx_cpu_rmap);
	bp->dev->rx_cpu_rmap = NULL;
#endif
	if (!bp->irq_tbl || !bp->bnapi)
		return;

	for (i = 0; i < bp->cp_nr_rings; i++) {
		int map_idx = bnxt_cp_num_to_irq_num(bp, i);

		irq = &bp->irq_tbl[map_idx];
		if (irq->requested) {
			if (irq->have_cpumask) {
				irq_set_affinity_hint(irq->vector, NULL);
				free_cpumask_var(irq->cpu_mask);
				irq->have_cpumask = 0;
			}
			free_irq(irq->vector, bp->bnapi[i]);
		}

		irq->requested = 0;
	}
}

static int bnxt_request_irq(struct bnxt *bp)
{
	int i, j, rc = 0;
	unsigned long flags = 0;
#ifdef CONFIG_RFS_ACCEL
	struct cpu_rmap *rmap;
#endif

	rc = bnxt_setup_int_mode(bp);
	if (rc) {
		netdev_err(bp->dev, "bnxt_setup_int_mode err: %x\n",
			   rc);
		return rc;
	}
#ifdef CONFIG_RFS_ACCEL
	rmap = bp->dev->rx_cpu_rmap;
#endif
	if (!(bp->flags & BNXT_FLAG_USING_MSIX))
		flags = IRQF_SHARED;

	for (i = 0, j = 0; i < bp->cp_nr_rings; i++) {
		int map_idx = bnxt_cp_num_to_irq_num(bp, i);
		struct bnxt_irq *irq = &bp->irq_tbl[map_idx];

#ifdef CONFIG_RFS_ACCEL
		if (rmap && bp->bnapi[i]->rx_ring) {
			rc = irq_cpu_rmap_add(rmap, irq->vector);
			if (rc)
				netdev_warn(bp->dev, "failed adding irq rmap for ring %d\n",
					    j);
			j++;
		}
#endif
		rc = request_irq(irq->vector, irq->handler, flags, irq->name,
				 bp->bnapi[i]);
		if (rc)
			break;

		irq->requested = 1;

		if (zalloc_cpumask_var(&irq->cpu_mask, GFP_KERNEL)) {
			int numa_node = dev_to_node(&bp->pdev->dev);

			irq->have_cpumask = 1;
			cpumask_set_cpu(cpumask_local_spread(i, numa_node),
					irq->cpu_mask);
			rc = irq_set_affinity_hint(irq->vector, irq->cpu_mask);
			if (rc) {
				netdev_warn(bp->dev,
					    "Set affinity failed, IRQ = %d\n",
					    irq->vector);
				break;
			}
		}
	}
	return rc;
}

static void bnxt_del_napi(struct bnxt *bp)
{
	int i;

	if (!bp->bnapi)
		return;

	for (i = 0; i < bp->cp_nr_rings; i++) {
		struct bnxt_napi *bnapi = bp->bnapi[i];

		__netif_napi_del(&bnapi->napi);
	}
	/* We called __netif_napi_del(), we need
	 * to respect an RCU grace period before freeing napi structures.
	 */
	synchronize_net();
}

static void bnxt_init_napi(struct bnxt *bp)
{
	int i;
	unsigned int cp_nr_rings = bp->cp_nr_rings;
	struct bnxt_napi *bnapi;

	if (bp->flags & BNXT_FLAG_USING_MSIX) {
		int (*poll_fn)(struct napi_struct *, int) = bnxt_poll;

		if (bp->flags & BNXT_FLAG_CHIP_P5)
			poll_fn = bnxt_poll_p5;
		else if (BNXT_CHIP_TYPE_NITRO_A0(bp))
			cp_nr_rings--;
		for (i = 0; i < cp_nr_rings; i++) {
			bnapi = bp->bnapi[i];
			netif_napi_add(bp->dev, &bnapi->napi, poll_fn);
		}
		if (BNXT_CHIP_TYPE_NITRO_A0(bp)) {
			bnapi = bp->bnapi[cp_nr_rings];
			netif_napi_add(bp->dev, &bnapi->napi,
				       bnxt_poll_nitroa0);
		}
	} else {
		bnapi = bp->bnapi[0];
		netif_napi_add(bp->dev, &bnapi->napi, bnxt_poll);
	}
}

static void bnxt_disable_napi(struct bnxt *bp)
{
	int i;

	if (!bp->bnapi ||
	    test_and_set_bit(BNXT_STATE_NAPI_DISABLED, &bp->state))
		return;

	for (i = 0; i < bp->cp_nr_rings; i++) {
		struct bnxt_cp_ring_info *cpr = &bp->bnapi[i]->cp_ring;

		napi_disable(&bp->bnapi[i]->napi);
		if (bp->bnapi[i]->rx_ring)
			cancel_work_sync(&cpr->dim.work);
	}
}

static void bnxt_enable_napi(struct bnxt *bp)
{
	int i;

	clear_bit(BNXT_STATE_NAPI_DISABLED, &bp->state);
	for (i = 0; i < bp->cp_nr_rings; i++) {
		struct bnxt_napi *bnapi = bp->bnapi[i];
		struct bnxt_cp_ring_info *cpr;

		bnapi->tx_fault = 0;

		cpr = &bnapi->cp_ring;
		if (bnapi->in_reset)
			cpr->sw_stats.rx.rx_resets++;
		bnapi->in_reset = false;

		bnapi->tx_pkts = 0;

		if (bnapi->rx_ring) {
			INIT_WORK(&cpr->dim.work, bnxt_dim_work);
			cpr->dim.mode = DIM_CQ_PERIOD_MODE_START_FROM_EQE;
		}
		napi_enable(&bnapi->napi);
	}
}

void bnxt_tx_disable(struct bnxt *bp)
{
	int i;
	struct bnxt_tx_ring_info *txr;

	if (bp->tx_ring) {
		for (i = 0; i < bp->tx_nr_rings; i++) {
			txr = &bp->tx_ring[i];
			WRITE_ONCE(txr->dev_state, BNXT_DEV_STATE_CLOSING);
		}
	}
	/* Make sure napi polls see @dev_state change */
	synchronize_net();
	/* Drop carrier first to prevent TX timeout */
	netif_carrier_off(bp->dev);
	/* Stop all TX queues */
	netif_tx_disable(bp->dev);
}

void bnxt_tx_enable(struct bnxt *bp)
{
	int i;
	struct bnxt_tx_ring_info *txr;

	for (i = 0; i < bp->tx_nr_rings; i++) {
		txr = &bp->tx_ring[i];
		WRITE_ONCE(txr->dev_state, 0);
	}
	/* Make sure napi polls see @dev_state change */
	synchronize_net();
	netif_tx_wake_all_queues(bp->dev);
	if (BNXT_LINK_IS_UP(bp))
		netif_carrier_on(bp->dev);
}

static char *bnxt_report_fec(struct bnxt_link_info *link_info)
{
	u8 active_fec = link_info->active_fec_sig_mode &
			PORT_PHY_QCFG_RESP_ACTIVE_FEC_MASK;

	switch (active_fec) {
	default:
	case PORT_PHY_QCFG_RESP_ACTIVE_FEC_FEC_NONE_ACTIVE:
		return "None";
	case PORT_PHY_QCFG_RESP_ACTIVE_FEC_FEC_CLAUSE74_ACTIVE:
		return "Clause 74 BaseR";
	case PORT_PHY_QCFG_RESP_ACTIVE_FEC_FEC_CLAUSE91_ACTIVE:
		return "Clause 91 RS(528,514)";
	case PORT_PHY_QCFG_RESP_ACTIVE_FEC_FEC_RS544_1XN_ACTIVE:
		return "Clause 91 RS544_1XN";
	case PORT_PHY_QCFG_RESP_ACTIVE_FEC_FEC_RS544_IEEE_ACTIVE:
		return "Clause 91 RS(544,514)";
	case PORT_PHY_QCFG_RESP_ACTIVE_FEC_FEC_RS272_1XN_ACTIVE:
		return "Clause 91 RS272_1XN";
	case PORT_PHY_QCFG_RESP_ACTIVE_FEC_FEC_RS272_IEEE_ACTIVE:
		return "Clause 91 RS(272,257)";
	}
}

void bnxt_report_link(struct bnxt *bp)
{
	if (BNXT_LINK_IS_UP(bp)) {
		const char *signal = "";
		const char *flow_ctrl;
		const char *duplex;
		u32 speed;
		u16 fec;

		netif_carrier_on(bp->dev);
		speed = bnxt_fw_to_ethtool_speed(bp->link_info.link_speed);
		if (speed == SPEED_UNKNOWN) {
			netdev_info(bp->dev, "NIC Link is Up, speed unknown\n");
			return;
		}
		if (bp->link_info.duplex == BNXT_LINK_DUPLEX_FULL)
			duplex = "full";
		else
			duplex = "half";
		if (bp->link_info.pause == BNXT_LINK_PAUSE_BOTH)
			flow_ctrl = "ON - receive & transmit";
		else if (bp->link_info.pause == BNXT_LINK_PAUSE_TX)
			flow_ctrl = "ON - transmit";
		else if (bp->link_info.pause == BNXT_LINK_PAUSE_RX)
			flow_ctrl = "ON - receive";
		else
			flow_ctrl = "none";
		if (bp->link_info.phy_qcfg_resp.option_flags &
		    PORT_PHY_QCFG_RESP_OPTION_FLAGS_SIGNAL_MODE_KNOWN) {
			u8 sig_mode = bp->link_info.active_fec_sig_mode &
				      PORT_PHY_QCFG_RESP_SIGNAL_MODE_MASK;
			switch (sig_mode) {
			case PORT_PHY_QCFG_RESP_SIGNAL_MODE_NRZ:
				signal = "(NRZ) ";
				break;
			case PORT_PHY_QCFG_RESP_SIGNAL_MODE_PAM4:
				signal = "(PAM4) ";
				break;
			default:
				break;
			}
		}
		netdev_info(bp->dev, "NIC Link is Up, %u Mbps %s%s duplex, Flow control: %s\n",
			    speed, signal, duplex, flow_ctrl);
		if (bp->phy_flags & BNXT_PHY_FL_EEE_CAP)
			netdev_info(bp->dev, "EEE is %s\n",
				    bp->eee.eee_active ? "active" :
							 "not active");
		fec = bp->link_info.fec_cfg;
		if (!(fec & PORT_PHY_QCFG_RESP_FEC_CFG_FEC_NONE_SUPPORTED))
			netdev_info(bp->dev, "FEC autoneg %s encoding: %s\n",
				    (fec & BNXT_FEC_AUTONEG) ? "on" : "off",
				    bnxt_report_fec(&bp->link_info));
	} else {
		netif_carrier_off(bp->dev);
		netdev_err(bp->dev, "NIC Link is Down\n");
	}
}

static bool bnxt_phy_qcaps_no_speed(struct hwrm_port_phy_qcaps_output *resp)
{
	if (!resp->supported_speeds_auto_mode &&
	    !resp->supported_speeds_force_mode &&
	    !resp->supported_pam4_speeds_auto_mode &&
	    !resp->supported_pam4_speeds_force_mode)
		return true;
	return false;
}

static int bnxt_hwrm_phy_qcaps(struct bnxt *bp)
{
	struct bnxt_link_info *link_info = &bp->link_info;
	struct hwrm_port_phy_qcaps_output *resp;
	struct hwrm_port_phy_qcaps_input *req;
	int rc = 0;

	if (bp->hwrm_spec_code < 0x10201)
		return 0;

	rc = hwrm_req_init(bp, req, HWRM_PORT_PHY_QCAPS);
	if (rc)
		return rc;

	resp = hwrm_req_hold(bp, req);
	rc = hwrm_req_send(bp, req);
	if (rc)
		goto hwrm_phy_qcaps_exit;

	bp->phy_flags = resp->flags | (le16_to_cpu(resp->flags2) << 8);
	if (resp->flags & PORT_PHY_QCAPS_RESP_FLAGS_EEE_SUPPORTED) {
		struct ethtool_eee *eee = &bp->eee;
		u16 fw_speeds = le16_to_cpu(resp->supported_speeds_eee_mode);

		eee->supported = _bnxt_fw_to_ethtool_adv_spds(fw_speeds, 0);
		bp->lpi_tmr_lo = le32_to_cpu(resp->tx_lpi_timer_low) &
				 PORT_PHY_QCAPS_RESP_TX_LPI_TIMER_LOW_MASK;
		bp->lpi_tmr_hi = le32_to_cpu(resp->valid_tx_lpi_timer_high) &
				 PORT_PHY_QCAPS_RESP_TX_LPI_TIMER_HIGH_MASK;
	}

	if (bp->hwrm_spec_code >= 0x10a01) {
		if (bnxt_phy_qcaps_no_speed(resp)) {
			link_info->phy_state = BNXT_PHY_STATE_DISABLED;
			netdev_warn(bp->dev, "Ethernet link disabled\n");
		} else if (link_info->phy_state == BNXT_PHY_STATE_DISABLED) {
			link_info->phy_state = BNXT_PHY_STATE_ENABLED;
			netdev_info(bp->dev, "Ethernet link enabled\n");
			/* Phy re-enabled, reprobe the speeds */
			link_info->support_auto_speeds = 0;
			link_info->support_pam4_auto_speeds = 0;
		}
	}
	if (resp->supported_speeds_auto_mode)
		link_info->support_auto_speeds =
			le16_to_cpu(resp->supported_speeds_auto_mode);
	if (resp->supported_pam4_speeds_auto_mode)
		link_info->support_pam4_auto_speeds =
			le16_to_cpu(resp->supported_pam4_speeds_auto_mode);

	bp->port_count = resp->port_cnt;

hwrm_phy_qcaps_exit:
	hwrm_req_drop(bp, req);
	return rc;
}

static bool bnxt_support_dropped(u16 advertising, u16 supported)
{
	u16 diff = advertising ^ supported;

	return ((supported | diff) != supported);
}

int bnxt_update_link(struct bnxt *bp, bool chng_link_state)
{
	struct bnxt_link_info *link_info = &bp->link_info;
	struct hwrm_port_phy_qcfg_output *resp;
	struct hwrm_port_phy_qcfg_input *req;
	u8 link_state = link_info->link_state;
	bool support_changed = false;
	int rc;

	rc = hwrm_req_init(bp, req, HWRM_PORT_PHY_QCFG);
	if (rc)
		return rc;

	resp = hwrm_req_hold(bp, req);
	rc = hwrm_req_send(bp, req);
	if (rc) {
		hwrm_req_drop(bp, req);
		if (BNXT_VF(bp) && rc == -ENODEV) {
			netdev_warn(bp->dev, "Cannot obtain link state while PF unavailable.\n");
			rc = 0;
		}
		return rc;
	}

	memcpy(&link_info->phy_qcfg_resp, resp, sizeof(*resp));
	link_info->phy_link_status = resp->link;
	link_info->duplex = resp->duplex_cfg;
	if (bp->hwrm_spec_code >= 0x10800)
		link_info->duplex = resp->duplex_state;
	link_info->pause = resp->pause;
	link_info->auto_mode = resp->auto_mode;
	link_info->auto_pause_setting = resp->auto_pause;
	link_info->lp_pause = resp->link_partner_adv_pause;
	link_info->force_pause_setting = resp->force_pause;
	link_info->duplex_setting = resp->duplex_cfg;
	if (link_info->phy_link_status == BNXT_LINK_LINK)
		link_info->link_speed = le16_to_cpu(resp->link_speed);
	else
		link_info->link_speed = 0;
	link_info->force_link_speed = le16_to_cpu(resp->force_link_speed);
	link_info->force_pam4_link_speed =
		le16_to_cpu(resp->force_pam4_link_speed);
	link_info->support_speeds = le16_to_cpu(resp->support_speeds);
	link_info->support_pam4_speeds = le16_to_cpu(resp->support_pam4_speeds);
	link_info->auto_link_speeds = le16_to_cpu(resp->auto_link_speed_mask);
	link_info->auto_pam4_link_speeds =
		le16_to_cpu(resp->auto_pam4_link_speed_mask);
	link_info->lp_auto_link_speeds =
		le16_to_cpu(resp->link_partner_adv_speeds);
	link_info->lp_auto_pam4_link_speeds =
		resp->link_partner_pam4_adv_speeds;
	link_info->preemphasis = le32_to_cpu(resp->preemphasis);
	link_info->phy_ver[0] = resp->phy_maj;
	link_info->phy_ver[1] = resp->phy_min;
	link_info->phy_ver[2] = resp->phy_bld;
	link_info->media_type = resp->media_type;
	link_info->phy_type = resp->phy_type;
	link_info->transceiver = resp->xcvr_pkg_type;
	link_info->phy_addr = resp->eee_config_phy_addr &
			      PORT_PHY_QCFG_RESP_PHY_ADDR_MASK;
	link_info->module_status = resp->module_status;

	if (bp->phy_flags & BNXT_PHY_FL_EEE_CAP) {
		struct ethtool_eee *eee = &bp->eee;
		u16 fw_speeds;

		eee->eee_active = 0;
		if (resp->eee_config_phy_addr &
		    PORT_PHY_QCFG_RESP_EEE_CONFIG_EEE_ACTIVE) {
			eee->eee_active = 1;
			fw_speeds = le16_to_cpu(
				resp->link_partner_adv_eee_link_speed_mask);
			eee->lp_advertised =
				_bnxt_fw_to_ethtool_adv_spds(fw_speeds, 0);
		}

		/* Pull initial EEE config */
		if (!chng_link_state) {
			if (resp->eee_config_phy_addr &
			    PORT_PHY_QCFG_RESP_EEE_CONFIG_EEE_ENABLED)
				eee->eee_enabled = 1;

			fw_speeds = le16_to_cpu(resp->adv_eee_link_speed_mask);
			eee->advertised =
				_bnxt_fw_to_ethtool_adv_spds(fw_speeds, 0);

			if (resp->eee_config_phy_addr &
			    PORT_PHY_QCFG_RESP_EEE_CONFIG_EEE_TX_LPI) {
				__le32 tmr;

				eee->tx_lpi_enabled = 1;
				tmr = resp->xcvr_identifier_type_tx_lpi_timer;
				eee->tx_lpi_timer = le32_to_cpu(tmr) &
					PORT_PHY_QCFG_RESP_TX_LPI_TIMER_MASK;
			}
		}
	}

	link_info->fec_cfg = PORT_PHY_QCFG_RESP_FEC_CFG_FEC_NONE_SUPPORTED;
	if (bp->hwrm_spec_code >= 0x10504) {
		link_info->fec_cfg = le16_to_cpu(resp->fec_cfg);
		link_info->active_fec_sig_mode = resp->active_fec_signal_mode;
	}
	/* TODO: need to add more logic to report VF link */
	if (chng_link_state) {
		if (link_info->phy_link_status == BNXT_LINK_LINK)
			link_info->link_state = BNXT_LINK_STATE_UP;
		else
			link_info->link_state = BNXT_LINK_STATE_DOWN;
		if (link_state != link_info->link_state)
			bnxt_report_link(bp);
	} else {
		/* always link down if not require to update link state */
		link_info->link_state = BNXT_LINK_STATE_DOWN;
	}
	hwrm_req_drop(bp, req);

	if (!BNXT_PHY_CFG_ABLE(bp))
		return 0;

	/* Check if any advertised speeds are no longer supported. The caller
	 * holds the link_lock mutex, so we can modify link_info settings.
	 */
	if (bnxt_support_dropped(link_info->advertising,
				 link_info->support_auto_speeds)) {
		link_info->advertising = link_info->support_auto_speeds;
		support_changed = true;
	}
	if (bnxt_support_dropped(link_info->advertising_pam4,
				 link_info->support_pam4_auto_speeds)) {
		link_info->advertising_pam4 = link_info->support_pam4_auto_speeds;
		support_changed = true;
	}
	if (support_changed && (link_info->autoneg & BNXT_AUTONEG_SPEED))
		bnxt_hwrm_set_link_setting(bp, true, false);
	return 0;
}

static void bnxt_get_port_module_status(struct bnxt *bp)
{
	struct bnxt_link_info *link_info = &bp->link_info;
	struct hwrm_port_phy_qcfg_output *resp = &link_info->phy_qcfg_resp;
	u8 module_status;

	if (bnxt_update_link(bp, true))
		return;

	module_status = link_info->module_status;
	switch (module_status) {
	case PORT_PHY_QCFG_RESP_MODULE_STATUS_DISABLETX:
	case PORT_PHY_QCFG_RESP_MODULE_STATUS_PWRDOWN:
	case PORT_PHY_QCFG_RESP_MODULE_STATUS_WARNINGMSG:
		netdev_warn(bp->dev, "Unqualified SFP+ module detected on port %d\n",
			    bp->pf.port_id);
		if (bp->hwrm_spec_code >= 0x10201) {
			netdev_warn(bp->dev, "Module part number %s\n",
				    resp->phy_vendor_partnumber);
		}
		if (module_status == PORT_PHY_QCFG_RESP_MODULE_STATUS_DISABLETX)
			netdev_warn(bp->dev, "TX is disabled\n");
		if (module_status == PORT_PHY_QCFG_RESP_MODULE_STATUS_PWRDOWN)
			netdev_warn(bp->dev, "SFP+ module is shutdown\n");
	}
}

static void
bnxt_hwrm_set_pause_common(struct bnxt *bp, struct hwrm_port_phy_cfg_input *req)
{
	if (bp->link_info.autoneg & BNXT_AUTONEG_FLOW_CTRL) {
		if (bp->hwrm_spec_code >= 0x10201)
			req->auto_pause =
				PORT_PHY_CFG_REQ_AUTO_PAUSE_AUTONEG_PAUSE;
		if (bp->link_info.req_flow_ctrl & BNXT_LINK_PAUSE_RX)
			req->auto_pause |= PORT_PHY_CFG_REQ_AUTO_PAUSE_RX;
		if (bp->link_info.req_flow_ctrl & BNXT_LINK_PAUSE_TX)
			req->auto_pause |= PORT_PHY_CFG_REQ_AUTO_PAUSE_TX;
		req->enables |=
			cpu_to_le32(PORT_PHY_CFG_REQ_ENABLES_AUTO_PAUSE);
	} else {
		if (bp->link_info.req_flow_ctrl & BNXT_LINK_PAUSE_RX)
			req->force_pause |= PORT_PHY_CFG_REQ_FORCE_PAUSE_RX;
		if (bp->link_info.req_flow_ctrl & BNXT_LINK_PAUSE_TX)
			req->force_pause |= PORT_PHY_CFG_REQ_FORCE_PAUSE_TX;
		req->enables |=
			cpu_to_le32(PORT_PHY_CFG_REQ_ENABLES_FORCE_PAUSE);
		if (bp->hwrm_spec_code >= 0x10201) {
			req->auto_pause = req->force_pause;
			req->enables |= cpu_to_le32(
				PORT_PHY_CFG_REQ_ENABLES_AUTO_PAUSE);
		}
	}
}

static void bnxt_hwrm_set_link_common(struct bnxt *bp, struct hwrm_port_phy_cfg_input *req)
{
	if (bp->link_info.autoneg & BNXT_AUTONEG_SPEED) {
		req->auto_mode |= PORT_PHY_CFG_REQ_AUTO_MODE_SPEED_MASK;
		if (bp->link_info.advertising) {
			req->enables |= cpu_to_le32(PORT_PHY_CFG_REQ_ENABLES_AUTO_LINK_SPEED_MASK);
			req->auto_link_speed_mask = cpu_to_le16(bp->link_info.advertising);
		}
		if (bp->link_info.advertising_pam4) {
			req->enables |=
				cpu_to_le32(PORT_PHY_CFG_REQ_ENABLES_AUTO_PAM4_LINK_SPEED_MASK);
			req->auto_link_pam4_speed_mask =
				cpu_to_le16(bp->link_info.advertising_pam4);
		}
		req->enables |= cpu_to_le32(PORT_PHY_CFG_REQ_ENABLES_AUTO_MODE);
		req->flags |= cpu_to_le32(PORT_PHY_CFG_REQ_FLAGS_RESTART_AUTONEG);
	} else {
		req->flags |= cpu_to_le32(PORT_PHY_CFG_REQ_FLAGS_FORCE);
		if (bp->link_info.req_signal_mode == BNXT_SIG_MODE_PAM4) {
			req->force_pam4_link_speed = cpu_to_le16(bp->link_info.req_link_speed);
			req->enables |= cpu_to_le32(PORT_PHY_CFG_REQ_ENABLES_FORCE_PAM4_LINK_SPEED);
		} else {
			req->force_link_speed = cpu_to_le16(bp->link_info.req_link_speed);
		}
	}

	/* tell chimp that the setting takes effect immediately */
	req->flags |= cpu_to_le32(PORT_PHY_CFG_REQ_FLAGS_RESET_PHY);
}

int bnxt_hwrm_set_pause(struct bnxt *bp)
{
	struct hwrm_port_phy_cfg_input *req;
	int rc;

	rc = hwrm_req_init(bp, req, HWRM_PORT_PHY_CFG);
	if (rc)
		return rc;

	bnxt_hwrm_set_pause_common(bp, req);

	if ((bp->link_info.autoneg & BNXT_AUTONEG_FLOW_CTRL) ||
	    bp->link_info.force_link_chng)
		bnxt_hwrm_set_link_common(bp, req);

	rc = hwrm_req_send(bp, req);
	if (!rc && !(bp->link_info.autoneg & BNXT_AUTONEG_FLOW_CTRL)) {
		/* since changing of pause setting doesn't trigger any link
		 * change event, the driver needs to update the current pause
		 * result upon successfully return of the phy_cfg command
		 */
		bp->link_info.pause =
		bp->link_info.force_pause_setting = bp->link_info.req_flow_ctrl;
		bp->link_info.auto_pause_setting = 0;
		if (!bp->link_info.force_link_chng)
			bnxt_report_link(bp);
	}
	bp->link_info.force_link_chng = false;
	return rc;
}

static void bnxt_hwrm_set_eee(struct bnxt *bp,
			      struct hwrm_port_phy_cfg_input *req)
{
	struct ethtool_eee *eee = &bp->eee;

	if (eee->eee_enabled) {
		u16 eee_speeds;
		u32 flags = PORT_PHY_CFG_REQ_FLAGS_EEE_ENABLE;

		if (eee->tx_lpi_enabled)
			flags |= PORT_PHY_CFG_REQ_FLAGS_EEE_TX_LPI_ENABLE;
		else
			flags |= PORT_PHY_CFG_REQ_FLAGS_EEE_TX_LPI_DISABLE;

		req->flags |= cpu_to_le32(flags);
		eee_speeds = bnxt_get_fw_auto_link_speeds(eee->advertised);
		req->eee_link_speed_mask = cpu_to_le16(eee_speeds);
		req->tx_lpi_timer = cpu_to_le32(eee->tx_lpi_timer);
	} else {
		req->flags |= cpu_to_le32(PORT_PHY_CFG_REQ_FLAGS_EEE_DISABLE);
	}
}

int bnxt_hwrm_set_link_setting(struct bnxt *bp, bool set_pause, bool set_eee)
{
	struct hwrm_port_phy_cfg_input *req;
	int rc;

	rc = hwrm_req_init(bp, req, HWRM_PORT_PHY_CFG);
	if (rc)
		return rc;

	if (set_pause)
		bnxt_hwrm_set_pause_common(bp, req);

	bnxt_hwrm_set_link_common(bp, req);

	if (set_eee)
		bnxt_hwrm_set_eee(bp, req);
	return hwrm_req_send(bp, req);
}

static int bnxt_hwrm_shutdown_link(struct bnxt *bp)
{
	struct hwrm_port_phy_cfg_input *req;
	int rc;

	if (!BNXT_SINGLE_PF(bp))
		return 0;

	if (pci_num_vf(bp->pdev) &&
	    !(bp->phy_flags & BNXT_PHY_FL_FW_MANAGED_LKDN))
		return 0;

	rc = hwrm_req_init(bp, req, HWRM_PORT_PHY_CFG);
	if (rc)
		return rc;

	req->flags = cpu_to_le32(PORT_PHY_CFG_REQ_FLAGS_FORCE_LINK_DWN);
	rc = hwrm_req_send(bp, req);
	if (!rc) {
		mutex_lock(&bp->link_lock);
		/* Device is not obliged link down in certain scenarios, even
		 * when forced. Setting the state unknown is consistent with
		 * driver startup and will force link state to be reported
		 * during subsequent open based on PORT_PHY_QCFG.
		 */
		bp->link_info.link_state = BNXT_LINK_STATE_UNKNOWN;
		mutex_unlock(&bp->link_lock);
	}
	return rc;
}

static int bnxt_fw_reset_via_optee(struct bnxt *bp)
{
#ifdef CONFIG_TEE_BNXT_FW
	int rc = tee_bnxt_fw_load();

	if (rc)
		netdev_err(bp->dev, "Failed FW reset via OP-TEE, rc=%d\n", rc);

	return rc;
#else
	netdev_err(bp->dev, "OP-TEE not supported\n");
	return -ENODEV;
#endif
}

static int bnxt_try_recover_fw(struct bnxt *bp)
{
	if (bp->fw_health && bp->fw_health->status_reliable) {
		int retry = 0, rc;
		u32 sts;

		do {
			sts = bnxt_fw_health_readl(bp, BNXT_FW_HEALTH_REG);
			rc = bnxt_hwrm_poll(bp);
			if (!BNXT_FW_IS_BOOTING(sts) &&
			    !BNXT_FW_IS_RECOVERING(sts))
				break;
			retry++;
		} while (rc == -EBUSY && retry < BNXT_FW_RETRY);

		if (!BNXT_FW_IS_HEALTHY(sts)) {
			netdev_err(bp->dev,
				   "Firmware not responding, status: 0x%x\n",
				   sts);
			rc = -ENODEV;
		}
		if (sts & FW_STATUS_REG_CRASHED_NO_MASTER) {
			netdev_warn(bp->dev, "Firmware recover via OP-TEE requested\n");
			return bnxt_fw_reset_via_optee(bp);
		}
		return rc;
	}

	return -ENODEV;
}

static void bnxt_clear_reservations(struct bnxt *bp, bool fw_reset)
{
	struct bnxt_hw_resc *hw_resc = &bp->hw_resc;

	if (!BNXT_NEW_RM(bp))
		return; /* no resource reservations required */

	hw_resc->resv_cp_rings = 0;
	hw_resc->resv_stat_ctxs = 0;
	hw_resc->resv_irqs = 0;
	hw_resc->resv_tx_rings = 0;
	hw_resc->resv_rx_rings = 0;
	hw_resc->resv_hw_ring_grps = 0;
	hw_resc->resv_vnics = 0;
	if (!fw_reset) {
		bp->tx_nr_rings = 0;
		bp->rx_nr_rings = 0;
	}
}

int bnxt_cancel_reservations(struct bnxt *bp, bool fw_reset)
{
	int rc;

	if (!BNXT_NEW_RM(bp))
		return 0; /* no resource reservations required */

	rc = bnxt_hwrm_func_resc_qcaps(bp, true);
	if (rc)
		netdev_err(bp->dev, "resc_qcaps failed\n");

	bnxt_clear_reservations(bp, fw_reset);

	return rc;
}

static int bnxt_hwrm_if_change(struct bnxt *bp, bool up)
{
	struct hwrm_func_drv_if_change_output *resp;
	struct hwrm_func_drv_if_change_input *req;
	bool fw_reset = !bp->irq_tbl;
	bool resc_reinit = false;
	int rc, retry = 0;
	u32 flags = 0;

	if (!(bp->fw_cap & BNXT_FW_CAP_IF_CHANGE))
		return 0;

	rc = hwrm_req_init(bp, req, HWRM_FUNC_DRV_IF_CHANGE);
	if (rc)
		return rc;

	if (up)
		req->flags = cpu_to_le32(FUNC_DRV_IF_CHANGE_REQ_FLAGS_UP);
	resp = hwrm_req_hold(bp, req);

	hwrm_req_flags(bp, req, BNXT_HWRM_FULL_WAIT);
	while (retry < BNXT_FW_IF_RETRY) {
		rc = hwrm_req_send(bp, req);
		if (rc != -EAGAIN)
			break;

		msleep(50);
		retry++;
	}

	if (rc == -EAGAIN) {
		hwrm_req_drop(bp, req);
		return rc;
	} else if (!rc) {
		flags = le32_to_cpu(resp->flags);
	} else if (up) {
		rc = bnxt_try_recover_fw(bp);
		fw_reset = true;
	}
	hwrm_req_drop(bp, req);
	if (rc)
		return rc;

	if (!up) {
		bnxt_inv_fw_health_reg(bp);
		return 0;
	}

	if (flags & FUNC_DRV_IF_CHANGE_RESP_FLAGS_RESC_CHANGE)
		resc_reinit = true;
	if (flags & FUNC_DRV_IF_CHANGE_RESP_FLAGS_HOT_FW_RESET_DONE ||
	    test_bit(BNXT_STATE_FW_RESET_DET, &bp->state))
		fw_reset = true;
	else
		bnxt_remap_fw_health_regs(bp);

	if (test_bit(BNXT_STATE_IN_FW_RESET, &bp->state) && !fw_reset) {
		netdev_err(bp->dev, "RESET_DONE not set during FW reset.\n");
		set_bit(BNXT_STATE_ABORT_ERR, &bp->state);
		return -ENODEV;
	}
	if (resc_reinit || fw_reset) {
		if (fw_reset) {
			set_bit(BNXT_STATE_FW_RESET_DET, &bp->state);
			if (!test_bit(BNXT_STATE_IN_FW_RESET, &bp->state))
				bnxt_ulp_stop(bp);
			bnxt_free_ctx_mem(bp);
			kfree(bp->ctx);
			bp->ctx = NULL;
			bnxt_dcb_free(bp);
			rc = bnxt_fw_init_one(bp);
			if (rc) {
				clear_bit(BNXT_STATE_FW_RESET_DET, &bp->state);
				set_bit(BNXT_STATE_ABORT_ERR, &bp->state);
				return rc;
			}
			bnxt_clear_int_mode(bp);
			rc = bnxt_init_int_mode(bp);
			if (rc) {
				clear_bit(BNXT_STATE_FW_RESET_DET, &bp->state);
				netdev_err(bp->dev, "init int mode failed\n");
				return rc;
			}
		}
		rc = bnxt_cancel_reservations(bp, fw_reset);
	}
	return rc;
}

static int bnxt_hwrm_port_led_qcaps(struct bnxt *bp)
{
	struct hwrm_port_led_qcaps_output *resp;
	struct hwrm_port_led_qcaps_input *req;
	struct bnxt_pf_info *pf = &bp->pf;
	int rc;

	bp->num_leds = 0;
	if (BNXT_VF(bp) || bp->hwrm_spec_code < 0x10601)
		return 0;

	rc = hwrm_req_init(bp, req, HWRM_PORT_LED_QCAPS);
	if (rc)
		return rc;

	req->port_id = cpu_to_le16(pf->port_id);
	resp = hwrm_req_hold(bp, req);
	rc = hwrm_req_send(bp, req);
	if (rc) {
		hwrm_req_drop(bp, req);
		return rc;
	}
	if (resp->num_leds > 0 && resp->num_leds < BNXT_MAX_LED) {
		int i;

		bp->num_leds = resp->num_leds;
		memcpy(bp->leds, &resp->led0_id, sizeof(bp->leds[0]) *
						 bp->num_leds);
		for (i = 0; i < bp->num_leds; i++) {
			struct bnxt_led_info *led = &bp->leds[i];
			__le16 caps = led->led_state_caps;

			if (!led->led_group_id ||
			    !BNXT_LED_ALT_BLINK_CAP(caps)) {
				bp->num_leds = 0;
				break;
			}
		}
	}
	hwrm_req_drop(bp, req);
	return 0;
}

int bnxt_hwrm_alloc_wol_fltr(struct bnxt *bp)
{
	struct hwrm_wol_filter_alloc_output *resp;
	struct hwrm_wol_filter_alloc_input *req;
	int rc;

	rc = hwrm_req_init(bp, req, HWRM_WOL_FILTER_ALLOC);
	if (rc)
		return rc;

	req->port_id = cpu_to_le16(bp->pf.port_id);
	req->wol_type = WOL_FILTER_ALLOC_REQ_WOL_TYPE_MAGICPKT;
	req->enables = cpu_to_le32(WOL_FILTER_ALLOC_REQ_ENABLES_MAC_ADDRESS);
	memcpy(req->mac_address, bp->dev->dev_addr, ETH_ALEN);

	resp = hwrm_req_hold(bp, req);
	rc = hwrm_req_send(bp, req);
	if (!rc)
		bp->wol_filter_id = resp->wol_filter_id;
	hwrm_req_drop(bp, req);
	return rc;
}

int bnxt_hwrm_free_wol_fltr(struct bnxt *bp)
{
	struct hwrm_wol_filter_free_input *req;
	int rc;

	rc = hwrm_req_init(bp, req, HWRM_WOL_FILTER_FREE);
	if (rc)
		return rc;

	req->port_id = cpu_to_le16(bp->pf.port_id);
	req->enables = cpu_to_le32(WOL_FILTER_FREE_REQ_ENABLES_WOL_FILTER_ID);
	req->wol_filter_id = bp->wol_filter_id;

	return hwrm_req_send(bp, req);
}

static u16 bnxt_hwrm_get_wol_fltrs(struct bnxt *bp, u16 handle)
{
	struct hwrm_wol_filter_qcfg_output *resp;
	struct hwrm_wol_filter_qcfg_input *req;
	u16 next_handle = 0;
	int rc;

	rc = hwrm_req_init(bp, req, HWRM_WOL_FILTER_QCFG);
	if (rc)
		return rc;

	req->port_id = cpu_to_le16(bp->pf.port_id);
	req->handle = cpu_to_le16(handle);
	resp = hwrm_req_hold(bp, req);
	rc = hwrm_req_send(bp, req);
	if (!rc) {
		next_handle = le16_to_cpu(resp->next_handle);
		if (next_handle != 0) {
			if (resp->wol_type ==
			    WOL_FILTER_ALLOC_REQ_WOL_TYPE_MAGICPKT) {
				bp->wol = 1;
				bp->wol_filter_id = resp->wol_filter_id;
			}
		}
	}
	hwrm_req_drop(bp, req);
	return next_handle;
}

static void bnxt_get_wol_settings(struct bnxt *bp)
{
	u16 handle = 0;

	bp->wol = 0;
	if (!BNXT_PF(bp) || !(bp->flags & BNXT_FLAG_WOL_CAP))
		return;

	do {
		handle = bnxt_hwrm_get_wol_fltrs(bp, handle);
	} while (handle && handle != 0xffff);
}

#ifdef CONFIG_BNXT_HWMON
static ssize_t bnxt_show_temp(struct device *dev,
			      struct device_attribute *devattr, char *buf)
{
	struct hwrm_temp_monitor_query_output *resp;
	struct hwrm_temp_monitor_query_input *req;
	struct bnxt *bp = dev_get_drvdata(dev);
	u32 len = 0;
	int rc;

	rc = hwrm_req_init(bp, req, HWRM_TEMP_MONITOR_QUERY);
	if (rc)
		return rc;
	resp = hwrm_req_hold(bp, req);
	rc = hwrm_req_send(bp, req);
	if (!rc)
		len = sprintf(buf, "%u\n", resp->temp * 1000); /* display millidegree */
	hwrm_req_drop(bp, req);
	if (rc)
		return rc;
	return len;
}
static SENSOR_DEVICE_ATTR(temp1_input, 0444, bnxt_show_temp, NULL, 0);

static struct attribute *bnxt_attrs[] = {
	&sensor_dev_attr_temp1_input.dev_attr.attr,
	NULL
};
ATTRIBUTE_GROUPS(bnxt);

static void bnxt_hwmon_close(struct bnxt *bp)
{
	if (bp->hwmon_dev) {
		hwmon_device_unregister(bp->hwmon_dev);
		bp->hwmon_dev = NULL;
	}
}

static void bnxt_hwmon_open(struct bnxt *bp)
{
	struct hwrm_temp_monitor_query_input *req;
	struct pci_dev *pdev = bp->pdev;
	int rc;

	rc = hwrm_req_init(bp, req, HWRM_TEMP_MONITOR_QUERY);
	if (!rc)
		rc = hwrm_req_send_silent(bp, req);
	if (rc == -EACCES || rc == -EOPNOTSUPP) {
		bnxt_hwmon_close(bp);
		return;
	}

	if (bp->hwmon_dev)
		return;

	bp->hwmon_dev = hwmon_device_register_with_groups(&pdev->dev,
							  DRV_MODULE_NAME, bp,
							  bnxt_groups);
	if (IS_ERR(bp->hwmon_dev)) {
		bp->hwmon_dev = NULL;
		dev_warn(&pdev->dev, "Cannot register hwmon device\n");
	}
}
#else
static void bnxt_hwmon_close(struct bnxt *bp)
{
}

static void bnxt_hwmon_open(struct bnxt *bp)
{
}
#endif

static bool bnxt_eee_config_ok(struct bnxt *bp)
{
	struct ethtool_eee *eee = &bp->eee;
	struct bnxt_link_info *link_info = &bp->link_info;

	if (!(bp->phy_flags & BNXT_PHY_FL_EEE_CAP))
		return true;

	if (eee->eee_enabled) {
		u32 advertising =
			_bnxt_fw_to_ethtool_adv_spds(link_info->advertising, 0);

		if (!(link_info->autoneg & BNXT_AUTONEG_SPEED)) {
			eee->eee_enabled = 0;
			return false;
		}
		if (eee->advertised & ~advertising) {
			eee->advertised = advertising & eee->supported;
			return false;
		}
	}
	return true;
}

static int bnxt_update_phy_setting(struct bnxt *bp)
{
	int rc;
	bool update_link = false;
	bool update_pause = false;
	bool update_eee = false;
	struct bnxt_link_info *link_info = &bp->link_info;

	rc = bnxt_update_link(bp, true);
	if (rc) {
		netdev_err(bp->dev, "failed to update link (rc: %x)\n",
			   rc);
		return rc;
	}
	if (!BNXT_SINGLE_PF(bp))
		return 0;

	if ((link_info->autoneg & BNXT_AUTONEG_FLOW_CTRL) &&
	    (link_info->auto_pause_setting & BNXT_LINK_PAUSE_BOTH) !=
	    link_info->req_flow_ctrl)
		update_pause = true;
	if (!(link_info->autoneg & BNXT_AUTONEG_FLOW_CTRL) &&
	    link_info->force_pause_setting != link_info->req_flow_ctrl)
		update_pause = true;
	if (!(link_info->autoneg & BNXT_AUTONEG_SPEED)) {
		if (BNXT_AUTO_MODE(link_info->auto_mode))
			update_link = true;
		if (link_info->req_signal_mode == BNXT_SIG_MODE_NRZ &&
		    link_info->req_link_speed != link_info->force_link_speed)
			update_link = true;
		else if (link_info->req_signal_mode == BNXT_SIG_MODE_PAM4 &&
			 link_info->req_link_speed != link_info->force_pam4_link_speed)
			update_link = true;
		if (link_info->req_duplex != link_info->duplex_setting)
			update_link = true;
	} else {
		if (link_info->auto_mode == BNXT_LINK_AUTO_NONE)
			update_link = true;
		if (link_info->advertising != link_info->auto_link_speeds ||
		    link_info->advertising_pam4 != link_info->auto_pam4_link_speeds)
			update_link = true;
	}

	/* The last close may have shutdown the link, so need to call
	 * PHY_CFG to bring it back up.
	 */
	if (!BNXT_LINK_IS_UP(bp))
		update_link = true;

	if (!bnxt_eee_config_ok(bp))
		update_eee = true;

	if (update_link)
		rc = bnxt_hwrm_set_link_setting(bp, update_pause, update_eee);
	else if (update_pause)
		rc = bnxt_hwrm_set_pause(bp);
	if (rc) {
		netdev_err(bp->dev, "failed to update phy setting (rc: %x)\n",
			   rc);
		return rc;
	}

	return rc;
}

/* Common routine to pre-map certain register block to different GRC window.
 * A PF has 16 4K windows and a VF has 4 4K windows. However, only 15 windows
 * in PF and 3 windows in VF that can be customized to map in different
 * register blocks.
 */
static void bnxt_preset_reg_win(struct bnxt *bp)
{
	if (BNXT_PF(bp)) {
		/* CAG registers map to GRC window #4 */
		writel(BNXT_CAG_REG_BASE,
		       bp->bar0 + BNXT_GRCPF_REG_WINDOW_BASE_OUT + 12);
	}
}

static int bnxt_init_dflt_ring_mode(struct bnxt *bp);

static int bnxt_reinit_after_abort(struct bnxt *bp)
{
	int rc;

	if (test_bit(BNXT_STATE_IN_FW_RESET, &bp->state))
		return -EBUSY;

	if (bp->dev->reg_state == NETREG_UNREGISTERED)
		return -ENODEV;

	rc = bnxt_fw_init_one(bp);
	if (!rc) {
		bnxt_clear_int_mode(bp);
		rc = bnxt_init_int_mode(bp);
		if (!rc) {
			clear_bit(BNXT_STATE_ABORT_ERR, &bp->state);
			set_bit(BNXT_STATE_FW_RESET_DET, &bp->state);
		}
	}
	return rc;
}

static int __bnxt_open_nic(struct bnxt *bp, bool irq_re_init, bool link_re_init)
{
	int rc = 0;

	bnxt_preset_reg_win(bp);
	netif_carrier_off(bp->dev);
	if (irq_re_init) {
		/* Reserve rings now if none were reserved at driver probe. */
		rc = bnxt_init_dflt_ring_mode(bp);
		if (rc) {
			netdev_err(bp->dev, "Failed to reserve default rings at open\n");
			return rc;
		}
	}
	rc = bnxt_reserve_rings(bp, irq_re_init);
	if (rc)
		return rc;
	if ((bp->flags & BNXT_FLAG_RFS) &&
	    !(bp->flags & BNXT_FLAG_USING_MSIX)) {
		/* disable RFS if falling back to INTA */
		bp->dev->hw_features &= ~NETIF_F_NTUPLE;
		bp->flags &= ~BNXT_FLAG_RFS;
	}

	rc = bnxt_alloc_mem(bp, irq_re_init);
	if (rc) {
		netdev_err(bp->dev, "bnxt_alloc_mem err: %x\n", rc);
		goto open_err_free_mem;
	}

	if (irq_re_init) {
		bnxt_init_napi(bp);
		rc = bnxt_request_irq(bp);
		if (rc) {
			netdev_err(bp->dev, "bnxt_request_irq err: %x\n", rc);
			goto open_err_irq;
		}
	}

	rc = bnxt_init_nic(bp, irq_re_init);
	if (rc) {
		netdev_err(bp->dev, "bnxt_init_nic err: %x\n", rc);
		goto open_err_irq;
	}

	bnxt_enable_napi(bp);
	bnxt_debug_dev_init(bp);

	if (link_re_init) {
		mutex_lock(&bp->link_lock);
		rc = bnxt_update_phy_setting(bp);
		mutex_unlock(&bp->link_lock);
		if (rc) {
			netdev_warn(bp->dev, "failed to update phy settings\n");
			if (BNXT_SINGLE_PF(bp)) {
				bp->link_info.phy_retry = true;
				bp->link_info.phy_retry_expires =
					jiffies + 5 * HZ;
			}
		}
	}

	if (irq_re_init)
		udp_tunnel_nic_reset_ntf(bp->dev);

	if (bp->tx_nr_rings_xdp < num_possible_cpus()) {
		if (!static_key_enabled(&bnxt_xdp_locking_key))
			static_branch_enable(&bnxt_xdp_locking_key);
	} else if (static_key_enabled(&bnxt_xdp_locking_key)) {
		static_branch_disable(&bnxt_xdp_locking_key);
	}
	set_bit(BNXT_STATE_OPEN, &bp->state);
	bnxt_enable_int(bp);
	/* Enable TX queues */
	bnxt_tx_enable(bp);
	mod_timer(&bp->timer, jiffies + bp->current_interval);
	/* Poll link status and check for SFP+ module status */
	mutex_lock(&bp->link_lock);
	bnxt_get_port_module_status(bp);
	mutex_unlock(&bp->link_lock);

	/* VF-reps may need to be re-opened after the PF is re-opened */
	if (BNXT_PF(bp))
		bnxt_vf_reps_open(bp);
	bnxt_ptp_init_rtc(bp, true);
	bnxt_ptp_cfg_tstamp_filters(bp);
	return 0;

open_err_irq:
	bnxt_del_napi(bp);

open_err_free_mem:
	bnxt_free_skbs(bp);
	bnxt_free_irq(bp);
	bnxt_free_mem(bp, true);
	return rc;
}

/* rtnl_lock held */
int bnxt_open_nic(struct bnxt *bp, bool irq_re_init, bool link_re_init)
{
	int rc = 0;

	if (test_bit(BNXT_STATE_ABORT_ERR, &bp->state))
		rc = -EIO;
	if (!rc)
		rc = __bnxt_open_nic(bp, irq_re_init, link_re_init);
	if (rc) {
		netdev_err(bp->dev, "nic open fail (rc: %x)\n", rc);
		dev_close(bp->dev);
	}
	return rc;
}

/* rtnl_lock held, open the NIC half way by allocating all resources, but
 * NAPI, IRQ, and TX are not enabled.  This is mainly used for offline
 * self tests.
 */
int bnxt_half_open_nic(struct bnxt *bp)
{
	int rc = 0;

	if (test_bit(BNXT_STATE_ABORT_ERR, &bp->state)) {
		netdev_err(bp->dev, "A previous firmware reset has not completed, aborting half open\n");
		rc = -ENODEV;
		goto half_open_err;
	}

	rc = bnxt_alloc_mem(bp, true);
	if (rc) {
		netdev_err(bp->dev, "bnxt_alloc_mem err: %x\n", rc);
		goto half_open_err;
	}
	set_bit(BNXT_STATE_HALF_OPEN, &bp->state);
	rc = bnxt_init_nic(bp, true);
	if (rc) {
		clear_bit(BNXT_STATE_HALF_OPEN, &bp->state);
		netdev_err(bp->dev, "bnxt_init_nic err: %x\n", rc);
		goto half_open_err;
	}
	return 0;

half_open_err:
	bnxt_free_skbs(bp);
	bnxt_free_mem(bp, true);
	dev_close(bp->dev);
	return rc;
}

/* rtnl_lock held, this call can only be made after a previous successful
 * call to bnxt_half_open_nic().
 */
void bnxt_half_close_nic(struct bnxt *bp)
{
	bnxt_hwrm_resource_free(bp, false, true);
	bnxt_free_skbs(bp);
	bnxt_free_mem(bp, true);
	clear_bit(BNXT_STATE_HALF_OPEN, &bp->state);
}

void bnxt_reenable_sriov(struct bnxt *bp)
{
	if (BNXT_PF(bp)) {
		struct bnxt_pf_info *pf = &bp->pf;
		int n = pf->active_vfs;

		if (n)
			bnxt_cfg_hw_sriov(bp, &n, true);
	}
}

static int bnxt_open(struct net_device *dev)
{
	struct bnxt *bp = netdev_priv(dev);
	int rc;

	if (test_bit(BNXT_STATE_ABORT_ERR, &bp->state)) {
		rc = bnxt_reinit_after_abort(bp);
		if (rc) {
			if (rc == -EBUSY)
				netdev_err(bp->dev, "A previous firmware reset has not completed, aborting\n");
			else
				netdev_err(bp->dev, "Failed to reinitialize after aborted firmware reset\n");
			return -ENODEV;
		}
	}

	rc = bnxt_hwrm_if_change(bp, true);
	if (rc)
		return rc;

	rc = __bnxt_open_nic(bp, true, true);
	if (rc) {
		bnxt_hwrm_if_change(bp, false);
	} else {
		if (test_and_clear_bit(BNXT_STATE_FW_RESET_DET, &bp->state)) {
			if (!test_bit(BNXT_STATE_IN_FW_RESET, &bp->state)) {
				bnxt_ulp_start(bp, 0);
				bnxt_reenable_sriov(bp);
			}
		}
		bnxt_hwmon_open(bp);
	}

	return rc;
}

static bool bnxt_drv_busy(struct bnxt *bp)
{
	return (test_bit(BNXT_STATE_IN_SP_TASK, &bp->state) ||
		test_bit(BNXT_STATE_READ_STATS, &bp->state));
}

static void bnxt_get_ring_stats(struct bnxt *bp,
				struct rtnl_link_stats64 *stats);

static void __bnxt_close_nic(struct bnxt *bp, bool irq_re_init,
			     bool link_re_init)
{
	/* Close the VF-reps before closing PF */
	if (BNXT_PF(bp))
		bnxt_vf_reps_close(bp);

	/* Change device state to avoid TX queue wake up's */
	bnxt_tx_disable(bp);

	clear_bit(BNXT_STATE_OPEN, &bp->state);
	smp_mb__after_atomic();
	while (bnxt_drv_busy(bp))
		msleep(20);

	/* Flush rings and disable interrupts */
	bnxt_shutdown_nic(bp, irq_re_init);

	/* TODO CHIMP_FW: Link/PHY related cleanup if (link_re_init) */

	bnxt_debug_dev_exit(bp);
	bnxt_disable_napi(bp);
	del_timer_sync(&bp->timer);
	bnxt_free_skbs(bp);

	/* Save ring stats before shutdown */
	if (bp->bnapi && irq_re_init)
		bnxt_get_ring_stats(bp, &bp->net_stats_prev);
	if (irq_re_init) {
		bnxt_free_irq(bp);
		bnxt_del_napi(bp);
	}
	bnxt_free_mem(bp, irq_re_init);
}

int bnxt_close_nic(struct bnxt *bp, bool irq_re_init, bool link_re_init)
{
	int rc = 0;

	if (test_bit(BNXT_STATE_IN_FW_RESET, &bp->state)) {
		/* If we get here, it means firmware reset is in progress
		 * while we are trying to close.  We can safely proceed with
		 * the close because we are holding rtnl_lock().  Some firmware
		 * messages may fail as we proceed to close.  We set the
		 * ABORT_ERR flag here so that the FW reset thread will later
		 * abort when it gets the rtnl_lock() and sees the flag.
		 */
		netdev_warn(bp->dev, "FW reset in progress during close, FW reset will be aborted\n");
		set_bit(BNXT_STATE_ABORT_ERR, &bp->state);
	}

#ifdef CONFIG_BNXT_SRIOV
	if (bp->sriov_cfg) {
		rc = wait_event_interruptible_timeout(bp->sriov_cfg_wait,
						      !bp->sriov_cfg,
						      BNXT_SRIOV_CFG_WAIT_TMO);
		if (rc)
			netdev_warn(bp->dev, "timeout waiting for SRIOV config operation to complete!\n");
	}
#endif
	__bnxt_close_nic(bp, irq_re_init, link_re_init);
	return rc;
}

static int bnxt_close(struct net_device *dev)
{
	struct bnxt *bp = netdev_priv(dev);

	bnxt_hwmon_close(bp);
	bnxt_close_nic(bp, true, true);
	bnxt_hwrm_shutdown_link(bp);
	bnxt_hwrm_if_change(bp, false);
	return 0;
}

static int bnxt_hwrm_port_phy_read(struct bnxt *bp, u16 phy_addr, u16 reg,
				   u16 *val)
{
	struct hwrm_port_phy_mdio_read_output *resp;
	struct hwrm_port_phy_mdio_read_input *req;
	int rc;

	if (bp->hwrm_spec_code < 0x10a00)
		return -EOPNOTSUPP;

	rc = hwrm_req_init(bp, req, HWRM_PORT_PHY_MDIO_READ);
	if (rc)
		return rc;

	req->port_id = cpu_to_le16(bp->pf.port_id);
	req->phy_addr = phy_addr;
	req->reg_addr = cpu_to_le16(reg & 0x1f);
	if (mdio_phy_id_is_c45(phy_addr)) {
		req->cl45_mdio = 1;
		req->phy_addr = mdio_phy_id_prtad(phy_addr);
		req->dev_addr = mdio_phy_id_devad(phy_addr);
		req->reg_addr = cpu_to_le16(reg);
	}

	resp = hwrm_req_hold(bp, req);
	rc = hwrm_req_send(bp, req);
	if (!rc)
		*val = le16_to_cpu(resp->reg_data);
	hwrm_req_drop(bp, req);
	return rc;
}

static int bnxt_hwrm_port_phy_write(struct bnxt *bp, u16 phy_addr, u16 reg,
				    u16 val)
{
	struct hwrm_port_phy_mdio_write_input *req;
	int rc;

	if (bp->hwrm_spec_code < 0x10a00)
		return -EOPNOTSUPP;

	rc = hwrm_req_init(bp, req, HWRM_PORT_PHY_MDIO_WRITE);
	if (rc)
		return rc;

	req->port_id = cpu_to_le16(bp->pf.port_id);
	req->phy_addr = phy_addr;
	req->reg_addr = cpu_to_le16(reg & 0x1f);
	if (mdio_phy_id_is_c45(phy_addr)) {
		req->cl45_mdio = 1;
		req->phy_addr = mdio_phy_id_prtad(phy_addr);
		req->dev_addr = mdio_phy_id_devad(phy_addr);
		req->reg_addr = cpu_to_le16(reg);
	}
	req->reg_data = cpu_to_le16(val);

	return hwrm_req_send(bp, req);
}

/* rtnl_lock held */
static int bnxt_ioctl(struct net_device *dev, struct ifreq *ifr, int cmd)
{
	struct mii_ioctl_data *mdio = if_mii(ifr);
	struct bnxt *bp = netdev_priv(dev);
	int rc;

	switch (cmd) {
	case SIOCGMIIPHY:
		mdio->phy_id = bp->link_info.phy_addr;

		fallthrough;
	case SIOCGMIIREG: {
		u16 mii_regval = 0;

		if (!netif_running(dev))
			return -EAGAIN;

		rc = bnxt_hwrm_port_phy_read(bp, mdio->phy_id, mdio->reg_num,
					     &mii_regval);
		mdio->val_out = mii_regval;
		return rc;
	}

	case SIOCSMIIREG:
		if (!netif_running(dev))
			return -EAGAIN;

		return bnxt_hwrm_port_phy_write(bp, mdio->phy_id, mdio->reg_num,
						mdio->val_in);

	case SIOCSHWTSTAMP:
		return bnxt_hwtstamp_set(dev, ifr);

	case SIOCGHWTSTAMP:
		return bnxt_hwtstamp_get(dev, ifr);

	default:
		/* do nothing */
		break;
	}
	return -EOPNOTSUPP;
}

static void bnxt_get_ring_stats(struct bnxt *bp,
				struct rtnl_link_stats64 *stats)
{
	int i;

	for (i = 0; i < bp->cp_nr_rings; i++) {
		struct bnxt_napi *bnapi = bp->bnapi[i];
		struct bnxt_cp_ring_info *cpr = &bnapi->cp_ring;
		u64 *sw = cpr->stats.sw_stats;

		stats->rx_packets += BNXT_GET_RING_STATS64(sw, rx_ucast_pkts);
		stats->rx_packets += BNXT_GET_RING_STATS64(sw, rx_mcast_pkts);
		stats->rx_packets += BNXT_GET_RING_STATS64(sw, rx_bcast_pkts);

		stats->tx_packets += BNXT_GET_RING_STATS64(sw, tx_ucast_pkts);
		stats->tx_packets += BNXT_GET_RING_STATS64(sw, tx_mcast_pkts);
		stats->tx_packets += BNXT_GET_RING_STATS64(sw, tx_bcast_pkts);

		stats->rx_bytes += BNXT_GET_RING_STATS64(sw, rx_ucast_bytes);
		stats->rx_bytes += BNXT_GET_RING_STATS64(sw, rx_mcast_bytes);
		stats->rx_bytes += BNXT_GET_RING_STATS64(sw, rx_bcast_bytes);

		stats->tx_bytes += BNXT_GET_RING_STATS64(sw, tx_ucast_bytes);
		stats->tx_bytes += BNXT_GET_RING_STATS64(sw, tx_mcast_bytes);
		stats->tx_bytes += BNXT_GET_RING_STATS64(sw, tx_bcast_bytes);

		stats->rx_missed_errors +=
			BNXT_GET_RING_STATS64(sw, rx_discard_pkts);

		stats->multicast += BNXT_GET_RING_STATS64(sw, rx_mcast_pkts);

		stats->tx_dropped += BNXT_GET_RING_STATS64(sw, tx_error_pkts);

		stats->rx_dropped +=
			cpr->sw_stats.rx.rx_netpoll_discards +
			cpr->sw_stats.rx.rx_oom_discards;
	}
}

static void bnxt_add_prev_stats(struct bnxt *bp,
				struct rtnl_link_stats64 *stats)
{
	struct rtnl_link_stats64 *prev_stats = &bp->net_stats_prev;

	stats->rx_packets += prev_stats->rx_packets;
	stats->tx_packets += prev_stats->tx_packets;
	stats->rx_bytes += prev_stats->rx_bytes;
	stats->tx_bytes += prev_stats->tx_bytes;
	stats->rx_missed_errors += prev_stats->rx_missed_errors;
	stats->multicast += prev_stats->multicast;
	stats->rx_dropped += prev_stats->rx_dropped;
	stats->tx_dropped += prev_stats->tx_dropped;
}

static void
bnxt_get_stats64(struct net_device *dev, struct rtnl_link_stats64 *stats)
{
	struct bnxt *bp = netdev_priv(dev);

	set_bit(BNXT_STATE_READ_STATS, &bp->state);
	/* Make sure bnxt_close_nic() sees that we are reading stats before
	 * we check the BNXT_STATE_OPEN flag.
	 */
	smp_mb__after_atomic();
	if (!test_bit(BNXT_STATE_OPEN, &bp->state)) {
		clear_bit(BNXT_STATE_READ_STATS, &bp->state);
		*stats = bp->net_stats_prev;
		return;
	}

	bnxt_get_ring_stats(bp, stats);
	bnxt_add_prev_stats(bp, stats);

	if (bp->flags & BNXT_FLAG_PORT_STATS) {
		u64 *rx = bp->port_stats.sw_stats;
		u64 *tx = bp->port_stats.sw_stats +
			  BNXT_TX_PORT_STATS_BYTE_OFFSET / 8;

		stats->rx_crc_errors =
			BNXT_GET_RX_PORT_STATS64(rx, rx_fcs_err_frames);
		stats->rx_frame_errors =
			BNXT_GET_RX_PORT_STATS64(rx, rx_align_err_frames);
		stats->rx_length_errors =
			BNXT_GET_RX_PORT_STATS64(rx, rx_undrsz_frames) +
			BNXT_GET_RX_PORT_STATS64(rx, rx_ovrsz_frames) +
			BNXT_GET_RX_PORT_STATS64(rx, rx_runt_frames);
		stats->rx_errors =
			BNXT_GET_RX_PORT_STATS64(rx, rx_false_carrier_frames) +
			BNXT_GET_RX_PORT_STATS64(rx, rx_jbr_frames);
		stats->collisions =
			BNXT_GET_TX_PORT_STATS64(tx, tx_total_collisions);
		stats->tx_fifo_errors =
			BNXT_GET_TX_PORT_STATS64(tx, tx_fifo_underruns);
		stats->tx_errors = BNXT_GET_TX_PORT_STATS64(tx, tx_err);
	}
	clear_bit(BNXT_STATE_READ_STATS, &bp->state);
}

static bool bnxt_mc_list_updated(struct bnxt *bp, u32 *rx_mask)
{
	struct net_device *dev = bp->dev;
	struct bnxt_vnic_info *vnic = &bp->vnic_info[0];
	struct netdev_hw_addr *ha;
	u8 *haddr;
	int mc_count = 0;
	bool update = false;
	int off = 0;

	netdev_for_each_mc_addr(ha, dev) {
		if (mc_count >= BNXT_MAX_MC_ADDRS) {
			*rx_mask |= CFA_L2_SET_RX_MASK_REQ_MASK_ALL_MCAST;
			vnic->mc_list_count = 0;
			return false;
		}
		haddr = ha->addr;
		if (!ether_addr_equal(haddr, vnic->mc_list + off)) {
			memcpy(vnic->mc_list + off, haddr, ETH_ALEN);
			update = true;
		}
		off += ETH_ALEN;
		mc_count++;
	}
	if (mc_count)
		*rx_mask |= CFA_L2_SET_RX_MASK_REQ_MASK_MCAST;

	if (mc_count != vnic->mc_list_count) {
		vnic->mc_list_count = mc_count;
		update = true;
	}
	return update;
}

static bool bnxt_uc_list_updated(struct bnxt *bp)
{
	struct net_device *dev = bp->dev;
	struct bnxt_vnic_info *vnic = &bp->vnic_info[0];
	struct netdev_hw_addr *ha;
	int off = 0;

	if (netdev_uc_count(dev) != (vnic->uc_filter_count - 1))
		return true;

	netdev_for_each_uc_addr(ha, dev) {
		if (!ether_addr_equal(ha->addr, vnic->uc_list + off))
			return true;

		off += ETH_ALEN;
	}
	return false;
}

static void bnxt_set_rx_mode(struct net_device *dev)
{
	struct bnxt *bp = netdev_priv(dev);
	struct bnxt_vnic_info *vnic;
	bool mc_update = false;
	bool uc_update;
	u32 mask;

	if (!test_bit(BNXT_STATE_OPEN, &bp->state))
		return;

	vnic = &bp->vnic_info[0];
	mask = vnic->rx_mask;
	mask &= ~(CFA_L2_SET_RX_MASK_REQ_MASK_PROMISCUOUS |
		  CFA_L2_SET_RX_MASK_REQ_MASK_MCAST |
		  CFA_L2_SET_RX_MASK_REQ_MASK_ALL_MCAST |
		  CFA_L2_SET_RX_MASK_REQ_MASK_BCAST);

	if (dev->flags & IFF_PROMISC)
		mask |= CFA_L2_SET_RX_MASK_REQ_MASK_PROMISCUOUS;

	uc_update = bnxt_uc_list_updated(bp);

	if (dev->flags & IFF_BROADCAST)
		mask |= CFA_L2_SET_RX_MASK_REQ_MASK_BCAST;
	if (dev->flags & IFF_ALLMULTI) {
		mask |= CFA_L2_SET_RX_MASK_REQ_MASK_ALL_MCAST;
		vnic->mc_list_count = 0;
	} else if (dev->flags & IFF_MULTICAST) {
		mc_update = bnxt_mc_list_updated(bp, &mask);
	}

	if (mask != vnic->rx_mask || uc_update || mc_update) {
		vnic->rx_mask = mask;

		bnxt_queue_sp_work(bp, BNXT_RX_MASK_SP_EVENT);
	}
}

static int bnxt_cfg_rx_mode(struct bnxt *bp)
{
	struct net_device *dev = bp->dev;
	struct bnxt_vnic_info *vnic = &bp->vnic_info[0];
	struct hwrm_cfa_l2_filter_free_input *req;
	struct netdev_hw_addr *ha;
	int i, off = 0, rc;
	bool uc_update;

	netif_addr_lock_bh(dev);
	uc_update = bnxt_uc_list_updated(bp);
	netif_addr_unlock_bh(dev);

	if (!uc_update)
		goto skip_uc;

	rc = hwrm_req_init(bp, req, HWRM_CFA_L2_FILTER_FREE);
	if (rc)
		return rc;
	hwrm_req_hold(bp, req);
	for (i = 1; i < vnic->uc_filter_count; i++) {
		req->l2_filter_id = vnic->fw_l2_filter_id[i];

		rc = hwrm_req_send(bp, req);
	}
	hwrm_req_drop(bp, req);

	vnic->uc_filter_count = 1;

	netif_addr_lock_bh(dev);
	if (netdev_uc_count(dev) > (BNXT_MAX_UC_ADDRS - 1)) {
		vnic->rx_mask |= CFA_L2_SET_RX_MASK_REQ_MASK_PROMISCUOUS;
	} else {
		netdev_for_each_uc_addr(ha, dev) {
			memcpy(vnic->uc_list + off, ha->addr, ETH_ALEN);
			off += ETH_ALEN;
			vnic->uc_filter_count++;
		}
	}
	netif_addr_unlock_bh(dev);

	for (i = 1, off = 0; i < vnic->uc_filter_count; i++, off += ETH_ALEN) {
		rc = bnxt_hwrm_set_vnic_filter(bp, 0, i, vnic->uc_list + off);
		if (rc) {
			if (BNXT_VF(bp) && rc == -ENODEV) {
				if (!test_and_set_bit(BNXT_STATE_L2_FILTER_RETRY, &bp->state))
					netdev_warn(bp->dev, "Cannot configure L2 filters while PF is unavailable, will retry\n");
				else
					netdev_dbg(bp->dev, "PF still unavailable while configuring L2 filters.\n");
				rc = 0;
			} else {
				netdev_err(bp->dev, "HWRM vnic filter failure rc: %x\n", rc);
			}
			vnic->uc_filter_count = i;
			return rc;
		}
	}
	if (test_and_clear_bit(BNXT_STATE_L2_FILTER_RETRY, &bp->state))
		netdev_notice(bp->dev, "Retry of L2 filter configuration successful.\n");

skip_uc:
	if ((vnic->rx_mask & CFA_L2_SET_RX_MASK_REQ_MASK_PROMISCUOUS) &&
	    !bnxt_promisc_ok(bp))
		vnic->rx_mask &= ~CFA_L2_SET_RX_MASK_REQ_MASK_PROMISCUOUS;
	rc = bnxt_hwrm_cfa_l2_set_rx_mask(bp, 0);
	if (rc && (vnic->rx_mask & CFA_L2_SET_RX_MASK_REQ_MASK_MCAST)) {
		netdev_info(bp->dev, "Failed setting MC filters rc: %d, turning on ALL_MCAST mode\n",
			    rc);
		vnic->rx_mask &= ~CFA_L2_SET_RX_MASK_REQ_MASK_MCAST;
		vnic->rx_mask |= CFA_L2_SET_RX_MASK_REQ_MASK_ALL_MCAST;
		vnic->mc_list_count = 0;
		rc = bnxt_hwrm_cfa_l2_set_rx_mask(bp, 0);
	}
	if (rc)
		netdev_err(bp->dev, "HWRM cfa l2 rx mask failure rc: %d\n",
			   rc);

	return rc;
}

static bool bnxt_can_reserve_rings(struct bnxt *bp)
{
#ifdef CONFIG_BNXT_SRIOV
	if (BNXT_NEW_RM(bp) && BNXT_VF(bp)) {
		struct bnxt_hw_resc *hw_resc = &bp->hw_resc;

		/* No minimum rings were provisioned by the PF.  Don't
		 * reserve rings by default when device is down.
		 */
		if (hw_resc->min_tx_rings || hw_resc->resv_tx_rings)
			return true;

		if (!netif_running(bp->dev))
			return false;
	}
#endif
	return true;
}

/* If the chip and firmware supports RFS */
static bool bnxt_rfs_supported(struct bnxt *bp)
{
	if (bp->flags & BNXT_FLAG_CHIP_P5) {
		if (bp->fw_cap & BNXT_FW_CAP_CFA_RFS_RING_TBL_IDX_V2)
			return true;
		return false;
	}
	/* 212 firmware is broken for aRFS */
	if (BNXT_FW_MAJ(bp) == 212)
		return false;
	if (BNXT_PF(bp) && !BNXT_CHIP_TYPE_NITRO_A0(bp))
		return true;
	if (bp->flags & BNXT_FLAG_NEW_RSS_CAP)
		return true;
	return false;
}

/* If runtime conditions support RFS */
static bool bnxt_rfs_capable(struct bnxt *bp)
{
#ifdef CONFIG_RFS_ACCEL
	int vnics, max_vnics, max_rss_ctxs;

	if (bp->flags & BNXT_FLAG_CHIP_P5)
		return bnxt_rfs_supported(bp);
	if (!(bp->flags & BNXT_FLAG_MSIX_CAP) || !bnxt_can_reserve_rings(bp) || !bp->rx_nr_rings)
		return false;

	vnics = 1 + bp->rx_nr_rings;
	max_vnics = bnxt_get_max_func_vnics(bp);
	max_rss_ctxs = bnxt_get_max_func_rss_ctxs(bp);

	/* RSS contexts not a limiting factor */
	if (bp->flags & BNXT_FLAG_NEW_RSS_CAP)
		max_rss_ctxs = max_vnics;
	if (vnics > max_vnics || vnics > max_rss_ctxs) {
		if (bp->rx_nr_rings > 1)
			netdev_warn(bp->dev,
				    "Not enough resources to support NTUPLE filters, enough resources for up to %d rx rings\n",
				    min(max_rss_ctxs - 1, max_vnics - 1));
		return false;
	}

	if (!BNXT_NEW_RM(bp))
		return true;

	if (vnics == bp->hw_resc.resv_vnics)
		return true;

	bnxt_hwrm_reserve_rings(bp, 0, 0, 0, 0, 0, vnics);
	if (vnics <= bp->hw_resc.resv_vnics)
		return true;

	netdev_warn(bp->dev, "Unable to reserve resources to support NTUPLE filters.\n");
	bnxt_hwrm_reserve_rings(bp, 0, 0, 0, 0, 0, 1);
	return false;
#else
	return false;
#endif
}

static netdev_features_t bnxt_fix_features(struct net_device *dev,
					   netdev_features_t features)
{
	struct bnxt *bp = netdev_priv(dev);
	netdev_features_t vlan_features;

	if ((features & NETIF_F_NTUPLE) && !bnxt_rfs_capable(bp))
		features &= ~NETIF_F_NTUPLE;

	if ((bp->flags & BNXT_FLAG_NO_AGG_RINGS) || bp->xdp_prog)
		features &= ~(NETIF_F_LRO | NETIF_F_GRO_HW);

	if (!(features & NETIF_F_GRO))
		features &= ~NETIF_F_GRO_HW;

	if (features & NETIF_F_GRO_HW)
		features &= ~NETIF_F_LRO;

	/* Both CTAG and STAG VLAN accelaration on the RX side have to be
	 * turned on or off together.
	 */
	vlan_features = features & BNXT_HW_FEATURE_VLAN_ALL_RX;
	if (vlan_features != BNXT_HW_FEATURE_VLAN_ALL_RX) {
		if (dev->features & BNXT_HW_FEATURE_VLAN_ALL_RX)
			features &= ~BNXT_HW_FEATURE_VLAN_ALL_RX;
		else if (vlan_features)
			features |= BNXT_HW_FEATURE_VLAN_ALL_RX;
	}
#ifdef CONFIG_BNXT_SRIOV
	if (BNXT_VF(bp) && bp->vf.vlan)
		features &= ~BNXT_HW_FEATURE_VLAN_ALL_RX;
#endif
	return features;
}

static int bnxt_set_features(struct net_device *dev, netdev_features_t features)
{
	struct bnxt *bp = netdev_priv(dev);
	u32 flags = bp->flags;
	u32 changes;
	int rc = 0;
	bool re_init = false;
	bool update_tpa = false;

	flags &= ~BNXT_FLAG_ALL_CONFIG_FEATS;
	if (features & NETIF_F_GRO_HW)
		flags |= BNXT_FLAG_GRO;
	else if (features & NETIF_F_LRO)
		flags |= BNXT_FLAG_LRO;

	if (bp->flags & BNXT_FLAG_NO_AGG_RINGS)
		flags &= ~BNXT_FLAG_TPA;

	if (features & BNXT_HW_FEATURE_VLAN_ALL_RX)
		flags |= BNXT_FLAG_STRIP_VLAN;

	if (features & NETIF_F_NTUPLE)
		flags |= BNXT_FLAG_RFS;

	changes = flags ^ bp->flags;
	if (changes & BNXT_FLAG_TPA) {
		update_tpa = true;
		if ((bp->flags & BNXT_FLAG_TPA) == 0 ||
		    (flags & BNXT_FLAG_TPA) == 0 ||
		    (bp->flags & BNXT_FLAG_CHIP_P5))
			re_init = true;
	}

	if (changes & ~BNXT_FLAG_TPA)
		re_init = true;

	if (flags != bp->flags) {
		u32 old_flags = bp->flags;

		if (!test_bit(BNXT_STATE_OPEN, &bp->state)) {
			bp->flags = flags;
			if (update_tpa)
				bnxt_set_ring_params(bp);
			return rc;
		}

		if (re_init) {
			bnxt_close_nic(bp, false, false);
			bp->flags = flags;
			if (update_tpa)
				bnxt_set_ring_params(bp);

			return bnxt_open_nic(bp, false, false);
		}
		if (update_tpa) {
			bp->flags = flags;
			rc = bnxt_set_tpa(bp,
					  (flags & BNXT_FLAG_TPA) ?
					  true : false);
			if (rc)
				bp->flags = old_flags;
		}
	}
	return rc;
}

static bool bnxt_exthdr_check(struct bnxt *bp, struct sk_buff *skb, int nw_off,
			      u8 **nextp)
{
	struct ipv6hdr *ip6h = (struct ipv6hdr *)(skb->data + nw_off);
	struct hop_jumbo_hdr *jhdr;
	int hdr_count = 0;
	u8 *nexthdr;
	int start;

	/* Check that there are at most 2 IPv6 extension headers, no
	 * fragment header, and each is <= 64 bytes.
	 */
	start = nw_off + sizeof(*ip6h);
	nexthdr = &ip6h->nexthdr;
	while (ipv6_ext_hdr(*nexthdr)) {
		struct ipv6_opt_hdr *hp;
		int hdrlen;

		if (hdr_count >= 3 || *nexthdr == NEXTHDR_NONE ||
		    *nexthdr == NEXTHDR_FRAGMENT)
			return false;
		hp = __skb_header_pointer(NULL, start, sizeof(*hp), skb->data,
					  skb_headlen(skb), NULL);
		if (!hp)
			return false;
		if (*nexthdr == NEXTHDR_AUTH)
			hdrlen = ipv6_authlen(hp);
		else
			hdrlen = ipv6_optlen(hp);

		if (hdrlen > 64)
			return false;

		/* The ext header may be a hop-by-hop header inserted for
		 * big TCP purposes. This will be removed before sending
		 * from NIC, so do not count it.
		 */
		if (*nexthdr == NEXTHDR_HOP) {
			if (likely(skb->len <= GRO_LEGACY_MAX_SIZE))
				goto increment_hdr;

			jhdr = (struct hop_jumbo_hdr *)hp;
			if (jhdr->tlv_type != IPV6_TLV_JUMBO || jhdr->hdrlen != 0 ||
			    jhdr->nexthdr != IPPROTO_TCP)
				goto increment_hdr;

			goto next_hdr;
		}
increment_hdr:
		hdr_count++;
next_hdr:
		nexthdr = &hp->nexthdr;
		start += hdrlen;
	}
	if (nextp) {
		/* Caller will check inner protocol */
		if (skb->encapsulation) {
			*nextp = nexthdr;
			return true;
		}
		*nextp = NULL;
	}
	/* Only support TCP/UDP for non-tunneled ipv6 and inner ipv6 */
	return *nexthdr == IPPROTO_TCP || *nexthdr == IPPROTO_UDP;
}

/* For UDP, we can only handle 1 Vxlan port and 1 Geneve port. */
static bool bnxt_udp_tunl_check(struct bnxt *bp, struct sk_buff *skb)
{
	struct udphdr *uh = udp_hdr(skb);
	__be16 udp_port = uh->dest;

	if (udp_port != bp->vxlan_port && udp_port != bp->nge_port)
		return false;
	if (skb->inner_protocol_type == ENCAP_TYPE_ETHER) {
		struct ethhdr *eh = inner_eth_hdr(skb);

		switch (eh->h_proto) {
		case htons(ETH_P_IP):
			return true;
		case htons(ETH_P_IPV6):
			return bnxt_exthdr_check(bp, skb,
						 skb_inner_network_offset(skb),
						 NULL);
		}
	}
	return false;
}

static bool bnxt_tunl_check(struct bnxt *bp, struct sk_buff *skb, u8 l4_proto)
{
	switch (l4_proto) {
	case IPPROTO_UDP:
		return bnxt_udp_tunl_check(bp, skb);
	case IPPROTO_IPIP:
		return true;
	case IPPROTO_GRE: {
		switch (skb->inner_protocol) {
		default:
			return false;
		case htons(ETH_P_IP):
			return true;
		case htons(ETH_P_IPV6):
			fallthrough;
		}
	}
	case IPPROTO_IPV6:
		/* Check ext headers of inner ipv6 */
		return bnxt_exthdr_check(bp, skb, skb_inner_network_offset(skb),
					 NULL);
	}
	return false;
}

static netdev_features_t bnxt_features_check(struct sk_buff *skb,
					     struct net_device *dev,
					     netdev_features_t features)
{
	struct bnxt *bp = netdev_priv(dev);
	u8 *l4_proto;

	features = vlan_features_check(skb, features);
	switch (vlan_get_protocol(skb)) {
	case htons(ETH_P_IP):
		if (!skb->encapsulation)
			return features;
		l4_proto = &ip_hdr(skb)->protocol;
		if (bnxt_tunl_check(bp, skb, *l4_proto))
			return features;
		break;
	case htons(ETH_P_IPV6):
		if (!bnxt_exthdr_check(bp, skb, skb_network_offset(skb),
				       &l4_proto))
			break;
		if (!l4_proto || bnxt_tunl_check(bp, skb, *l4_proto))
			return features;
		break;
	}
	return features & ~(NETIF_F_CSUM_MASK | NETIF_F_GSO_MASK);
}

int bnxt_dbg_hwrm_rd_reg(struct bnxt *bp, u32 reg_off, u16 num_words,
			 u32 *reg_buf)
{
	struct hwrm_dbg_read_direct_output *resp;
	struct hwrm_dbg_read_direct_input *req;
	__le32 *dbg_reg_buf;
	dma_addr_t mapping;
	int rc, i;

	rc = hwrm_req_init(bp, req, HWRM_DBG_READ_DIRECT);
	if (rc)
		return rc;

	dbg_reg_buf = hwrm_req_dma_slice(bp, req, num_words * 4,
					 &mapping);
	if (!dbg_reg_buf) {
		rc = -ENOMEM;
		goto dbg_rd_reg_exit;
	}

	req->host_dest_addr = cpu_to_le64(mapping);

	resp = hwrm_req_hold(bp, req);
	req->read_addr = cpu_to_le32(reg_off + CHIMP_REG_VIEW_ADDR);
	req->read_len32 = cpu_to_le32(num_words);

	rc = hwrm_req_send(bp, req);
	if (rc || resp->error_code) {
		rc = -EIO;
		goto dbg_rd_reg_exit;
	}
	for (i = 0; i < num_words; i++)
		reg_buf[i] = le32_to_cpu(dbg_reg_buf[i]);

dbg_rd_reg_exit:
	hwrm_req_drop(bp, req);
	return rc;
}

static int bnxt_dbg_hwrm_ring_info_get(struct bnxt *bp, u8 ring_type,
				       u32 ring_id, u32 *prod, u32 *cons)
{
	struct hwrm_dbg_ring_info_get_output *resp;
	struct hwrm_dbg_ring_info_get_input *req;
	int rc;

	rc = hwrm_req_init(bp, req, HWRM_DBG_RING_INFO_GET);
	if (rc)
		return rc;

	req->ring_type = ring_type;
	req->fw_ring_id = cpu_to_le32(ring_id);
	resp = hwrm_req_hold(bp, req);
	rc = hwrm_req_send(bp, req);
	if (!rc) {
		*prod = le32_to_cpu(resp->producer_index);
		*cons = le32_to_cpu(resp->consumer_index);
	}
	hwrm_req_drop(bp, req);
	return rc;
}

static void bnxt_dump_tx_sw_state(struct bnxt_napi *bnapi)
{
	struct bnxt_tx_ring_info *txr = bnapi->tx_ring;
	int i = bnapi->index;

	if (!txr)
		return;

	netdev_info(bnapi->bp->dev, "[%d]: tx{fw_ring: %d prod: %x cons: %x}\n",
		    i, txr->tx_ring_struct.fw_ring_id, txr->tx_prod,
		    txr->tx_cons);
}

static void bnxt_dump_rx_sw_state(struct bnxt_napi *bnapi)
{
	struct bnxt_rx_ring_info *rxr = bnapi->rx_ring;
	int i = bnapi->index;

	if (!rxr)
		return;

	netdev_info(bnapi->bp->dev, "[%d]: rx{fw_ring: %d prod: %x} rx_agg{fw_ring: %d agg_prod: %x sw_agg_prod: %x}\n",
		    i, rxr->rx_ring_struct.fw_ring_id, rxr->rx_prod,
		    rxr->rx_agg_ring_struct.fw_ring_id, rxr->rx_agg_prod,
		    rxr->rx_sw_agg_prod);
}

static void bnxt_dump_cp_sw_state(struct bnxt_napi *bnapi)
{
	struct bnxt_cp_ring_info *cpr = &bnapi->cp_ring;
	int i = bnapi->index;

	netdev_info(bnapi->bp->dev, "[%d]: cp{fw_ring: %d raw_cons: %x}\n",
		    i, cpr->cp_ring_struct.fw_ring_id, cpr->cp_raw_cons);
}

static void bnxt_dbg_dump_states(struct bnxt *bp)
{
	int i;
	struct bnxt_napi *bnapi;

	for (i = 0; i < bp->cp_nr_rings; i++) {
		bnapi = bp->bnapi[i];
		if (netif_msg_drv(bp)) {
			bnxt_dump_tx_sw_state(bnapi);
			bnxt_dump_rx_sw_state(bnapi);
			bnxt_dump_cp_sw_state(bnapi);
		}
	}
}

static int bnxt_hwrm_rx_ring_reset(struct bnxt *bp, int ring_nr)
{
	struct bnxt_rx_ring_info *rxr = &bp->rx_ring[ring_nr];
	struct hwrm_ring_reset_input *req;
	struct bnxt_napi *bnapi = rxr->bnapi;
	struct bnxt_cp_ring_info *cpr;
	u16 cp_ring_id;
	int rc;

	rc = hwrm_req_init(bp, req, HWRM_RING_RESET);
	if (rc)
		return rc;

	cpr = &bnapi->cp_ring;
	cp_ring_id = cpr->cp_ring_struct.fw_ring_id;
	req->cmpl_ring = cpu_to_le16(cp_ring_id);
	req->ring_type = RING_RESET_REQ_RING_TYPE_RX_RING_GRP;
	req->ring_id = cpu_to_le16(bp->grp_info[bnapi->index].fw_grp_id);
	return hwrm_req_send_silent(bp, req);
}

static void bnxt_reset_task(struct bnxt *bp, bool silent)
{
	if (!silent)
		bnxt_dbg_dump_states(bp);
	if (netif_running(bp->dev)) {
		int rc;

		if (silent) {
			bnxt_close_nic(bp, false, false);
			bnxt_open_nic(bp, false, false);
		} else {
			bnxt_ulp_stop(bp);
			bnxt_close_nic(bp, true, false);
			rc = bnxt_open_nic(bp, true, false);
			bnxt_ulp_start(bp, rc);
		}
	}
}

static void bnxt_tx_timeout(struct net_device *dev, unsigned int txqueue)
{
	struct bnxt *bp = netdev_priv(dev);

	netdev_err(bp->dev,  "TX timeout detected, starting reset task!\n");
	bnxt_queue_sp_work(bp, BNXT_RESET_TASK_SP_EVENT);
}

static void bnxt_fw_health_check(struct bnxt *bp)
{
	struct bnxt_fw_health *fw_health = bp->fw_health;
	struct pci_dev *pdev = bp->pdev;
	u32 val;

	if (!fw_health->enabled || test_bit(BNXT_STATE_IN_FW_RESET, &bp->state))
		return;

	/* Make sure it is enabled before checking the tmr_counter. */
	smp_rmb();
	if (fw_health->tmr_counter) {
		fw_health->tmr_counter--;
		return;
	}

	val = bnxt_fw_health_readl(bp, BNXT_FW_HEARTBEAT_REG);
	if (val == fw_health->last_fw_heartbeat && pci_device_is_present(pdev)) {
		fw_health->arrests++;
		goto fw_reset;
	}

	fw_health->last_fw_heartbeat = val;

	val = bnxt_fw_health_readl(bp, BNXT_FW_RESET_CNT_REG);
	if (val != fw_health->last_fw_reset_cnt && pci_device_is_present(pdev)) {
		fw_health->discoveries++;
		goto fw_reset;
	}

	fw_health->tmr_counter = fw_health->tmr_multiplier;
	return;

fw_reset:
	bnxt_queue_sp_work(bp, BNXT_FW_EXCEPTION_SP_EVENT);
}

static void bnxt_timer(struct timer_list *t)
{
	struct bnxt *bp = from_timer(bp, t, timer);
	struct net_device *dev = bp->dev;

	if (!netif_running(dev) || !test_bit(BNXT_STATE_OPEN, &bp->state))
		return;

	if (atomic_read(&bp->intr_sem) != 0)
		goto bnxt_restart_timer;

	if (bp->fw_cap & BNXT_FW_CAP_ERROR_RECOVERY)
		bnxt_fw_health_check(bp);

	if (BNXT_LINK_IS_UP(bp) && bp->stats_coal_ticks)
		bnxt_queue_sp_work(bp, BNXT_PERIODIC_STATS_SP_EVENT);

	if (bnxt_tc_flower_enabled(bp))
		bnxt_queue_sp_work(bp, BNXT_FLOW_STATS_SP_EVENT);

#ifdef CONFIG_RFS_ACCEL
	if ((bp->flags & BNXT_FLAG_RFS) && bp->ntp_fltr_count)
		bnxt_queue_sp_work(bp, BNXT_RX_NTP_FLTR_SP_EVENT);
#endif /*CONFIG_RFS_ACCEL*/

	if (bp->link_info.phy_retry) {
		if (time_after(jiffies, bp->link_info.phy_retry_expires)) {
			bp->link_info.phy_retry = false;
			netdev_warn(bp->dev, "failed to update phy settings after maximum retries.\n");
		} else {
			bnxt_queue_sp_work(bp, BNXT_UPDATE_PHY_SP_EVENT);
		}
	}

	if (test_bit(BNXT_STATE_L2_FILTER_RETRY, &bp->state))
		bnxt_queue_sp_work(bp, BNXT_RX_MASK_SP_EVENT);

	if ((bp->flags & BNXT_FLAG_CHIP_P5) && !bp->chip_rev &&
	    netif_carrier_ok(dev))
		bnxt_queue_sp_work(bp, BNXT_RING_COAL_NOW_SP_EVENT);

bnxt_restart_timer:
	mod_timer(&bp->timer, jiffies + bp->current_interval);
}

static void bnxt_rtnl_lock_sp(struct bnxt *bp)
{
	/* We are called from bnxt_sp_task which has BNXT_STATE_IN_SP_TASK
	 * set.  If the device is being closed, bnxt_close() may be holding
	 * rtnl() and waiting for BNXT_STATE_IN_SP_TASK to clear.  So we
	 * must clear BNXT_STATE_IN_SP_TASK before holding rtnl().
	 */
	clear_bit(BNXT_STATE_IN_SP_TASK, &bp->state);
	rtnl_lock();
}

static void bnxt_rtnl_unlock_sp(struct bnxt *bp)
{
	set_bit(BNXT_STATE_IN_SP_TASK, &bp->state);
	rtnl_unlock();
}

/* Only called from bnxt_sp_task() */
static void bnxt_reset(struct bnxt *bp, bool silent)
{
	bnxt_rtnl_lock_sp(bp);
	if (test_bit(BNXT_STATE_OPEN, &bp->state))
		bnxt_reset_task(bp, silent);
	bnxt_rtnl_unlock_sp(bp);
}

/* Only called from bnxt_sp_task() */
static void bnxt_rx_ring_reset(struct bnxt *bp)
{
	int i;

	bnxt_rtnl_lock_sp(bp);
	if (!test_bit(BNXT_STATE_OPEN, &bp->state)) {
		bnxt_rtnl_unlock_sp(bp);
		return;
	}
	/* Disable and flush TPA before resetting the RX ring */
	if (bp->flags & BNXT_FLAG_TPA)
		bnxt_set_tpa(bp, false);
	for (i = 0; i < bp->rx_nr_rings; i++) {
		struct bnxt_rx_ring_info *rxr = &bp->rx_ring[i];
		struct bnxt_cp_ring_info *cpr;
		int rc;

		if (!rxr->bnapi->in_reset)
			continue;

		rc = bnxt_hwrm_rx_ring_reset(bp, i);
		if (rc) {
			if (rc == -EINVAL || rc == -EOPNOTSUPP)
				netdev_info_once(bp->dev, "RX ring reset not supported by firmware, falling back to global reset\n");
			else
				netdev_warn(bp->dev, "RX ring reset failed, rc = %d, falling back to global reset\n",
					    rc);
			bnxt_reset_task(bp, true);
			break;
		}
		bnxt_free_one_rx_ring_skbs(bp, i);
		rxr->rx_prod = 0;
		rxr->rx_agg_prod = 0;
		rxr->rx_sw_agg_prod = 0;
		rxr->rx_next_cons = 0;
		rxr->bnapi->in_reset = false;
		bnxt_alloc_one_rx_ring(bp, i);
		cpr = &rxr->bnapi->cp_ring;
		cpr->sw_stats.rx.rx_resets++;
		if (bp->flags & BNXT_FLAG_AGG_RINGS)
			bnxt_db_write(bp, &rxr->rx_agg_db, rxr->rx_agg_prod);
		bnxt_db_write(bp, &rxr->rx_db, rxr->rx_prod);
	}
	if (bp->flags & BNXT_FLAG_TPA)
		bnxt_set_tpa(bp, true);
	bnxt_rtnl_unlock_sp(bp);
}

static void bnxt_fw_reset_close(struct bnxt *bp)
{
	bnxt_ulp_stop(bp);
	/* When firmware is in fatal state, quiesce device and disable
	 * bus master to prevent any potential bad DMAs before freeing
	 * kernel memory.
	 */
	if (test_bit(BNXT_STATE_FW_FATAL_COND, &bp->state)) {
		u16 val = 0;

		pci_read_config_word(bp->pdev, PCI_SUBSYSTEM_ID, &val);
		if (val == 0xffff)
			bp->fw_reset_min_dsecs = 0;
		bnxt_tx_disable(bp);
		bnxt_disable_napi(bp);
		bnxt_disable_int_sync(bp);
		bnxt_free_irq(bp);
		bnxt_clear_int_mode(bp);
		pci_disable_device(bp->pdev);
	}
	__bnxt_close_nic(bp, true, false);
	bnxt_vf_reps_free(bp);
	bnxt_clear_int_mode(bp);
	bnxt_hwrm_func_drv_unrgtr(bp);
	if (pci_is_enabled(bp->pdev))
		pci_disable_device(bp->pdev);
	bnxt_free_ctx_mem(bp);
	kfree(bp->ctx);
	bp->ctx = NULL;
}

static bool is_bnxt_fw_ok(struct bnxt *bp)
{
	struct bnxt_fw_health *fw_health = bp->fw_health;
	bool no_heartbeat = false, has_reset = false;
	u32 val;

	val = bnxt_fw_health_readl(bp, BNXT_FW_HEARTBEAT_REG);
	if (val == fw_health->last_fw_heartbeat)
		no_heartbeat = true;

	val = bnxt_fw_health_readl(bp, BNXT_FW_RESET_CNT_REG);
	if (val != fw_health->last_fw_reset_cnt)
		has_reset = true;

	if (!no_heartbeat && has_reset)
		return true;

	return false;
}

/* rtnl_lock is acquired before calling this function */
static void bnxt_force_fw_reset(struct bnxt *bp)
{
	struct bnxt_fw_health *fw_health = bp->fw_health;
	struct bnxt_ptp_cfg *ptp = bp->ptp_cfg;
	u32 wait_dsecs;

	if (!test_bit(BNXT_STATE_OPEN, &bp->state) ||
	    test_bit(BNXT_STATE_IN_FW_RESET, &bp->state))
		return;

	if (ptp) {
		spin_lock_bh(&ptp->ptp_lock);
		set_bit(BNXT_STATE_IN_FW_RESET, &bp->state);
		spin_unlock_bh(&ptp->ptp_lock);
	} else {
		set_bit(BNXT_STATE_IN_FW_RESET, &bp->state);
	}
	bnxt_fw_reset_close(bp);
	wait_dsecs = fw_health->master_func_wait_dsecs;
	if (fw_health->primary) {
		if (fw_health->flags & ERROR_RECOVERY_QCFG_RESP_FLAGS_CO_CPU)
			wait_dsecs = 0;
		bp->fw_reset_state = BNXT_FW_RESET_STATE_RESET_FW;
	} else {
		bp->fw_reset_timestamp = jiffies + wait_dsecs * HZ / 10;
		wait_dsecs = fw_health->normal_func_wait_dsecs;
		bp->fw_reset_state = BNXT_FW_RESET_STATE_ENABLE_DEV;
	}

	bp->fw_reset_min_dsecs = fw_health->post_reset_wait_dsecs;
	bp->fw_reset_max_dsecs = fw_health->post_reset_max_wait_dsecs;
	bnxt_queue_fw_reset_work(bp, wait_dsecs * HZ / 10);
}

void bnxt_fw_exception(struct bnxt *bp)
{
	netdev_warn(bp->dev, "Detected firmware fatal condition, initiating reset\n");
	set_bit(BNXT_STATE_FW_FATAL_COND, &bp->state);
	bnxt_rtnl_lock_sp(bp);
	bnxt_force_fw_reset(bp);
	bnxt_rtnl_unlock_sp(bp);
}

/* Returns the number of registered VFs, or 1 if VF configuration is pending, or
 * < 0 on error.
 */
static int bnxt_get_registered_vfs(struct bnxt *bp)
{
#ifdef CONFIG_BNXT_SRIOV
	int rc;

	if (!BNXT_PF(bp))
		return 0;

	rc = bnxt_hwrm_func_qcfg(bp);
	if (rc) {
		netdev_err(bp->dev, "func_qcfg cmd failed, rc = %d\n", rc);
		return rc;
	}
	if (bp->pf.registered_vfs)
		return bp->pf.registered_vfs;
	if (bp->sriov_cfg)
		return 1;
#endif
	return 0;
}

void bnxt_fw_reset(struct bnxt *bp)
{
	bnxt_rtnl_lock_sp(bp);
	if (test_bit(BNXT_STATE_OPEN, &bp->state) &&
	    !test_bit(BNXT_STATE_IN_FW_RESET, &bp->state)) {
		struct bnxt_ptp_cfg *ptp = bp->ptp_cfg;
		int n = 0, tmo;

		if (ptp) {
			spin_lock_bh(&ptp->ptp_lock);
			set_bit(BNXT_STATE_IN_FW_RESET, &bp->state);
			spin_unlock_bh(&ptp->ptp_lock);
		} else {
			set_bit(BNXT_STATE_IN_FW_RESET, &bp->state);
		}
		if (bp->pf.active_vfs &&
		    !test_bit(BNXT_STATE_FW_FATAL_COND, &bp->state))
			n = bnxt_get_registered_vfs(bp);
		if (n < 0) {
			netdev_err(bp->dev, "Firmware reset aborted, rc = %d\n",
				   n);
			clear_bit(BNXT_STATE_IN_FW_RESET, &bp->state);
			dev_close(bp->dev);
			goto fw_reset_exit;
		} else if (n > 0) {
			u16 vf_tmo_dsecs = n * 10;

			if (bp->fw_reset_max_dsecs < vf_tmo_dsecs)
				bp->fw_reset_max_dsecs = vf_tmo_dsecs;
			bp->fw_reset_state =
				BNXT_FW_RESET_STATE_POLL_VF;
			bnxt_queue_fw_reset_work(bp, HZ / 10);
			goto fw_reset_exit;
		}
		bnxt_fw_reset_close(bp);
		if (bp->fw_cap & BNXT_FW_CAP_ERR_RECOVER_RELOAD) {
			bp->fw_reset_state = BNXT_FW_RESET_STATE_POLL_FW_DOWN;
			tmo = HZ / 10;
		} else {
			bp->fw_reset_state = BNXT_FW_RESET_STATE_ENABLE_DEV;
			tmo = bp->fw_reset_min_dsecs * HZ / 10;
		}
		bnxt_queue_fw_reset_work(bp, tmo);
	}
fw_reset_exit:
	bnxt_rtnl_unlock_sp(bp);
}

static void bnxt_chk_missed_irq(struct bnxt *bp)
{
	int i;

	if (!(bp->flags & BNXT_FLAG_CHIP_P5))
		return;

	for (i = 0; i < bp->cp_nr_rings; i++) {
		struct bnxt_napi *bnapi = bp->bnapi[i];
		struct bnxt_cp_ring_info *cpr;
		u32 fw_ring_id;
		int j;

		if (!bnapi)
			continue;

		cpr = &bnapi->cp_ring;
		for (j = 0; j < 2; j++) {
			struct bnxt_cp_ring_info *cpr2 = cpr->cp_ring_arr[j];
			u32 val[2];

			if (!cpr2 || cpr2->has_more_work ||
			    !bnxt_has_work(bp, cpr2))
				continue;

			if (cpr2->cp_raw_cons != cpr2->last_cp_raw_cons) {
				cpr2->last_cp_raw_cons = cpr2->cp_raw_cons;
				continue;
			}
			fw_ring_id = cpr2->cp_ring_struct.fw_ring_id;
			bnxt_dbg_hwrm_ring_info_get(bp,
				DBG_RING_INFO_GET_REQ_RING_TYPE_L2_CMPL,
				fw_ring_id, &val[0], &val[1]);
			cpr->sw_stats.cmn.missed_irqs++;
		}
	}
}

static void bnxt_cfg_ntp_filters(struct bnxt *);

static void bnxt_init_ethtool_link_settings(struct bnxt *bp)
{
	struct bnxt_link_info *link_info = &bp->link_info;

	if (BNXT_AUTO_MODE(link_info->auto_mode)) {
		link_info->autoneg = BNXT_AUTONEG_SPEED;
		if (bp->hwrm_spec_code >= 0x10201) {
			if (link_info->auto_pause_setting &
			    PORT_PHY_CFG_REQ_AUTO_PAUSE_AUTONEG_PAUSE)
				link_info->autoneg |= BNXT_AUTONEG_FLOW_CTRL;
		} else {
			link_info->autoneg |= BNXT_AUTONEG_FLOW_CTRL;
		}
		link_info->advertising = link_info->auto_link_speeds;
		link_info->advertising_pam4 = link_info->auto_pam4_link_speeds;
	} else {
		link_info->req_link_speed = link_info->force_link_speed;
		link_info->req_signal_mode = BNXT_SIG_MODE_NRZ;
		if (link_info->force_pam4_link_speed) {
			link_info->req_link_speed =
				link_info->force_pam4_link_speed;
			link_info->req_signal_mode = BNXT_SIG_MODE_PAM4;
		}
		link_info->req_duplex = link_info->duplex_setting;
	}
	if (link_info->autoneg & BNXT_AUTONEG_FLOW_CTRL)
		link_info->req_flow_ctrl =
			link_info->auto_pause_setting & BNXT_LINK_PAUSE_BOTH;
	else
		link_info->req_flow_ctrl = link_info->force_pause_setting;
}

static void bnxt_fw_echo_reply(struct bnxt *bp)
{
	struct bnxt_fw_health *fw_health = bp->fw_health;
	struct hwrm_func_echo_response_input *req;
	int rc;

	rc = hwrm_req_init(bp, req, HWRM_FUNC_ECHO_RESPONSE);
	if (rc)
		return;
	req->event_data1 = cpu_to_le32(fw_health->echo_req_data1);
	req->event_data2 = cpu_to_le32(fw_health->echo_req_data2);
	hwrm_req_send(bp, req);
}

static void bnxt_sp_task(struct work_struct *work)
{
	struct bnxt *bp = container_of(work, struct bnxt, sp_task);

	set_bit(BNXT_STATE_IN_SP_TASK, &bp->state);
	smp_mb__after_atomic();
	if (!test_bit(BNXT_STATE_OPEN, &bp->state)) {
		clear_bit(BNXT_STATE_IN_SP_TASK, &bp->state);
		return;
	}

	if (test_and_clear_bit(BNXT_RX_MASK_SP_EVENT, &bp->sp_event))
		bnxt_cfg_rx_mode(bp);

	if (test_and_clear_bit(BNXT_RX_NTP_FLTR_SP_EVENT, &bp->sp_event))
		bnxt_cfg_ntp_filters(bp);
	if (test_and_clear_bit(BNXT_HWRM_EXEC_FWD_REQ_SP_EVENT, &bp->sp_event))
		bnxt_hwrm_exec_fwd_req(bp);
	if (test_and_clear_bit(BNXT_PERIODIC_STATS_SP_EVENT, &bp->sp_event)) {
		bnxt_hwrm_port_qstats(bp, 0);
		bnxt_hwrm_port_qstats_ext(bp, 0);
		bnxt_accumulate_all_stats(bp);
	}

	if (test_and_clear_bit(BNXT_LINK_CHNG_SP_EVENT, &bp->sp_event)) {
		int rc;

		mutex_lock(&bp->link_lock);
		if (test_and_clear_bit(BNXT_LINK_SPEED_CHNG_SP_EVENT,
				       &bp->sp_event))
			bnxt_hwrm_phy_qcaps(bp);

		rc = bnxt_update_link(bp, true);
		if (rc)
			netdev_err(bp->dev, "SP task can't update link (rc: %x)\n",
				   rc);

		if (test_and_clear_bit(BNXT_LINK_CFG_CHANGE_SP_EVENT,
				       &bp->sp_event))
			bnxt_init_ethtool_link_settings(bp);
		mutex_unlock(&bp->link_lock);
	}
	if (test_and_clear_bit(BNXT_UPDATE_PHY_SP_EVENT, &bp->sp_event)) {
		int rc;

		mutex_lock(&bp->link_lock);
		rc = bnxt_update_phy_setting(bp);
		mutex_unlock(&bp->link_lock);
		if (rc) {
			netdev_warn(bp->dev, "update phy settings retry failed\n");
		} else {
			bp->link_info.phy_retry = false;
			netdev_info(bp->dev, "update phy settings retry succeeded\n");
		}
	}
	if (test_and_clear_bit(BNXT_HWRM_PORT_MODULE_SP_EVENT, &bp->sp_event)) {
		mutex_lock(&bp->link_lock);
		bnxt_get_port_module_status(bp);
		mutex_unlock(&bp->link_lock);
	}

	if (test_and_clear_bit(BNXT_FLOW_STATS_SP_EVENT, &bp->sp_event))
		bnxt_tc_flow_stats_work(bp);

	if (test_and_clear_bit(BNXT_RING_COAL_NOW_SP_EVENT, &bp->sp_event))
		bnxt_chk_missed_irq(bp);

	if (test_and_clear_bit(BNXT_FW_ECHO_REQUEST_SP_EVENT, &bp->sp_event))
		bnxt_fw_echo_reply(bp);

	/* These functions below will clear BNXT_STATE_IN_SP_TASK.  They
	 * must be the last functions to be called before exiting.
	 */
	if (test_and_clear_bit(BNXT_RESET_TASK_SP_EVENT, &bp->sp_event))
		bnxt_reset(bp, false);

	if (test_and_clear_bit(BNXT_RESET_TASK_SILENT_SP_EVENT, &bp->sp_event))
		bnxt_reset(bp, true);

	if (test_and_clear_bit(BNXT_RST_RING_SP_EVENT, &bp->sp_event))
		bnxt_rx_ring_reset(bp);

	if (test_and_clear_bit(BNXT_FW_RESET_NOTIFY_SP_EVENT, &bp->sp_event)) {
		if (test_bit(BNXT_STATE_FW_FATAL_COND, &bp->state) ||
		    test_bit(BNXT_STATE_FW_NON_FATAL_COND, &bp->state))
			bnxt_devlink_health_fw_report(bp);
		else
			bnxt_fw_reset(bp);
	}

	if (test_and_clear_bit(BNXT_FW_EXCEPTION_SP_EVENT, &bp->sp_event)) {
		if (!is_bnxt_fw_ok(bp))
			bnxt_devlink_health_fw_report(bp);
	}

	smp_mb__before_atomic();
	clear_bit(BNXT_STATE_IN_SP_TASK, &bp->state);
}

/* Under rtnl_lock */
int bnxt_check_rings(struct bnxt *bp, int tx, int rx, bool sh, int tcs,
		     int tx_xdp)
{
	int max_rx, max_tx, tx_sets = 1;
	int tx_rings_needed, stats;
	int rx_rings = rx;
	int cp, vnics, rc;

	if (tcs)
		tx_sets = tcs;

	rc = bnxt_get_max_rings(bp, &max_rx, &max_tx, sh);
	if (rc)
		return rc;

	if (max_rx < rx)
		return -ENOMEM;

	tx_rings_needed = tx * tx_sets + tx_xdp;
	if (max_tx < tx_rings_needed)
		return -ENOMEM;

	vnics = 1;
	if ((bp->flags & (BNXT_FLAG_RFS | BNXT_FLAG_CHIP_P5)) == BNXT_FLAG_RFS)
		vnics += rx_rings;

	if (bp->flags & BNXT_FLAG_AGG_RINGS)
		rx_rings <<= 1;
	cp = sh ? max_t(int, tx_rings_needed, rx) : tx_rings_needed + rx;
	stats = cp;
	if (BNXT_NEW_RM(bp)) {
		cp += bnxt_get_ulp_msix_num(bp);
		stats += bnxt_get_ulp_stat_ctxs(bp);
	}
	return bnxt_hwrm_check_rings(bp, tx_rings_needed, rx_rings, rx, cp,
				     stats, vnics);
}

static void bnxt_unmap_bars(struct bnxt *bp, struct pci_dev *pdev)
{
	if (bp->bar2) {
		pci_iounmap(pdev, bp->bar2);
		bp->bar2 = NULL;
	}

	if (bp->bar1) {
		pci_iounmap(pdev, bp->bar1);
		bp->bar1 = NULL;
	}

	if (bp->bar0) {
		pci_iounmap(pdev, bp->bar0);
		bp->bar0 = NULL;
	}
}

static void bnxt_cleanup_pci(struct bnxt *bp)
{
	bnxt_unmap_bars(bp, bp->pdev);
	pci_release_regions(bp->pdev);
	if (pci_is_enabled(bp->pdev))
		pci_disable_device(bp->pdev);
}

static void bnxt_init_dflt_coal(struct bnxt *bp)
{
	struct bnxt_coal_cap *coal_cap = &bp->coal_cap;
	struct bnxt_coal *coal;
	u16 flags = 0;

	if (coal_cap->cmpl_params &
	    RING_AGGINT_QCAPS_RESP_CMPL_PARAMS_TIMER_RESET)
		flags |= RING_CMPL_RING_CFG_AGGINT_PARAMS_REQ_FLAGS_TIMER_RESET;

	/* Tick values in micro seconds.
	 * 1 coal_buf x bufs_per_record = 1 completion record.
	 */
	coal = &bp->rx_coal;
	coal->coal_ticks = 10;
	coal->coal_bufs = 30;
	coal->coal_ticks_irq = 1;
	coal->coal_bufs_irq = 2;
	coal->idle_thresh = 50;
	coal->bufs_per_record = 2;
	coal->budget = 64;		/* NAPI budget */
	coal->flags = flags;

	coal = &bp->tx_coal;
	coal->coal_ticks = 28;
	coal->coal_bufs = 30;
	coal->coal_ticks_irq = 2;
	coal->coal_bufs_irq = 2;
	coal->bufs_per_record = 1;
	coal->flags = flags;

	bp->stats_coal_ticks = BNXT_DEF_STATS_COAL_TICKS;
}

static int bnxt_fw_init_one_p1(struct bnxt *bp)
{
	int rc;

	bp->fw_cap = 0;
	rc = bnxt_hwrm_ver_get(bp);
	bnxt_try_map_fw_health_reg(bp);
	if (rc) {
		rc = bnxt_try_recover_fw(bp);
		if (rc)
			return rc;
		rc = bnxt_hwrm_ver_get(bp);
		if (rc)
			return rc;
	}

	bnxt_nvm_cfg_ver_get(bp);

	rc = bnxt_hwrm_func_reset(bp);
	if (rc)
		return -ENODEV;

	bnxt_hwrm_fw_set_time(bp);
	return 0;
}

static int bnxt_fw_init_one_p2(struct bnxt *bp)
{
	int rc;

	/* Get the MAX capabilities for this function */
	rc = bnxt_hwrm_func_qcaps(bp);
	if (rc) {
		netdev_err(bp->dev, "hwrm query capability failure rc: %x\n",
			   rc);
		return -ENODEV;
	}

	rc = bnxt_hwrm_cfa_adv_flow_mgnt_qcaps(bp);
	if (rc)
		netdev_warn(bp->dev, "hwrm query adv flow mgnt failure rc: %d\n",
			    rc);

	if (bnxt_alloc_fw_health(bp)) {
		netdev_warn(bp->dev, "no memory for firmware error recovery\n");
	} else {
		rc = bnxt_hwrm_error_recovery_qcfg(bp);
		if (rc)
			netdev_warn(bp->dev, "hwrm query error recovery failure rc: %d\n",
				    rc);
	}

	rc = bnxt_hwrm_func_drv_rgtr(bp, NULL, 0, false);
	if (rc)
		return -ENODEV;

	bnxt_hwrm_func_qcfg(bp);
	bnxt_hwrm_vnic_qcaps(bp);
	bnxt_hwrm_port_led_qcaps(bp);
	bnxt_ethtool_init(bp);
	if (bp->fw_cap & BNXT_FW_CAP_PTP)
		__bnxt_hwrm_ptp_qcfg(bp);
	bnxt_dcb_init(bp);
	return 0;
}

static void bnxt_set_dflt_rss_hash_type(struct bnxt *bp)
{
	bp->flags &= ~BNXT_FLAG_UDP_RSS_CAP;
	bp->rss_hash_cfg = VNIC_RSS_CFG_REQ_HASH_TYPE_IPV4 |
			   VNIC_RSS_CFG_REQ_HASH_TYPE_TCP_IPV4 |
			   VNIC_RSS_CFG_REQ_HASH_TYPE_IPV6 |
			   VNIC_RSS_CFG_REQ_HASH_TYPE_TCP_IPV6;
	if (bp->fw_cap & BNXT_FW_CAP_RSS_HASH_TYPE_DELTA)
		bp->rss_hash_delta = bp->rss_hash_cfg;
	if (BNXT_CHIP_P4_PLUS(bp) && bp->hwrm_spec_code >= 0x10501) {
		bp->flags |= BNXT_FLAG_UDP_RSS_CAP;
		bp->rss_hash_cfg |= VNIC_RSS_CFG_REQ_HASH_TYPE_UDP_IPV4 |
				    VNIC_RSS_CFG_REQ_HASH_TYPE_UDP_IPV6;
	}
}

static void bnxt_set_dflt_rfs(struct bnxt *bp)
{
	struct net_device *dev = bp->dev;

	dev->hw_features &= ~NETIF_F_NTUPLE;
	dev->features &= ~NETIF_F_NTUPLE;
	bp->flags &= ~BNXT_FLAG_RFS;
	if (bnxt_rfs_supported(bp)) {
		dev->hw_features |= NETIF_F_NTUPLE;
		if (bnxt_rfs_capable(bp)) {
			bp->flags |= BNXT_FLAG_RFS;
			dev->features |= NETIF_F_NTUPLE;
		}
	}
}

static void bnxt_fw_init_one_p3(struct bnxt *bp)
{
	struct pci_dev *pdev = bp->pdev;

	bnxt_set_dflt_rss_hash_type(bp);
	bnxt_set_dflt_rfs(bp);

	bnxt_get_wol_settings(bp);
	if (bp->flags & BNXT_FLAG_WOL_CAP)
		device_set_wakeup_enable(&pdev->dev, bp->wol);
	else
		device_set_wakeup_capable(&pdev->dev, false);

	bnxt_hwrm_set_cache_line_size(bp, cache_line_size());
	bnxt_hwrm_coal_params_qcaps(bp);
}

static int bnxt_probe_phy(struct bnxt *bp, bool fw_dflt);

int bnxt_fw_init_one(struct bnxt *bp)
{
	int rc;

	rc = bnxt_fw_init_one_p1(bp);
	if (rc) {
		netdev_err(bp->dev, "Firmware init phase 1 failed\n");
		return rc;
	}
	rc = bnxt_fw_init_one_p2(bp);
	if (rc) {
		netdev_err(bp->dev, "Firmware init phase 2 failed\n");
		return rc;
	}
	rc = bnxt_probe_phy(bp, false);
	if (rc)
		return rc;
	rc = bnxt_approve_mac(bp, bp->dev->dev_addr, false);
	if (rc)
		return rc;

	bnxt_fw_init_one_p3(bp);
	return 0;
}

static void bnxt_fw_reset_writel(struct bnxt *bp, int reg_idx)
{
	struct bnxt_fw_health *fw_health = bp->fw_health;
	u32 reg = fw_health->fw_reset_seq_regs[reg_idx];
	u32 val = fw_health->fw_reset_seq_vals[reg_idx];
	u32 reg_type, reg_off, delay_msecs;

	delay_msecs = fw_health->fw_reset_seq_delay_msec[reg_idx];
	reg_type = BNXT_FW_HEALTH_REG_TYPE(reg);
	reg_off = BNXT_FW_HEALTH_REG_OFF(reg);
	switch (reg_type) {
	case BNXT_FW_HEALTH_REG_TYPE_CFG:
		pci_write_config_dword(bp->pdev, reg_off, val);
		break;
	case BNXT_FW_HEALTH_REG_TYPE_GRC:
		writel(reg_off & BNXT_GRC_BASE_MASK,
		       bp->bar0 + BNXT_GRCPF_REG_WINDOW_BASE_OUT + 4);
		reg_off = (reg_off & BNXT_GRC_OFFSET_MASK) + 0x2000;
		fallthrough;
	case BNXT_FW_HEALTH_REG_TYPE_BAR0:
		writel(val, bp->bar0 + reg_off);
		break;
	case BNXT_FW_HEALTH_REG_TYPE_BAR1:
		writel(val, bp->bar1 + reg_off);
		break;
	}
	if (delay_msecs) {
		pci_read_config_dword(bp->pdev, 0, &val);
		msleep(delay_msecs);
	}
}

bool bnxt_hwrm_reset_permitted(struct bnxt *bp)
{
	struct hwrm_func_qcfg_output *resp;
	struct hwrm_func_qcfg_input *req;
	bool result = true; /* firmware will enforce if unknown */

	if (~bp->fw_cap & BNXT_FW_CAP_HOT_RESET_IF)
		return result;

	if (hwrm_req_init(bp, req, HWRM_FUNC_QCFG))
		return result;

	req->fid = cpu_to_le16(0xffff);
	resp = hwrm_req_hold(bp, req);
	if (!hwrm_req_send(bp, req))
		result = !!(le16_to_cpu(resp->flags) &
			    FUNC_QCFG_RESP_FLAGS_HOT_RESET_ALLOWED);
	hwrm_req_drop(bp, req);
	return result;
}

static void bnxt_reset_all(struct bnxt *bp)
{
	struct bnxt_fw_health *fw_health = bp->fw_health;
	int i, rc;

	if (bp->fw_cap & BNXT_FW_CAP_ERR_RECOVER_RELOAD) {
		bnxt_fw_reset_via_optee(bp);
		bp->fw_reset_timestamp = jiffies;
		return;
	}

	if (fw_health->flags & ERROR_RECOVERY_QCFG_RESP_FLAGS_HOST) {
		for (i = 0; i < fw_health->fw_reset_seq_cnt; i++)
			bnxt_fw_reset_writel(bp, i);
	} else if (fw_health->flags & ERROR_RECOVERY_QCFG_RESP_FLAGS_CO_CPU) {
		struct hwrm_fw_reset_input *req;

		rc = hwrm_req_init(bp, req, HWRM_FW_RESET);
		if (!rc) {
			req->target_id = cpu_to_le16(HWRM_TARGET_ID_KONG);
			req->embedded_proc_type = FW_RESET_REQ_EMBEDDED_PROC_TYPE_CHIP;
			req->selfrst_status = FW_RESET_REQ_SELFRST_STATUS_SELFRSTASAP;
			req->flags = FW_RESET_REQ_FLAGS_RESET_GRACEFUL;
			rc = hwrm_req_send(bp, req);
		}
		if (rc != -ENODEV)
			netdev_warn(bp->dev, "Unable to reset FW rc=%d\n", rc);
	}
	bp->fw_reset_timestamp = jiffies;
}

static bool bnxt_fw_reset_timeout(struct bnxt *bp)
{
	return time_after(jiffies, bp->fw_reset_timestamp +
			  (bp->fw_reset_max_dsecs * HZ / 10));
}

static void bnxt_fw_reset_abort(struct bnxt *bp, int rc)
{
	clear_bit(BNXT_STATE_IN_FW_RESET, &bp->state);
	if (bp->fw_reset_state != BNXT_FW_RESET_STATE_POLL_VF) {
		bnxt_ulp_start(bp, rc);
		bnxt_dl_health_fw_status_update(bp, false);
	}
	bp->fw_reset_state = 0;
	dev_close(bp->dev);
}

static void bnxt_fw_reset_task(struct work_struct *work)
{
	struct bnxt *bp = container_of(work, struct bnxt, fw_reset_task.work);
	int rc = 0;

	if (!test_bit(BNXT_STATE_IN_FW_RESET, &bp->state)) {
		netdev_err(bp->dev, "bnxt_fw_reset_task() called when not in fw reset mode!\n");
		return;
	}

	switch (bp->fw_reset_state) {
	case BNXT_FW_RESET_STATE_POLL_VF: {
		int n = bnxt_get_registered_vfs(bp);
		int tmo;

		if (n < 0) {
			netdev_err(bp->dev, "Firmware reset aborted, subsequent func_qcfg cmd failed, rc = %d, %d msecs since reset timestamp\n",
				   n, jiffies_to_msecs(jiffies -
				   bp->fw_reset_timestamp));
			goto fw_reset_abort;
		} else if (n > 0) {
			if (bnxt_fw_reset_timeout(bp)) {
				clear_bit(BNXT_STATE_IN_FW_RESET, &bp->state);
				bp->fw_reset_state = 0;
				netdev_err(bp->dev, "Firmware reset aborted, bnxt_get_registered_vfs() returns %d\n",
					   n);
				return;
			}
			bnxt_queue_fw_reset_work(bp, HZ / 10);
			return;
		}
		bp->fw_reset_timestamp = jiffies;
		rtnl_lock();
		if (test_bit(BNXT_STATE_ABORT_ERR, &bp->state)) {
			bnxt_fw_reset_abort(bp, rc);
			rtnl_unlock();
			return;
		}
		bnxt_fw_reset_close(bp);
		if (bp->fw_cap & BNXT_FW_CAP_ERR_RECOVER_RELOAD) {
			bp->fw_reset_state = BNXT_FW_RESET_STATE_POLL_FW_DOWN;
			tmo = HZ / 10;
		} else {
			bp->fw_reset_state = BNXT_FW_RESET_STATE_ENABLE_DEV;
			tmo = bp->fw_reset_min_dsecs * HZ / 10;
		}
		rtnl_unlock();
		bnxt_queue_fw_reset_work(bp, tmo);
		return;
	}
	case BNXT_FW_RESET_STATE_POLL_FW_DOWN: {
		u32 val;

		val = bnxt_fw_health_readl(bp, BNXT_FW_HEALTH_REG);
		if (!(val & BNXT_FW_STATUS_SHUTDOWN) &&
		    !bnxt_fw_reset_timeout(bp)) {
			bnxt_queue_fw_reset_work(bp, HZ / 5);
			return;
		}

		if (!bp->fw_health->primary) {
			u32 wait_dsecs = bp->fw_health->normal_func_wait_dsecs;

			bp->fw_reset_state = BNXT_FW_RESET_STATE_ENABLE_DEV;
			bnxt_queue_fw_reset_work(bp, wait_dsecs * HZ / 10);
			return;
		}
		bp->fw_reset_state = BNXT_FW_RESET_STATE_RESET_FW;
	}
		fallthrough;
	case BNXT_FW_RESET_STATE_RESET_FW:
		bnxt_reset_all(bp);
		bp->fw_reset_state = BNXT_FW_RESET_STATE_ENABLE_DEV;
		bnxt_queue_fw_reset_work(bp, bp->fw_reset_min_dsecs * HZ / 10);
		return;
	case BNXT_FW_RESET_STATE_ENABLE_DEV:
		bnxt_inv_fw_health_reg(bp);
		if (test_bit(BNXT_STATE_FW_FATAL_COND, &bp->state) &&
		    !bp->fw_reset_min_dsecs) {
			u16 val;

			pci_read_config_word(bp->pdev, PCI_SUBSYSTEM_ID, &val);
			if (val == 0xffff) {
				if (bnxt_fw_reset_timeout(bp)) {
					netdev_err(bp->dev, "Firmware reset aborted, PCI config space invalid\n");
					rc = -ETIMEDOUT;
					goto fw_reset_abort;
				}
				bnxt_queue_fw_reset_work(bp, HZ / 1000);
				return;
			}
		}
		clear_bit(BNXT_STATE_FW_FATAL_COND, &bp->state);
		clear_bit(BNXT_STATE_FW_NON_FATAL_COND, &bp->state);
		if (test_and_clear_bit(BNXT_STATE_FW_ACTIVATE_RESET, &bp->state) &&
		    !test_bit(BNXT_STATE_FW_ACTIVATE, &bp->state))
			bnxt_dl_remote_reload(bp);
		if (pci_enable_device(bp->pdev)) {
			netdev_err(bp->dev, "Cannot re-enable PCI device\n");
			rc = -ENODEV;
			goto fw_reset_abort;
		}
		pci_set_master(bp->pdev);
		bp->fw_reset_state = BNXT_FW_RESET_STATE_POLL_FW;
		fallthrough;
	case BNXT_FW_RESET_STATE_POLL_FW:
		bp->hwrm_cmd_timeout = SHORT_HWRM_CMD_TIMEOUT;
		rc = bnxt_hwrm_poll(bp);
		if (rc) {
			if (bnxt_fw_reset_timeout(bp)) {
				netdev_err(bp->dev, "Firmware reset aborted\n");
				goto fw_reset_abort_status;
			}
			bnxt_queue_fw_reset_work(bp, HZ / 5);
			return;
		}
		bp->hwrm_cmd_timeout = DFLT_HWRM_CMD_TIMEOUT;
		bp->fw_reset_state = BNXT_FW_RESET_STATE_OPENING;
		fallthrough;
	case BNXT_FW_RESET_STATE_OPENING:
		while (!rtnl_trylock()) {
			bnxt_queue_fw_reset_work(bp, HZ / 10);
			return;
		}
		rc = bnxt_open(bp->dev);
		if (rc) {
			netdev_err(bp->dev, "bnxt_open() failed during FW reset\n");
			bnxt_fw_reset_abort(bp, rc);
			rtnl_unlock();
			return;
		}

		if ((bp->fw_cap & BNXT_FW_CAP_ERROR_RECOVERY) &&
		    bp->fw_health->enabled) {
			bp->fw_health->last_fw_reset_cnt =
				bnxt_fw_health_readl(bp, BNXT_FW_RESET_CNT_REG);
		}
		bp->fw_reset_state = 0;
		/* Make sure fw_reset_state is 0 before clearing the flag */
		smp_mb__before_atomic();
		clear_bit(BNXT_STATE_IN_FW_RESET, &bp->state);
		bnxt_ulp_start(bp, 0);
		bnxt_reenable_sriov(bp);
		bnxt_vf_reps_alloc(bp);
		bnxt_vf_reps_open(bp);
		bnxt_ptp_reapply_pps(bp);
		clear_bit(BNXT_STATE_FW_ACTIVATE, &bp->state);
		if (test_and_clear_bit(BNXT_STATE_RECOVER, &bp->state)) {
			bnxt_dl_health_fw_recovery_done(bp);
			bnxt_dl_health_fw_status_update(bp, true);
		}
		rtnl_unlock();
		break;
	}
	return;

fw_reset_abort_status:
	if (bp->fw_health->status_reliable ||
	    (bp->fw_cap & BNXT_FW_CAP_ERROR_RECOVERY)) {
		u32 sts = bnxt_fw_health_readl(bp, BNXT_FW_HEALTH_REG);

		netdev_err(bp->dev, "fw_health_status 0x%x\n", sts);
	}
fw_reset_abort:
	rtnl_lock();
	bnxt_fw_reset_abort(bp, rc);
	rtnl_unlock();
}

static int bnxt_init_board(struct pci_dev *pdev, struct net_device *dev)
{
	int rc;
	struct bnxt *bp = netdev_priv(dev);

	SET_NETDEV_DEV(dev, &pdev->dev);

	/* enable device (incl. PCI PM wakeup), and bus-mastering */
	rc = pci_enable_device(pdev);
	if (rc) {
		dev_err(&pdev->dev, "Cannot enable PCI device, aborting\n");
		goto init_err;
	}

	if (!(pci_resource_flags(pdev, 0) & IORESOURCE_MEM)) {
		dev_err(&pdev->dev,
			"Cannot find PCI device base address, aborting\n");
		rc = -ENODEV;
		goto init_err_disable;
	}

	rc = pci_request_regions(pdev, DRV_MODULE_NAME);
	if (rc) {
		dev_err(&pdev->dev, "Cannot obtain PCI resources, aborting\n");
		goto init_err_disable;
	}

	if (dma_set_mask_and_coherent(&pdev->dev, DMA_BIT_MASK(64)) != 0 &&
	    dma_set_mask_and_coherent(&pdev->dev, DMA_BIT_MASK(32)) != 0) {
		dev_err(&pdev->dev, "System does not support DMA, aborting\n");
		rc = -EIO;
		goto init_err_release;
	}

	pci_set_master(pdev);

	bp->dev = dev;
	bp->pdev = pdev;

	/* Doorbell BAR bp->bar1 is mapped after bnxt_fw_init_one_p2()
	 * determines the BAR size.
	 */
	bp->bar0 = pci_ioremap_bar(pdev, 0);
	if (!bp->bar0) {
		dev_err(&pdev->dev, "Cannot map device registers, aborting\n");
		rc = -ENOMEM;
		goto init_err_release;
	}

	bp->bar2 = pci_ioremap_bar(pdev, 4);
	if (!bp->bar2) {
		dev_err(&pdev->dev, "Cannot map bar4 registers, aborting\n");
		rc = -ENOMEM;
		goto init_err_release;
	}

	INIT_WORK(&bp->sp_task, bnxt_sp_task);
	INIT_DELAYED_WORK(&bp->fw_reset_task, bnxt_fw_reset_task);

	spin_lock_init(&bp->ntp_fltr_lock);
#if BITS_PER_LONG == 32
	spin_lock_init(&bp->db_lock);
#endif

	bp->rx_ring_size = BNXT_DEFAULT_RX_RING_SIZE;
	bp->tx_ring_size = BNXT_DEFAULT_TX_RING_SIZE;

	timer_setup(&bp->timer, bnxt_timer, 0);
	bp->current_interval = BNXT_TIMER_INTERVAL;

	bp->vxlan_fw_dst_port_id = INVALID_HW_RING_ID;
	bp->nge_fw_dst_port_id = INVALID_HW_RING_ID;

	clear_bit(BNXT_STATE_OPEN, &bp->state);
	return 0;

init_err_release:
	bnxt_unmap_bars(bp, pdev);
	pci_release_regions(pdev);

init_err_disable:
	pci_disable_device(pdev);

init_err:
	return rc;
}

/* rtnl_lock held */
static int bnxt_change_mac_addr(struct net_device *dev, void *p)
{
	struct sockaddr *addr = p;
	struct bnxt *bp = netdev_priv(dev);
	int rc = 0;

	if (!is_valid_ether_addr(addr->sa_data))
		return -EADDRNOTAVAIL;

	if (ether_addr_equal(addr->sa_data, dev->dev_addr))
		return 0;

	rc = bnxt_approve_mac(bp, addr->sa_data, true);
	if (rc)
		return rc;

	eth_hw_addr_set(dev, addr->sa_data);
	if (netif_running(dev)) {
		bnxt_close_nic(bp, false, false);
		rc = bnxt_open_nic(bp, false, false);
	}

	return rc;
}

/* rtnl_lock held */
static int bnxt_change_mtu(struct net_device *dev, int new_mtu)
{
	struct bnxt *bp = netdev_priv(dev);

	if (netif_running(dev))
		bnxt_close_nic(bp, true, false);

	dev->mtu = new_mtu;
	bnxt_set_ring_params(bp);

	if (netif_running(dev))
		return bnxt_open_nic(bp, true, false);

	return 0;
}

int bnxt_setup_mq_tc(struct net_device *dev, u8 tc)
{
	struct bnxt *bp = netdev_priv(dev);
	bool sh = false;
	int rc;

	if (tc > bp->max_tc) {
		netdev_err(dev, "Too many traffic classes requested: %d. Max supported is %d.\n",
			   tc, bp->max_tc);
		return -EINVAL;
	}

	if (netdev_get_num_tc(dev) == tc)
		return 0;

	if (bp->flags & BNXT_FLAG_SHARED_RINGS)
		sh = true;

	rc = bnxt_check_rings(bp, bp->tx_nr_rings_per_tc, bp->rx_nr_rings,
			      sh, tc, bp->tx_nr_rings_xdp);
	if (rc)
		return rc;

	/* Needs to close the device and do hw resource re-allocations */
	if (netif_running(bp->dev))
		bnxt_close_nic(bp, true, false);

	if (tc) {
		bp->tx_nr_rings = bp->tx_nr_rings_per_tc * tc;
		netdev_set_num_tc(dev, tc);
	} else {
		bp->tx_nr_rings = bp->tx_nr_rings_per_tc;
		netdev_reset_tc(dev);
	}
	bp->tx_nr_rings += bp->tx_nr_rings_xdp;
	bp->cp_nr_rings = sh ? max_t(int, bp->tx_nr_rings, bp->rx_nr_rings) :
			       bp->tx_nr_rings + bp->rx_nr_rings;

	if (netif_running(bp->dev))
		return bnxt_open_nic(bp, true, false);

	return 0;
}

static int bnxt_setup_tc_block_cb(enum tc_setup_type type, void *type_data,
				  void *cb_priv)
{
	struct bnxt *bp = cb_priv;

	if (!bnxt_tc_flower_enabled(bp) ||
	    !tc_cls_can_offload_and_chain0(bp->dev, type_data))
		return -EOPNOTSUPP;

	switch (type) {
	case TC_SETUP_CLSFLOWER:
		return bnxt_tc_setup_flower(bp, bp->pf.fw_fid, type_data);
	default:
		return -EOPNOTSUPP;
	}
}

LIST_HEAD(bnxt_block_cb_list);

static int bnxt_setup_tc(struct net_device *dev, enum tc_setup_type type,
			 void *type_data)
{
	struct bnxt *bp = netdev_priv(dev);

	switch (type) {
	case TC_SETUP_BLOCK:
		return flow_block_cb_setup_simple(type_data,
						  &bnxt_block_cb_list,
						  bnxt_setup_tc_block_cb,
						  bp, bp, true);
	case TC_SETUP_QDISC_MQPRIO: {
		struct tc_mqprio_qopt *mqprio = type_data;

		mqprio->hw = TC_MQPRIO_HW_OFFLOAD_TCS;

		return bnxt_setup_mq_tc(dev, mqprio->num_tc);
	}
	default:
		return -EOPNOTSUPP;
	}
}

#ifdef CONFIG_RFS_ACCEL
static bool bnxt_fltr_match(struct bnxt_ntuple_filter *f1,
			    struct bnxt_ntuple_filter *f2)
{
	struct flow_keys *keys1 = &f1->fkeys;
	struct flow_keys *keys2 = &f2->fkeys;

	if (keys1->basic.n_proto != keys2->basic.n_proto ||
	    keys1->basic.ip_proto != keys2->basic.ip_proto)
		return false;

	if (keys1->basic.n_proto == htons(ETH_P_IP)) {
		if (keys1->addrs.v4addrs.src != keys2->addrs.v4addrs.src ||
		    keys1->addrs.v4addrs.dst != keys2->addrs.v4addrs.dst)
			return false;
	} else {
		if (memcmp(&keys1->addrs.v6addrs.src, &keys2->addrs.v6addrs.src,
			   sizeof(keys1->addrs.v6addrs.src)) ||
		    memcmp(&keys1->addrs.v6addrs.dst, &keys2->addrs.v6addrs.dst,
			   sizeof(keys1->addrs.v6addrs.dst)))
			return false;
	}

	if (keys1->ports.ports == keys2->ports.ports &&
	    keys1->control.flags == keys2->control.flags &&
	    ether_addr_equal(f1->src_mac_addr, f2->src_mac_addr) &&
	    ether_addr_equal(f1->dst_mac_addr, f2->dst_mac_addr))
		return true;

	return false;
}

static int bnxt_rx_flow_steer(struct net_device *dev, const struct sk_buff *skb,
			      u16 rxq_index, u32 flow_id)
{
	struct bnxt *bp = netdev_priv(dev);
	struct bnxt_ntuple_filter *fltr, *new_fltr;
	struct flow_keys *fkeys;
	struct ethhdr *eth = (struct ethhdr *)skb_mac_header(skb);
	int rc = 0, idx, bit_id, l2_idx = 0;
	struct hlist_head *head;
	u32 flags;

	if (!ether_addr_equal(dev->dev_addr, eth->h_dest)) {
		struct bnxt_vnic_info *vnic = &bp->vnic_info[0];
		int off = 0, j;

		netif_addr_lock_bh(dev);
		for (j = 0; j < vnic->uc_filter_count; j++, off += ETH_ALEN) {
			if (ether_addr_equal(eth->h_dest,
					     vnic->uc_list + off)) {
				l2_idx = j + 1;
				break;
			}
		}
		netif_addr_unlock_bh(dev);
		if (!l2_idx)
			return -EINVAL;
	}
	new_fltr = kzalloc(sizeof(*new_fltr), GFP_ATOMIC);
	if (!new_fltr)
		return -ENOMEM;

	fkeys = &new_fltr->fkeys;
	if (!skb_flow_dissect_flow_keys(skb, fkeys, 0)) {
		rc = -EPROTONOSUPPORT;
		goto err_free;
	}

	if ((fkeys->basic.n_proto != htons(ETH_P_IP) &&
	     fkeys->basic.n_proto != htons(ETH_P_IPV6)) ||
	    ((fkeys->basic.ip_proto != IPPROTO_TCP) &&
	     (fkeys->basic.ip_proto != IPPROTO_UDP))) {
		rc = -EPROTONOSUPPORT;
		goto err_free;
	}
	if (fkeys->basic.n_proto == htons(ETH_P_IPV6) &&
	    bp->hwrm_spec_code < 0x10601) {
		rc = -EPROTONOSUPPORT;
		goto err_free;
	}
	flags = fkeys->control.flags;
	if (((flags & FLOW_DIS_ENCAPSULATION) &&
	     bp->hwrm_spec_code < 0x10601) || (flags & FLOW_DIS_IS_FRAGMENT)) {
		rc = -EPROTONOSUPPORT;
		goto err_free;
	}

	memcpy(new_fltr->dst_mac_addr, eth->h_dest, ETH_ALEN);
	memcpy(new_fltr->src_mac_addr, eth->h_source, ETH_ALEN);

	idx = skb_get_hash_raw(skb) & BNXT_NTP_FLTR_HASH_MASK;
	head = &bp->ntp_fltr_hash_tbl[idx];
	rcu_read_lock();
	hlist_for_each_entry_rcu(fltr, head, hash) {
		if (bnxt_fltr_match(fltr, new_fltr)) {
			rc = fltr->sw_id;
			rcu_read_unlock();
			goto err_free;
		}
	}
	rcu_read_unlock();

	spin_lock_bh(&bp->ntp_fltr_lock);
	bit_id = bitmap_find_free_region(bp->ntp_fltr_bmap,
					 BNXT_NTP_FLTR_MAX_FLTR, 0);
	if (bit_id < 0) {
		spin_unlock_bh(&bp->ntp_fltr_lock);
		rc = -ENOMEM;
		goto err_free;
	}

	new_fltr->sw_id = (u16)bit_id;
	new_fltr->flow_id = flow_id;
	new_fltr->l2_fltr_idx = l2_idx;
	new_fltr->rxq = rxq_index;
	hlist_add_head_rcu(&new_fltr->hash, head);
	bp->ntp_fltr_count++;
	spin_unlock_bh(&bp->ntp_fltr_lock);

	bnxt_queue_sp_work(bp, BNXT_RX_NTP_FLTR_SP_EVENT);

	return new_fltr->sw_id;

err_free:
	kfree(new_fltr);
	return rc;
}

static void bnxt_cfg_ntp_filters(struct bnxt *bp)
{
	int i;

	for (i = 0; i < BNXT_NTP_FLTR_HASH_SIZE; i++) {
		struct hlist_head *head;
		struct hlist_node *tmp;
		struct bnxt_ntuple_filter *fltr;
		int rc;

		head = &bp->ntp_fltr_hash_tbl[i];
		hlist_for_each_entry_safe(fltr, tmp, head, hash) {
			bool del = false;

			if (test_bit(BNXT_FLTR_VALID, &fltr->state)) {
				if (rps_may_expire_flow(bp->dev, fltr->rxq,
							fltr->flow_id,
							fltr->sw_id)) {
					bnxt_hwrm_cfa_ntuple_filter_free(bp,
									 fltr);
					del = true;
				}
			} else {
				rc = bnxt_hwrm_cfa_ntuple_filter_alloc(bp,
								       fltr);
				if (rc)
					del = true;
				else
					set_bit(BNXT_FLTR_VALID, &fltr->state);
			}

			if (del) {
				spin_lock_bh(&bp->ntp_fltr_lock);
				hlist_del_rcu(&fltr->hash);
				bp->ntp_fltr_count--;
				spin_unlock_bh(&bp->ntp_fltr_lock);
				synchronize_rcu();
				clear_bit(fltr->sw_id, bp->ntp_fltr_bmap);
				kfree(fltr);
			}
		}
	}
	if (test_and_clear_bit(BNXT_HWRM_PF_UNLOAD_SP_EVENT, &bp->sp_event))
		netdev_info(bp->dev, "Receive PF driver unload event!\n");
}

#else

static void bnxt_cfg_ntp_filters(struct bnxt *bp)
{
}

#endif /* CONFIG_RFS_ACCEL */

static int bnxt_udp_tunnel_set_port(struct net_device *netdev, unsigned int table,
				    unsigned int entry, struct udp_tunnel_info *ti)
{
	struct bnxt *bp = netdev_priv(netdev);
	unsigned int cmd;

	if (ti->type == UDP_TUNNEL_TYPE_VXLAN)
		cmd = TUNNEL_DST_PORT_FREE_REQ_TUNNEL_TYPE_VXLAN;
	else
		cmd = TUNNEL_DST_PORT_FREE_REQ_TUNNEL_TYPE_GENEVE;

	return bnxt_hwrm_tunnel_dst_port_alloc(bp, ti->port, cmd);
}

static int bnxt_udp_tunnel_unset_port(struct net_device *netdev, unsigned int table,
				      unsigned int entry, struct udp_tunnel_info *ti)
{
	struct bnxt *bp = netdev_priv(netdev);
	unsigned int cmd;

	if (ti->type == UDP_TUNNEL_TYPE_VXLAN)
		cmd = TUNNEL_DST_PORT_FREE_REQ_TUNNEL_TYPE_VXLAN;
	else
		cmd = TUNNEL_DST_PORT_FREE_REQ_TUNNEL_TYPE_GENEVE;

	return bnxt_hwrm_tunnel_dst_port_free(bp, cmd);
}

static const struct udp_tunnel_nic_info bnxt_udp_tunnels = {
	.set_port	= bnxt_udp_tunnel_set_port,
	.unset_port	= bnxt_udp_tunnel_unset_port,
	.flags		= UDP_TUNNEL_NIC_INFO_MAY_SLEEP |
			  UDP_TUNNEL_NIC_INFO_OPEN_ONLY,
	.tables		= {
		{ .n_entries = 1, .tunnel_types = UDP_TUNNEL_TYPE_VXLAN,  },
		{ .n_entries = 1, .tunnel_types = UDP_TUNNEL_TYPE_GENEVE, },
	},
};

static int bnxt_bridge_getlink(struct sk_buff *skb, u32 pid, u32 seq,
			       struct net_device *dev, u32 filter_mask,
			       int nlflags)
{
	struct bnxt *bp = netdev_priv(dev);

	return ndo_dflt_bridge_getlink(skb, pid, seq, dev, bp->br_mode, 0, 0,
				       nlflags, filter_mask, NULL);
}

static int bnxt_bridge_setlink(struct net_device *dev, struct nlmsghdr *nlh,
			       u16 flags, struct netlink_ext_ack *extack)
{
	struct bnxt *bp = netdev_priv(dev);
	struct nlattr *attr, *br_spec;
	int rem, rc = 0;

	if (bp->hwrm_spec_code < 0x10708 || !BNXT_SINGLE_PF(bp))
		return -EOPNOTSUPP;

	br_spec = nlmsg_find_attr(nlh, sizeof(struct ifinfomsg), IFLA_AF_SPEC);
	if (!br_spec)
		return -EINVAL;

	nla_for_each_nested(attr, br_spec, rem) {
		u16 mode;

		if (nla_type(attr) != IFLA_BRIDGE_MODE)
			continue;

		if (nla_len(attr) < sizeof(mode))
			return -EINVAL;

		mode = nla_get_u16(attr);
		if (mode == bp->br_mode)
			break;

		rc = bnxt_hwrm_set_br_mode(bp, mode);
		if (!rc)
			bp->br_mode = mode;
		break;
	}
	return rc;
}

int bnxt_get_port_parent_id(struct net_device *dev,
			    struct netdev_phys_item_id *ppid)
{
	struct bnxt *bp = netdev_priv(dev);

	if (bp->eswitch_mode != DEVLINK_ESWITCH_MODE_SWITCHDEV)
		return -EOPNOTSUPP;

	/* The PF and it's VF-reps only support the switchdev framework */
	if (!BNXT_PF(bp) || !(bp->flags & BNXT_FLAG_DSN_VALID))
		return -EOPNOTSUPP;

	ppid->id_len = sizeof(bp->dsn);
	memcpy(ppid->id, bp->dsn, ppid->id_len);

	return 0;
}

static const struct net_device_ops bnxt_netdev_ops = {
	.ndo_open		= bnxt_open,
	.ndo_start_xmit		= bnxt_start_xmit,
	.ndo_stop		= bnxt_close,
	.ndo_get_stats64	= bnxt_get_stats64,
	.ndo_set_rx_mode	= bnxt_set_rx_mode,
	.ndo_eth_ioctl		= bnxt_ioctl,
	.ndo_validate_addr	= eth_validate_addr,
	.ndo_set_mac_address	= bnxt_change_mac_addr,
	.ndo_change_mtu		= bnxt_change_mtu,
	.ndo_fix_features	= bnxt_fix_features,
	.ndo_set_features	= bnxt_set_features,
	.ndo_features_check	= bnxt_features_check,
	.ndo_tx_timeout		= bnxt_tx_timeout,
#ifdef CONFIG_BNXT_SRIOV
	.ndo_get_vf_config	= bnxt_get_vf_config,
	.ndo_set_vf_mac		= bnxt_set_vf_mac,
	.ndo_set_vf_vlan	= bnxt_set_vf_vlan,
	.ndo_set_vf_rate	= bnxt_set_vf_bw,
	.ndo_set_vf_link_state	= bnxt_set_vf_link_state,
	.ndo_set_vf_spoofchk	= bnxt_set_vf_spoofchk,
	.ndo_set_vf_trust	= bnxt_set_vf_trust,
#endif
	.ndo_setup_tc           = bnxt_setup_tc,
#ifdef CONFIG_RFS_ACCEL
	.ndo_rx_flow_steer	= bnxt_rx_flow_steer,
#endif
	.ndo_bpf		= bnxt_xdp,
	.ndo_xdp_xmit		= bnxt_xdp_xmit,
	.ndo_bridge_getlink	= bnxt_bridge_getlink,
	.ndo_bridge_setlink	= bnxt_bridge_setlink,
};

static void bnxt_remove_one(struct pci_dev *pdev)
{
	struct net_device *dev = pci_get_drvdata(pdev);
	struct bnxt *bp = netdev_priv(dev);

	if (BNXT_PF(bp))
		bnxt_sriov_disable(bp);

	bnxt_rdma_aux_device_uninit(bp);

	bnxt_ptp_clear(bp);
	unregister_netdev(dev);
	clear_bit(BNXT_STATE_IN_FW_RESET, &bp->state);
	/* Flush any pending tasks */
	cancel_work_sync(&bp->sp_task);
	cancel_delayed_work_sync(&bp->fw_reset_task);
	bp->sp_event = 0;

	bnxt_dl_fw_reporters_destroy(bp);
	bnxt_dl_unregister(bp);
	bnxt_shutdown_tc(bp);

	bnxt_clear_int_mode(bp);
	bnxt_hwrm_func_drv_unrgtr(bp);
	bnxt_free_hwrm_resources(bp);
	bnxt_ethtool_free(bp);
	bnxt_dcb_free(bp);
	kfree(bp->ptp_cfg);
	bp->ptp_cfg = NULL;
	kfree(bp->fw_health);
	bp->fw_health = NULL;
	bnxt_cleanup_pci(bp);
	bnxt_free_ctx_mem(bp);
	kfree(bp->ctx);
	bp->ctx = NULL;
	kfree(bp->rss_indir_tbl);
	bp->rss_indir_tbl = NULL;
	bnxt_free_port_stats(bp);
	free_netdev(dev);
}

static int bnxt_probe_phy(struct bnxt *bp, bool fw_dflt)
{
	int rc = 0;
	struct bnxt_link_info *link_info = &bp->link_info;

	bp->phy_flags = 0;
	rc = bnxt_hwrm_phy_qcaps(bp);
	if (rc) {
		netdev_err(bp->dev, "Probe phy can't get phy capabilities (rc: %x)\n",
			   rc);
		return rc;
	}
	if (bp->phy_flags & BNXT_PHY_FL_NO_FCS)
		bp->dev->priv_flags |= IFF_SUPP_NOFCS;
	else
		bp->dev->priv_flags &= ~IFF_SUPP_NOFCS;
	if (!fw_dflt)
		return 0;

	mutex_lock(&bp->link_lock);
	rc = bnxt_update_link(bp, false);
	if (rc) {
		mutex_unlock(&bp->link_lock);
		netdev_err(bp->dev, "Probe phy can't update link (rc: %x)\n",
			   rc);
		return rc;
	}

	/* Older firmware does not have supported_auto_speeds, so assume
	 * that all supported speeds can be autonegotiated.
	 */
	if (link_info->auto_link_speeds && !link_info->support_auto_speeds)
		link_info->support_auto_speeds = link_info->support_speeds;

	bnxt_init_ethtool_link_settings(bp);
	mutex_unlock(&bp->link_lock);
	return 0;
}

static int bnxt_get_max_irq(struct pci_dev *pdev)
{
	u16 ctrl;

	if (!pdev->msix_cap)
		return 1;

	pci_read_config_word(pdev, pdev->msix_cap + PCI_MSIX_FLAGS, &ctrl);
	return (ctrl & PCI_MSIX_FLAGS_QSIZE) + 1;
}

static void _bnxt_get_max_rings(struct bnxt *bp, int *max_rx, int *max_tx,
				int *max_cp)
{
	struct bnxt_hw_resc *hw_resc = &bp->hw_resc;
	int max_ring_grps = 0, max_irq;

	*max_tx = hw_resc->max_tx_rings;
	*max_rx = hw_resc->max_rx_rings;
	*max_cp = bnxt_get_max_func_cp_rings_for_en(bp);
	max_irq = min_t(int, bnxt_get_max_func_irqs(bp) -
			bnxt_get_ulp_msix_num(bp),
			hw_resc->max_stat_ctxs - bnxt_get_ulp_stat_ctxs(bp));
	if (!(bp->flags & BNXT_FLAG_CHIP_P5))
		*max_cp = min_t(int, *max_cp, max_irq);
	max_ring_grps = hw_resc->max_hw_ring_grps;
	if (BNXT_CHIP_TYPE_NITRO_A0(bp) && BNXT_PF(bp)) {
		*max_cp -= 1;
		*max_rx -= 2;
	}
	if (bp->flags & BNXT_FLAG_AGG_RINGS)
		*max_rx >>= 1;
	if (bp->flags & BNXT_FLAG_CHIP_P5) {
		bnxt_trim_rings(bp, max_rx, max_tx, *max_cp, false);
		/* On P5 chips, max_cp output param should be available NQs */
		*max_cp = max_irq;
	}
	*max_rx = min_t(int, *max_rx, max_ring_grps);
}

int bnxt_get_max_rings(struct bnxt *bp, int *max_rx, int *max_tx, bool shared)
{
	int rx, tx, cp;

	_bnxt_get_max_rings(bp, &rx, &tx, &cp);
	*max_rx = rx;
	*max_tx = tx;
	if (!rx || !tx || !cp)
		return -ENOMEM;

	return bnxt_trim_rings(bp, max_rx, max_tx, cp, shared);
}

static int bnxt_get_dflt_rings(struct bnxt *bp, int *max_rx, int *max_tx,
			       bool shared)
{
	int rc;

	rc = bnxt_get_max_rings(bp, max_rx, max_tx, shared);
	if (rc && (bp->flags & BNXT_FLAG_AGG_RINGS)) {
		/* Not enough rings, try disabling agg rings. */
		bp->flags &= ~BNXT_FLAG_AGG_RINGS;
		rc = bnxt_get_max_rings(bp, max_rx, max_tx, shared);
		if (rc) {
			/* set BNXT_FLAG_AGG_RINGS back for consistency */
			bp->flags |= BNXT_FLAG_AGG_RINGS;
			return rc;
		}
		bp->flags |= BNXT_FLAG_NO_AGG_RINGS;
		bp->dev->hw_features &= ~(NETIF_F_LRO | NETIF_F_GRO_HW);
		bp->dev->features &= ~(NETIF_F_LRO | NETIF_F_GRO_HW);
		bnxt_set_ring_params(bp);
	}

	if (bp->flags & BNXT_FLAG_ROCE_CAP) {
		int max_cp, max_stat, max_irq;

		/* Reserve minimum resources for RoCE */
		max_cp = bnxt_get_max_func_cp_rings(bp);
		max_stat = bnxt_get_max_func_stat_ctxs(bp);
		max_irq = bnxt_get_max_func_irqs(bp);
		if (max_cp <= BNXT_MIN_ROCE_CP_RINGS ||
		    max_irq <= BNXT_MIN_ROCE_CP_RINGS ||
		    max_stat <= BNXT_MIN_ROCE_STAT_CTXS)
			return 0;

		max_cp -= BNXT_MIN_ROCE_CP_RINGS;
		max_irq -= BNXT_MIN_ROCE_CP_RINGS;
		max_stat -= BNXT_MIN_ROCE_STAT_CTXS;
		max_cp = min_t(int, max_cp, max_irq);
		max_cp = min_t(int, max_cp, max_stat);
		rc = bnxt_trim_rings(bp, max_rx, max_tx, max_cp, shared);
		if (rc)
			rc = 0;
	}
	return rc;
}

/* In initial default shared ring setting, each shared ring must have a
 * RX/TX ring pair.
 */
static void bnxt_trim_dflt_sh_rings(struct bnxt *bp)
{
	bp->cp_nr_rings = min_t(int, bp->tx_nr_rings_per_tc, bp->rx_nr_rings);
	bp->rx_nr_rings = bp->cp_nr_rings;
	bp->tx_nr_rings_per_tc = bp->cp_nr_rings;
	bp->tx_nr_rings = bp->tx_nr_rings_per_tc;
}

static int bnxt_set_dflt_rings(struct bnxt *bp, bool sh)
{
	int dflt_rings, max_rx_rings, max_tx_rings, rc;

	if (!bnxt_can_reserve_rings(bp))
		return 0;

	if (sh)
		bp->flags |= BNXT_FLAG_SHARED_RINGS;
	dflt_rings = is_kdump_kernel() ? 1 : netif_get_num_default_rss_queues();
	/* Reduce default rings on multi-port cards so that total default
	 * rings do not exceed CPU count.
	 */
	if (bp->port_count > 1) {
		int max_rings =
			max_t(int, num_online_cpus() / bp->port_count, 1);

		dflt_rings = min_t(int, dflt_rings, max_rings);
	}
	rc = bnxt_get_dflt_rings(bp, &max_rx_rings, &max_tx_rings, sh);
	if (rc)
		return rc;
	bp->rx_nr_rings = min_t(int, dflt_rings, max_rx_rings);
	bp->tx_nr_rings_per_tc = min_t(int, dflt_rings, max_tx_rings);
	if (sh)
		bnxt_trim_dflt_sh_rings(bp);
	else
		bp->cp_nr_rings = bp->tx_nr_rings_per_tc + bp->rx_nr_rings;
	bp->tx_nr_rings = bp->tx_nr_rings_per_tc;

	rc = __bnxt_reserve_rings(bp);
	if (rc && rc != -ENODEV)
		netdev_warn(bp->dev, "Unable to reserve tx rings\n");
	bp->tx_nr_rings_per_tc = bp->tx_nr_rings;
	if (sh)
		bnxt_trim_dflt_sh_rings(bp);

	/* Rings may have been trimmed, re-reserve the trimmed rings. */
	if (bnxt_need_reserve_rings(bp)) {
		rc = __bnxt_reserve_rings(bp);
		if (rc && rc != -ENODEV)
			netdev_warn(bp->dev, "2nd rings reservation failed.\n");
		bp->tx_nr_rings_per_tc = bp->tx_nr_rings;
	}
	if (BNXT_CHIP_TYPE_NITRO_A0(bp)) {
		bp->rx_nr_rings++;
		bp->cp_nr_rings++;
	}
	if (rc) {
		bp->tx_nr_rings = 0;
		bp->rx_nr_rings = 0;
	}
	return rc;
}

static int bnxt_init_dflt_ring_mode(struct bnxt *bp)
{
	int rc;

	if (bp->tx_nr_rings)
		return 0;

	bnxt_ulp_irq_stop(bp);
	bnxt_clear_int_mode(bp);
	rc = bnxt_set_dflt_rings(bp, true);
	if (rc) {
		if (BNXT_VF(bp) && rc == -ENODEV)
			netdev_err(bp->dev, "Cannot configure VF rings while PF is unavailable.\n");
		else
			netdev_err(bp->dev, "Not enough rings available.\n");
		goto init_dflt_ring_err;
	}
	rc = bnxt_init_int_mode(bp);
	if (rc)
		goto init_dflt_ring_err;

	bp->tx_nr_rings_per_tc = bp->tx_nr_rings;

	bnxt_set_dflt_rfs(bp);

init_dflt_ring_err:
	bnxt_ulp_irq_restart(bp, rc);
	return rc;
}

int bnxt_restore_pf_fw_resources(struct bnxt *bp)
{
	int rc;

	ASSERT_RTNL();
	bnxt_hwrm_func_qcaps(bp);

	if (netif_running(bp->dev))
		__bnxt_close_nic(bp, true, false);

	bnxt_ulp_irq_stop(bp);
	bnxt_clear_int_mode(bp);
	rc = bnxt_init_int_mode(bp);
	bnxt_ulp_irq_restart(bp, rc);

	if (netif_running(bp->dev)) {
		if (rc)
			dev_close(bp->dev);
		else
			rc = bnxt_open_nic(bp, true, false);
	}

	return rc;
}

static int bnxt_init_mac_addr(struct bnxt *bp)
{
	int rc = 0;

	if (BNXT_PF(bp)) {
		eth_hw_addr_set(bp->dev, bp->pf.mac_addr);
	} else {
#ifdef CONFIG_BNXT_SRIOV
		struct bnxt_vf_info *vf = &bp->vf;
		bool strict_approval = true;

		if (is_valid_ether_addr(vf->mac_addr)) {
			/* overwrite netdev dev_addr with admin VF MAC */
			eth_hw_addr_set(bp->dev, vf->mac_addr);
			/* Older PF driver or firmware may not approve this
			 * correctly.
			 */
			strict_approval = false;
		} else {
			eth_hw_addr_random(bp->dev);
		}
		rc = bnxt_approve_mac(bp, bp->dev->dev_addr, strict_approval);
#endif
	}
	return rc;
}

static void bnxt_vpd_read_info(struct bnxt *bp)
{
	struct pci_dev *pdev = bp->pdev;
	unsigned int vpd_size, kw_len;
	int pos, size;
	u8 *vpd_data;

	vpd_data = pci_vpd_alloc(pdev, &vpd_size);
	if (IS_ERR(vpd_data)) {
		pci_warn(pdev, "Unable to read VPD\n");
		return;
	}

	pos = pci_vpd_find_ro_info_keyword(vpd_data, vpd_size,
					   PCI_VPD_RO_KEYWORD_PARTNO, &kw_len);
	if (pos < 0)
		goto read_sn;

	size = min_t(int, kw_len, BNXT_VPD_FLD_LEN - 1);
	memcpy(bp->board_partno, &vpd_data[pos], size);

read_sn:
	pos = pci_vpd_find_ro_info_keyword(vpd_data, vpd_size,
					   PCI_VPD_RO_KEYWORD_SERIALNO,
					   &kw_len);
	if (pos < 0)
		goto exit;

	size = min_t(int, kw_len, BNXT_VPD_FLD_LEN - 1);
	memcpy(bp->board_serialno, &vpd_data[pos], size);
exit:
	kfree(vpd_data);
}

static int bnxt_pcie_dsn_get(struct bnxt *bp, u8 dsn[])
{
	struct pci_dev *pdev = bp->pdev;
	u64 qword;

	qword = pci_get_dsn(pdev);
	if (!qword) {
		netdev_info(bp->dev, "Unable to read adapter's DSN\n");
		return -EOPNOTSUPP;
	}

	put_unaligned_le64(qword, dsn);

	bp->flags |= BNXT_FLAG_DSN_VALID;
	return 0;
}

static int bnxt_map_db_bar(struct bnxt *bp)
{
	if (!bp->db_size)
		return -ENODEV;
	bp->bar1 = pci_iomap(bp->pdev, 2, bp->db_size);
	if (!bp->bar1)
		return -ENOMEM;
	return 0;
}

void bnxt_print_device_info(struct bnxt *bp)
{
	netdev_info(bp->dev, "%s found at mem %lx, node addr %pM\n",
		    board_info[bp->board_idx].name,
		    (long)pci_resource_start(bp->pdev, 0), bp->dev->dev_addr);

	pcie_print_link_status(bp->pdev);
}

static int bnxt_init_one(struct pci_dev *pdev, const struct pci_device_id *ent)
{
	struct net_device *dev;
	struct bnxt *bp;
	int rc, max_irqs;

	if (pci_is_bridge(pdev))
		return -ENODEV;

	/* Clear any pending DMA transactions from crash kernel
	 * while loading driver in capture kernel.
	 */
	if (is_kdump_kernel()) {
		pci_clear_master(pdev);
		pcie_flr(pdev);
	}

	max_irqs = bnxt_get_max_irq(pdev);
	dev = alloc_etherdev_mq(sizeof(*bp), max_irqs);
	if (!dev)
		return -ENOMEM;

	bp = netdev_priv(dev);
	bp->board_idx = ent->driver_data;
	bp->msg_enable = BNXT_DEF_MSG_ENABLE;
	bnxt_set_max_func_irqs(bp, max_irqs);

	if (bnxt_vf_pciid(bp->board_idx))
		bp->flags |= BNXT_FLAG_VF;

	/* No devlink port registration in case of a VF */
	if (BNXT_PF(bp))
		SET_NETDEV_DEVLINK_PORT(dev, &bp->dl_port);

	if (pdev->msix_cap)
		bp->flags |= BNXT_FLAG_MSIX_CAP;

	rc = bnxt_init_board(pdev, dev);
	if (rc < 0)
		goto init_err_free;

	dev->netdev_ops = &bnxt_netdev_ops;
	dev->watchdog_timeo = BNXT_TX_TIMEOUT;
	dev->ethtool_ops = &bnxt_ethtool_ops;
	pci_set_drvdata(pdev, dev);

	rc = bnxt_alloc_hwrm_resources(bp);
	if (rc)
		goto init_err_pci_clean;

	mutex_init(&bp->hwrm_cmd_lock);
	mutex_init(&bp->link_lock);

	rc = bnxt_fw_init_one_p1(bp);
	if (rc)
		goto init_err_pci_clean;

	if (BNXT_PF(bp))
		bnxt_vpd_read_info(bp);

	if (BNXT_CHIP_P5(bp)) {
		bp->flags |= BNXT_FLAG_CHIP_P5;
		if (BNXT_CHIP_SR2(bp))
			bp->flags |= BNXT_FLAG_CHIP_SR2;
	}

	rc = bnxt_alloc_rss_indir_tbl(bp);
	if (rc)
		goto init_err_pci_clean;

	rc = bnxt_fw_init_one_p2(bp);
	if (rc)
		goto init_err_pci_clean;

	rc = bnxt_map_db_bar(bp);
	if (rc) {
		dev_err(&pdev->dev, "Cannot map doorbell BAR rc = %d, aborting\n",
			rc);
		goto init_err_pci_clean;
	}

	dev->hw_features = NETIF_F_IP_CSUM | NETIF_F_IPV6_CSUM | NETIF_F_SG |
			   NETIF_F_TSO | NETIF_F_TSO6 |
			   NETIF_F_GSO_UDP_TUNNEL | NETIF_F_GSO_GRE |
			   NETIF_F_GSO_IPXIP4 |
			   NETIF_F_GSO_UDP_TUNNEL_CSUM | NETIF_F_GSO_GRE_CSUM |
			   NETIF_F_GSO_PARTIAL | NETIF_F_RXHASH |
			   NETIF_F_RXCSUM | NETIF_F_GRO;

	if (BNXT_SUPPORTS_TPA(bp))
		dev->hw_features |= NETIF_F_LRO;

	dev->hw_enc_features =
			NETIF_F_IP_CSUM | NETIF_F_IPV6_CSUM | NETIF_F_SG |
			NETIF_F_TSO | NETIF_F_TSO6 |
			NETIF_F_GSO_UDP_TUNNEL | NETIF_F_GSO_GRE |
			NETIF_F_GSO_UDP_TUNNEL_CSUM | NETIF_F_GSO_GRE_CSUM |
			NETIF_F_GSO_IPXIP4 | NETIF_F_GSO_PARTIAL;
	dev->udp_tunnel_nic_info = &bnxt_udp_tunnels;

	dev->gso_partial_features = NETIF_F_GSO_UDP_TUNNEL_CSUM |
				    NETIF_F_GSO_GRE_CSUM;
	dev->vlan_features = dev->hw_features | NETIF_F_HIGHDMA;
	if (bp->fw_cap & BNXT_FW_CAP_VLAN_RX_STRIP)
		dev->hw_features |= BNXT_HW_FEATURE_VLAN_ALL_RX;
	if (bp->fw_cap & BNXT_FW_CAP_VLAN_TX_INSERT)
		dev->hw_features |= BNXT_HW_FEATURE_VLAN_ALL_TX;
	if (BNXT_SUPPORTS_TPA(bp))
		dev->hw_features |= NETIF_F_GRO_HW;
	dev->features |= dev->hw_features | NETIF_F_HIGHDMA;
	if (dev->features & NETIF_F_GRO_HW)
		dev->features &= ~NETIF_F_LRO;
	dev->priv_flags |= IFF_UNICAST_FLT;

	netif_set_tso_max_size(dev, GSO_MAX_SIZE);

	dev->xdp_features = NETDEV_XDP_ACT_BASIC | NETDEV_XDP_ACT_REDIRECT |
			    NETDEV_XDP_ACT_RX_SG;

#ifdef CONFIG_BNXT_SRIOV
	init_waitqueue_head(&bp->sriov_cfg_wait);
#endif
	if (BNXT_SUPPORTS_TPA(bp)) {
		bp->gro_func = bnxt_gro_func_5730x;
		if (BNXT_CHIP_P4(bp))
			bp->gro_func = bnxt_gro_func_5731x;
		else if (BNXT_CHIP_P5(bp))
			bp->gro_func = bnxt_gro_func_5750x;
	}
	if (!BNXT_CHIP_P4_PLUS(bp))
		bp->flags |= BNXT_FLAG_DOUBLE_DB;

	rc = bnxt_init_mac_addr(bp);
	if (rc) {
		dev_err(&pdev->dev, "Unable to initialize mac address.\n");
		rc = -EADDRNOTAVAIL;
		goto init_err_pci_clean;
	}

	if (BNXT_PF(bp)) {
		/* Read the adapter's DSN to use as the eswitch switch_id */
		rc = bnxt_pcie_dsn_get(bp, bp->dsn);
	}

	/* MTU range: 60 - FW defined max */
	dev->min_mtu = ETH_ZLEN;
	dev->max_mtu = bp->max_mtu;

	rc = bnxt_probe_phy(bp, true);
	if (rc)
		goto init_err_pci_clean;

	bnxt_set_rx_skb_mode(bp, false);
	bnxt_set_tpa_flags(bp);
	bnxt_set_ring_params(bp);
	rc = bnxt_set_dflt_rings(bp, true);
	if (rc) {
		if (BNXT_VF(bp) && rc == -ENODEV) {
			netdev_err(bp->dev, "Cannot configure VF rings while PF is unavailable.\n");
		} else {
			netdev_err(bp->dev, "Not enough rings available.\n");
			rc = -ENOMEM;
		}
		goto init_err_pci_clean;
	}

	bnxt_fw_init_one_p3(bp);

	bnxt_init_dflt_coal(bp);

	if (dev->hw_features & BNXT_HW_FEATURE_VLAN_ALL_RX)
		bp->flags |= BNXT_FLAG_STRIP_VLAN;

	rc = bnxt_init_int_mode(bp);
	if (rc)
		goto init_err_pci_clean;

	/* No TC has been set yet and rings may have been trimmed due to
	 * limited MSIX, so we re-initialize the TX rings per TC.
	 */
	bp->tx_nr_rings_per_tc = bp->tx_nr_rings;

	if (BNXT_PF(bp)) {
		if (!bnxt_pf_wq) {
			bnxt_pf_wq =
				create_singlethread_workqueue("bnxt_pf_wq");
			if (!bnxt_pf_wq) {
				dev_err(&pdev->dev, "Unable to create workqueue.\n");
				rc = -ENOMEM;
				goto init_err_pci_clean;
			}
		}
		rc = bnxt_init_tc(bp);
		if (rc)
			netdev_err(dev, "Failed to initialize TC flower offload, err = %d.\n",
				   rc);
	}

	bnxt_inv_fw_health_reg(bp);
	rc = bnxt_dl_register(bp);
	if (rc)
		goto init_err_dl;

	rc = register_netdev(dev);
	if (rc)
		goto init_err_cleanup;

	bnxt_dl_fw_reporters_create(bp);

	bnxt_rdma_aux_device_init(bp);

	bnxt_print_device_info(bp);

	pci_save_state(pdev);

	return 0;
init_err_cleanup:
	bnxt_dl_unregister(bp);
init_err_dl:
	bnxt_shutdown_tc(bp);
	bnxt_clear_int_mode(bp);

init_err_pci_clean:
	bnxt_hwrm_func_drv_unrgtr(bp);
	bnxt_free_hwrm_resources(bp);
	bnxt_ethtool_free(bp);
	bnxt_ptp_clear(bp);
	kfree(bp->ptp_cfg);
	bp->ptp_cfg = NULL;
	kfree(bp->fw_health);
	bp->fw_health = NULL;
	bnxt_cleanup_pci(bp);
	bnxt_free_ctx_mem(bp);
	kfree(bp->ctx);
	bp->ctx = NULL;
	kfree(bp->rss_indir_tbl);
	bp->rss_indir_tbl = NULL;

init_err_free:
	free_netdev(dev);
	return rc;
}

static void bnxt_shutdown(struct pci_dev *pdev)
{
	struct net_device *dev = pci_get_drvdata(pdev);
	struct bnxt *bp;

	if (!dev)
		return;

	rtnl_lock();
	bp = netdev_priv(dev);
	if (!bp)
		goto shutdown_exit;

	if (netif_running(dev))
		dev_close(dev);

	bnxt_clear_int_mode(bp);
	pci_disable_device(pdev);

	if (system_state == SYSTEM_POWER_OFF) {
		pci_wake_from_d3(pdev, bp->wol);
		pci_set_power_state(pdev, PCI_D3hot);
	}

shutdown_exit:
	rtnl_unlock();
}

#ifdef CONFIG_PM_SLEEP
static int bnxt_suspend(struct device *device)
{
	struct net_device *dev = dev_get_drvdata(device);
	struct bnxt *bp = netdev_priv(dev);
	int rc = 0;

	rtnl_lock();
	bnxt_ulp_stop(bp);
	if (netif_running(dev)) {
		netif_device_detach(dev);
		rc = bnxt_close(dev);
	}
	bnxt_hwrm_func_drv_unrgtr(bp);
	pci_disable_device(bp->pdev);
	bnxt_free_ctx_mem(bp);
	kfree(bp->ctx);
	bp->ctx = NULL;
	rtnl_unlock();
	return rc;
}

static int bnxt_resume(struct device *device)
{
	struct net_device *dev = dev_get_drvdata(device);
	struct bnxt *bp = netdev_priv(dev);
	int rc = 0;

	rtnl_lock();
	rc = pci_enable_device(bp->pdev);
	if (rc) {
		netdev_err(dev, "Cannot re-enable PCI device during resume, err = %d\n",
			   rc);
		goto resume_exit;
	}
	pci_set_master(bp->pdev);
	if (bnxt_hwrm_ver_get(bp)) {
		rc = -ENODEV;
		goto resume_exit;
	}
	rc = bnxt_hwrm_func_reset(bp);
	if (rc) {
		rc = -EBUSY;
		goto resume_exit;
	}

	rc = bnxt_hwrm_func_qcaps(bp);
	if (rc)
		goto resume_exit;

	if (bnxt_hwrm_func_drv_rgtr(bp, NULL, 0, false)) {
		rc = -ENODEV;
		goto resume_exit;
	}

	bnxt_get_wol_settings(bp);
	if (netif_running(dev)) {
		rc = bnxt_open(dev);
		if (!rc)
			netif_device_attach(dev);
	}

resume_exit:
	bnxt_ulp_start(bp, rc);
	if (!rc)
		bnxt_reenable_sriov(bp);
	rtnl_unlock();
	return rc;
}

static SIMPLE_DEV_PM_OPS(bnxt_pm_ops, bnxt_suspend, bnxt_resume);
#define BNXT_PM_OPS (&bnxt_pm_ops)

#else

#define BNXT_PM_OPS NULL

#endif /* CONFIG_PM_SLEEP */

/**
 * bnxt_io_error_detected - called when PCI error is detected
 * @pdev: Pointer to PCI device
 * @state: The current pci connection state
 *
 * This function is called after a PCI bus error affecting
 * this device has been detected.
 */
static pci_ers_result_t bnxt_io_error_detected(struct pci_dev *pdev,
					       pci_channel_state_t state)
{
	struct net_device *netdev = pci_get_drvdata(pdev);
	struct bnxt *bp = netdev_priv(netdev);

	netdev_info(netdev, "PCI I/O error detected\n");

	rtnl_lock();
	netif_device_detach(netdev);

	bnxt_ulp_stop(bp);

	if (state == pci_channel_io_perm_failure) {
		rtnl_unlock();
		return PCI_ERS_RESULT_DISCONNECT;
	}

	if (state == pci_channel_io_frozen)
		set_bit(BNXT_STATE_PCI_CHANNEL_IO_FROZEN, &bp->state);

	if (netif_running(netdev))
		bnxt_close(netdev);

	if (pci_is_enabled(pdev))
		pci_disable_device(pdev);
	bnxt_free_ctx_mem(bp);
	kfree(bp->ctx);
	bp->ctx = NULL;
	rtnl_unlock();

	/* Request a slot slot reset. */
	return PCI_ERS_RESULT_NEED_RESET;
}

/**
 * bnxt_io_slot_reset - called after the pci bus has been reset.
 * @pdev: Pointer to PCI device
 *
 * Restart the card from scratch, as if from a cold-boot.
 * At this point, the card has exprienced a hard reset,
 * followed by fixups by BIOS, and has its config space
 * set up identically to what it was at cold boot.
 */
static pci_ers_result_t bnxt_io_slot_reset(struct pci_dev *pdev)
{
	pci_ers_result_t result = PCI_ERS_RESULT_DISCONNECT;
	struct net_device *netdev = pci_get_drvdata(pdev);
	struct bnxt *bp = netdev_priv(netdev);
	int retry = 0;
	int err = 0;
	int off;

	netdev_info(bp->dev, "PCI Slot Reset\n");

	rtnl_lock();

	if (pci_enable_device(pdev)) {
		dev_err(&pdev->dev,
			"Cannot re-enable PCI device after reset.\n");
	} else {
		pci_set_master(pdev);
		/* Upon fatal error, our device internal logic that latches to
		 * BAR value is getting reset and will restore only upon
		 * rewritting the BARs.
		 *
		 * As pci_restore_state() does not re-write the BARs if the
		 * value is same as saved value earlier, driver needs to
		 * write the BARs to 0 to force restore, in case of fatal error.
		 */
		if (test_and_clear_bit(BNXT_STATE_PCI_CHANNEL_IO_FROZEN,
				       &bp->state)) {
			for (off = PCI_BASE_ADDRESS_0;
			     off <= PCI_BASE_ADDRESS_5; off += 4)
				pci_write_config_dword(bp->pdev, off, 0);
		}
		pci_restore_state(pdev);
		pci_save_state(pdev);

		bnxt_inv_fw_health_reg(bp);
		bnxt_try_map_fw_health_reg(bp);

		/* In some PCIe AER scenarios, firmware may take up to
		 * 10 seconds to become ready in the worst case.
		 */
		do {
			err = bnxt_try_recover_fw(bp);
			if (!err)
				break;
			retry++;
		} while (retry < BNXT_FW_SLOT_RESET_RETRY);

		if (err) {
			dev_err(&pdev->dev, "Firmware not ready\n");
			goto reset_exit;
		}

		err = bnxt_hwrm_func_reset(bp);
		if (!err)
			result = PCI_ERS_RESULT_RECOVERED;

		bnxt_ulp_irq_stop(bp);
		bnxt_clear_int_mode(bp);
		err = bnxt_init_int_mode(bp);
		bnxt_ulp_irq_restart(bp, err);
	}

reset_exit:
	bnxt_clear_reservations(bp, true);
	rtnl_unlock();

	return result;
}

/**
 * bnxt_io_resume - called when traffic can start flowing again.
 * @pdev: Pointer to PCI device
 *
 * This callback is called when the error recovery driver tells
 * us that its OK to resume normal operation.
 */
static void bnxt_io_resume(struct pci_dev *pdev)
{
	struct net_device *netdev = pci_get_drvdata(pdev);
	struct bnxt *bp = netdev_priv(netdev);
	int err;

	netdev_info(bp->dev, "PCI Slot Resume\n");
	rtnl_lock();

	err = bnxt_hwrm_func_qcaps(bp);
	if (!err && netif_running(netdev))
		err = bnxt_open(netdev);

	bnxt_ulp_start(bp, err);
	if (!err) {
		bnxt_reenable_sriov(bp);
		netif_device_attach(netdev);
	}

	rtnl_unlock();
}

static const struct pci_error_handlers bnxt_err_handler = {
	.error_detected	= bnxt_io_error_detected,
	.slot_reset	= bnxt_io_slot_reset,
	.resume		= bnxt_io_resume
};

static struct pci_driver bnxt_pci_driver = {
	.name		= DRV_MODULE_NAME,
	.id_table	= bnxt_pci_tbl,
	.probe		= bnxt_init_one,
	.remove		= bnxt_remove_one,
	.shutdown	= bnxt_shutdown,
	.driver.pm	= BNXT_PM_OPS,
	.err_handler	= &bnxt_err_handler,
#if defined(CONFIG_BNXT_SRIOV)
	.sriov_configure = bnxt_sriov_configure,
#endif
};

static int __init bnxt_init(void)
{
	int err;

	bnxt_debug_init();
	err = pci_register_driver(&bnxt_pci_driver);
	if (err) {
		bnxt_debug_exit();
		return err;
	}

	return 0;
}

static void __exit bnxt_exit(void)
{
	pci_unregister_driver(&bnxt_pci_driver);
	if (bnxt_pf_wq)
		destroy_workqueue(bnxt_pf_wq);
	bnxt_debug_exit();
}

module_init(bnxt_init);
module_exit(bnxt_exit);<|MERGE_RESOLUTION|>--- conflicted
+++ resolved
@@ -2608,15 +2608,8 @@
 static void __bnxt_poll_work_done(struct bnxt *bp, struct bnxt_napi *bnapi,
 				  int budget)
 {
-<<<<<<< HEAD
-	if (bnapi->tx_pkts && !bnapi->tx_fault) {
-		bnapi->tx_int(bp, bnapi, bnapi->tx_pkts);
-		bnapi->tx_pkts = 0;
-	}
-=======
-	if (bnapi->tx_pkts)
+	if (bnapi->tx_pkts && !bnapi->tx_fault)
 		bnapi->tx_int(bp, bnapi, budget);
->>>>>>> 999f6631
 
 	if ((bnapi->events & BNXT_RX_EVENT) && !(bnapi->in_reset)) {
 		struct bnxt_rx_ring_info *rxr = bnapi->rx_ring;
