// SPDX-License-Identifier: GPL-2.0+
/* Xilinx GMII2RGMII Converter driver
 *
 * Copyright (C) 2016 Xilinx, Inc.
 * Copyright (C) 2016 Andrew Lunn <andrew@lunn.ch>
 *
 * Author: Andrew Lunn <andrew@lunn.ch>
 * Author: Kedareswara rao Appana <appanad@xilinx.com>
 *
 * Description:
 * This driver is developed for Xilinx GMII2RGMII Converter
 */
#include <linux/module.h>
#include <linux/kernel.h>
#include <linux/mii.h>
#include <linux/mdio.h>
#include <linux/phy.h>
#include <linux/of_mdio.h>

#define XILINX_GMII2RGMII_REG		0x10
#define XILINX_GMII2RGMII_SPEED_MASK	(BMCR_SPEED1000 | BMCR_SPEED100)

struct gmii2rgmii {
	struct phy_device *phy_dev;
	struct phy_driver *phy_drv;
	struct phy_driver conv_phy_drv;
	struct mdio_device *mdio;
};

static void xgmiitorgmii_configure(struct gmii2rgmii *priv, int speed)
{
	struct mii_bus *bus = priv->mdio->bus;
	int addr = priv->mdio->addr;
	u16 val;

	val = mdiobus_read(bus, addr, XILINX_GMII2RGMII_REG);
	val &= ~XILINX_GMII2RGMII_SPEED_MASK;

	if (speed == SPEED_1000)
		val |= BMCR_SPEED1000;
	else if (speed == SPEED_100)
		val |= BMCR_SPEED100;
	else
		val |= BMCR_SPEED10;

	mdiobus_write(bus, addr, XILINX_GMII2RGMII_REG, val);
}

static int xgmiitorgmii_read_status(struct phy_device *phydev)
{
	struct gmii2rgmii *priv = mdiodev_get_drvdata(&phydev->mdio);
	int err;

	if (priv->phy_drv->read_status)
		err = priv->phy_drv->read_status(phydev);
	else
		err = genphy_read_status(phydev);
	if (err < 0)
		return err;

	xgmiitorgmii_configure(priv, phydev->speed);

	return 0;
}

static int xgmiitorgmii_set_loopback(struct phy_device *phydev, bool enable)
{
	struct gmii2rgmii *priv = mdiodev_get_drvdata(&phydev->mdio);
	int err;

	if (priv->phy_drv->set_loopback)
		err = priv->phy_drv->set_loopback(phydev, enable);
	else
		err = genphy_loopback(phydev, enable);
	if (err < 0)
		return err;

<<<<<<< HEAD
	return mdiobus_write(bus, addr, XILINX_GMII2RGMII_REG, val);
=======
	xgmiitorgmii_configure(priv, phydev->speed);

	return 0;
>>>>>>> 8bb7eca9
}

static int xgmiitorgmii_probe(struct mdio_device *mdiodev)
{
	struct device *dev = &mdiodev->dev;
	struct device_node *np = dev->of_node, *phy_node;
	struct gmii2rgmii *priv;

	priv = devm_kzalloc(dev, sizeof(*priv), GFP_KERNEL);
	if (!priv)
		return -ENOMEM;

	phy_node = of_parse_phandle(np, "phy-handle", 0);
	if (!phy_node) {
		dev_err(dev, "Couldn't parse phy-handle\n");
		return -ENODEV;
	}

	priv->phy_dev = of_phy_find_device(phy_node);
	of_node_put(phy_node);
	if (!priv->phy_dev) {
		dev_info(dev, "Couldn't find phydev\n");
		return -EPROBE_DEFER;
	}

	if (!priv->phy_dev->drv) {
		dev_info(dev, "Attached phy not ready\n");
		return -EPROBE_DEFER;
	}

	priv->mdio = mdiodev;
	priv->phy_drv = priv->phy_dev->drv;
	memcpy(&priv->conv_phy_drv, priv->phy_dev->drv,
	       sizeof(struct phy_driver));
	priv->conv_phy_drv.read_status = xgmiitorgmii_read_status;
	priv->conv_phy_drv.set_loopback = xgmiitorgmii_set_loopback;
	mdiodev_set_drvdata(&priv->phy_dev->mdio, priv);
	priv->phy_dev->drv = &priv->conv_phy_drv;

	return 0;
}

static const struct of_device_id xgmiitorgmii_of_match[] = {
	{ .compatible = "xlnx,gmii-to-rgmii-1.0" },
	{},
};
MODULE_DEVICE_TABLE(of, xgmiitorgmii_of_match);

static struct mdio_driver xgmiitorgmii_driver = {
	.probe	= xgmiitorgmii_probe,
	.mdiodrv.driver = {
		.name = "xgmiitorgmii",
		.of_match_table = xgmiitorgmii_of_match,
	},
};

mdio_module_driver(xgmiitorgmii_driver);

MODULE_DESCRIPTION("Xilinx GMII2RGMII converter driver");
MODULE_LICENSE("GPL");<|MERGE_RESOLUTION|>--- conflicted
+++ resolved
@@ -75,13 +75,9 @@
 	if (err < 0)
 		return err;
 
-<<<<<<< HEAD
-	return mdiobus_write(bus, addr, XILINX_GMII2RGMII_REG, val);
-=======
 	xgmiitorgmii_configure(priv, phydev->speed);
 
 	return 0;
->>>>>>> 8bb7eca9
 }
 
 static int xgmiitorgmii_probe(struct mdio_device *mdiodev)
