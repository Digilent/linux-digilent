--- conflicted
+++ resolved
@@ -467,8 +467,6 @@
 	help
 	  Support for the Canaan Kendryte K210 RISC-V SoC clocks.
 
-<<<<<<< HEAD
-=======
 config COMMON_CLK_SP7021
 	tristate "Clock driver for Sunplus SP7021 SoC"
 	depends on SOC_SP7021 || COMPILE_TEST
@@ -479,7 +477,6 @@
 	  Not all features of the PLL are currently supported
 	  by the driver.
 
->>>>>>> 08485d4c
 config COMMON_CLK_PROXO
 	bool "Clock driver for Renesas ProXO"
 	depends on I2C && OF
