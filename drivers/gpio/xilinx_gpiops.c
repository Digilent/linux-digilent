/*
 * Xilinx PS GPIO device driver
 *
 * 2009-2011 (c) Xilinx, Inc.
 *
 * This program is free software; you can redistribute it and/or modify it under
 * the terms of the GNU General Public License as published by the Free Software
 * Foundation; either version 2 of the License, or (at your option) any later
 * version.
 *
 * You should have received a copy of the GNU General Public License along with
 * this program; if not, write to the Free Software Foundation, Inc., 675 Mass
 * Ave, Cambridge, MA 02139, USA.
 */

#include <linux/export.h>
#include <linux/module.h>
#include <linux/io.h>
#include <linux/irq.h>
#include <linux/gpio.h>
#include <linux/init.h>
#include <linux/errno.h>
#include <linux/interrupt.h>
#include <linux/platform_device.h>
#include <linux/slab.h>

#define DRIVER_NAME "xgpiops"

/* Register offsets for the GPIO device */

#define XGPIOPS_DATA_LSW_OFFSET(BANK)	(0x000 + (8 * BANK)) /* LSW Mask &
								Data -WO */
#define XGPIOPS_DATA_MSW_OFFSET(BANK)	(0x004 + (8 * BANK)) /* MSW Mask &
								Data -WO */
#define XGPIOPS_DATA_OFFSET(BANK)	(0x040 + (4 * BANK)) /* Data Register
								-RW */
#define XGPIOPS_DIRM_OFFSET(BANK)	(0x204 + (0x40 * BANK)) /* Direction
								mode reg-RW */
#define XGPIOPS_OUTEN_OFFSET(BANK)	(0x208 + (0x40 * BANK)) /* Output
								enable reg-RW
								 */
#define XGPIOPS_INTMASK_OFFSET(BANK)	(0x20C + (0x40 * BANK)) /* Interrupt
								mask reg-RO */
#define XGPIOPS_INTEN_OFFSET(BANK)	(0x210 + (0x40 * BANK)) /* Interrupt
								enable reg-WO
								 */
#define XGPIOPS_INTDIS_OFFSET(BANK)	(0x214 + (0x40 * BANK)) /* Interrupt
								disable reg-WO
								 */
#define XGPIOPS_INTSTS_OFFSET(BANK)	(0x218 + (0x40 * BANK)) /* Interrupt
								status reg-RO
								 */
#define XGPIOPS_INTTYPE_OFFSET(BANK)	(0x21C + (0x40 * BANK)) /* Interrupt
								type reg-RW
								 */
#define XGPIOPS_INTPOL_OFFSET(BANK)	(0x220 + (0x40 * BANK)) /* Interrupt
								polarity reg
								-RW */
#define XGPIOPS_INTANY_OFFSET(BANK)	(0x224 + (0x40 * BANK)) /* Interrupt on
								any, reg-RW */

/* Read/Write access to the GPIO PS registers */
#define xgpiops_readreg(offset)		__raw_readl(offset)
#define xgpiops_writereg(val, offset)	__raw_writel(val, offset)

static unsigned int xgpiops_pin_table[] = {
	31, /* 0 - 31 */
	53, /* 32 - 53 */
	85, /* 54 - 85 */
	117 /* 86 - 117 */
};

/**
 * struct xgpiops - gpio device private data structure
 * @chip:	instance of the gpio_chip
 * @base_addr:	base address of the GPIO device
 * @gpio_lock:	lock used for synchronization
 */
struct xgpiops {
	struct gpio_chip chip;
	void __iomem *base_addr;
	spinlock_t gpio_lock;
};

/**
 * xgpiops_get_bank_pin - Get the bank number and pin number within that bank
 * for a given pin in the GPIO device
 * @pin_num:	gpio pin number within the device
 * @bank_num:	an output parameter used to return the bank number of the gpio
 *		pin
 * @bank_pin_num: an output parameter used to return pin number within a bank
 *		  for the given gpio pin
 *
 * Returns the bank number.
 */
static inline void xgpiops_get_bank_pin(unsigned int pin_num,
					 unsigned int *bank_num,
					 unsigned int *bank_pin_num)
{
	for (*bank_num = 0; *bank_num < 4; (*bank_num)++)
		if (pin_num <= xgpiops_pin_table[*bank_num])
			break;

	if (*bank_num == 0)
		*bank_pin_num = pin_num;
	else
		*bank_pin_num = pin_num %
					(xgpiops_pin_table[*bank_num - 1] + 1);
}

/**
 * xgpiops_get_value - Get the state of the specified pin of GPIO device
 * @chip:	gpio_chip instance to be worked on
 * @pin:	gpio pin number within the device
 *
 * This function reads the state of the specified pin of the GPIO device.
 * It returns 0 if the pin is low, 1 if pin is high.
 */
static int xgpiops_get_value(struct gpio_chip *chip, unsigned int pin)
{
	unsigned int bank_num, bank_pin_num;
	struct xgpiops *gpio = container_of(chip, struct xgpiops, chip);

	xgpiops_get_bank_pin(pin, &bank_num, &bank_pin_num);

	return (xgpiops_readreg(gpio->base_addr +
				 XGPIOPS_DATA_OFFSET(bank_num)) >>
		bank_pin_num) & 1;
}

/**
 * xgpiops_set_value - Modify the state of the pin with specified value
 * @chip:	gpio_chip instance to be worked on
 * @pin:	gpio pin number within the device
 * @state:	value used to modify the state of the specified pin
 *
 * This function calculates the register offset (i.e to lower 16 bits or
 * upper 16 bits) based on the given pin number and sets the state of a
 * gpio pin to the specified value. The state is either 0 or non-zero.
 */
static void xgpiops_set_value(struct gpio_chip *chip, unsigned int pin,
			       int state)
{
	unsigned long flags;
	unsigned int reg_offset;
	unsigned int bank_num, bank_pin_num;
	struct xgpiops *gpio = container_of(chip, struct xgpiops, chip);

	xgpiops_get_bank_pin(pin, &bank_num, &bank_pin_num);

	if (bank_pin_num >= 16) {
		bank_pin_num -= 16; /* only 16 data bits in bit maskable reg */
		reg_offset = XGPIOPS_DATA_MSW_OFFSET(bank_num);
	} else
		reg_offset = XGPIOPS_DATA_LSW_OFFSET(bank_num);

	/*
	 * get the 32 bit value to be written to the mask/data register where
	 * the upper 16 bits is the mask and lower 16 bits is the data
	 */
<<<<<<< HEAD
	//state &= 0x01;
	if(state)
=======
	if (state)
>>>>>>> ed63a4d7
		state = 1;
	state = ~(1 << (bank_pin_num + 16)) & ((state << bank_pin_num) |
					       0xFFFF0000);

	spin_lock_irqsave(&gpio->gpio_lock, flags);
	xgpiops_writereg(state, gpio->base_addr + reg_offset);
	spin_unlock_irqrestore(&gpio->gpio_lock, flags);
}

/**
 * xgpiops_dir_in - Set the direction of the specified GPIO pin as input
 * @chip:	gpio_chip instance to be worked on
 * @pin:	gpio pin number within the device
 *
 * This function uses the read-modify-write sequence to set the direction of
 * the gpio pin as input. Returns 0 always.
 */
static int xgpiops_dir_in(struct gpio_chip *chip, unsigned int pin)
{
	unsigned int reg, bank_num, bank_pin_num;
	struct xgpiops *gpio = container_of(chip, struct xgpiops, chip);

	xgpiops_get_bank_pin(pin, &bank_num, &bank_pin_num);
	/* clear the bit in direction mode reg to set the pin as input */
	reg = xgpiops_readreg(gpio->base_addr +
			       XGPIOPS_DIRM_OFFSET(bank_num));
	reg &= ~(1 << bank_pin_num);
	xgpiops_writereg(reg,
			  gpio->base_addr + XGPIOPS_DIRM_OFFSET(bank_num));

	return 0;
}

/**
 * xgpiops_dir_out - Set the direction of the specified GPIO pin as output
 * @chip:	gpio_chip instance to be worked on
 * @pin:	gpio pin number within the device
 * @state:	value to be written to specified pin
 *
 * This function sets the direction of specified GPIO pin as output, configures
 * the Output Enable register for the pin and uses xgpiops_set to set the state
 * of the pin to the value specified. Returns 0 always.
 */
static int xgpiops_dir_out(struct gpio_chip *chip, unsigned int pin, int state)
{
	struct xgpiops *gpio = container_of(chip, struct xgpiops, chip);
	unsigned int reg, bank_num, bank_pin_num;

	xgpiops_get_bank_pin(pin, &bank_num, &bank_pin_num);

	/* set the GPIO pin as output */
	reg = xgpiops_readreg(gpio->base_addr +
			       XGPIOPS_DIRM_OFFSET(bank_num));
	reg |= 1 << bank_pin_num;
	xgpiops_writereg(reg,
			  gpio->base_addr + XGPIOPS_DIRM_OFFSET(bank_num));

	/* configure the output enable reg for the pin */
	reg = xgpiops_readreg(gpio->base_addr +
			       XGPIOPS_OUTEN_OFFSET(bank_num));
	reg |= 1 << bank_pin_num;
	xgpiops_writereg(reg,
			  gpio->base_addr + XGPIOPS_OUTEN_OFFSET(bank_num));

	/* set the state of the pin */
	xgpiops_set_value(chip, pin, state);
	return 0;
}

/**
 * xgpiops_irq_ack - Acknowledge the interrupt of a gpio pin
 * @irq_data:	irq data containing irq number of gpio pin for the interrupt to ack
 *
 * This function calculates gpio pin number from irq number and sets the bit
 * in the Interrupt Status Register of the corresponding bank, to ACK the irq.
 */
static void xgpiops_irq_ack(struct irq_data *irq_data)
{
	struct xgpiops *gpio = (struct xgpiops *)irq_data_get_irq_chip_data(irq_data);
	unsigned int device_pin_num, bank_num, bank_pin_num;
	unsigned int irq_sts;

	device_pin_num = irq_to_gpio(irq_data->irq); /* get pin num within the device */
	xgpiops_get_bank_pin(device_pin_num, &bank_num, &bank_pin_num);
	irq_sts = xgpiops_readreg(gpio->base_addr +
				   XGPIOPS_INTSTS_OFFSET(bank_num)) |
				   (1 << bank_pin_num);
	xgpiops_writereg(irq_sts,
			  gpio->base_addr + (XGPIOPS_INTSTS_OFFSET(bank_num)));
}

/**
 * xgpiops_irq_mask - Disable the interrupts for a gpio pin
 * @irq:	irq number of gpio pin for which interrupt is to be disabled
 *
 * This function calculates gpio pin number from irq number and sets the
 * bit in the Interrupt Disable register of the corresponding bank to disable
 * interrupts for that pin.
 */
static void xgpiops_irq_mask(struct irq_data *irq_data)
{
	struct xgpiops *gpio = (struct xgpiops *)irq_data_get_irq_chip_data(irq_data);
	unsigned int device_pin_num, bank_num, bank_pin_num;
	unsigned int irq_dis;

	device_pin_num = irq_to_gpio(irq_data->irq); /* get pin num within the device */
	xgpiops_get_bank_pin(device_pin_num, &bank_num, &bank_pin_num);
	irq_dis = xgpiops_readreg(gpio->base_addr +
				   XGPIOPS_INTDIS_OFFSET(bank_num)) |
				   (1 << bank_pin_num);
	xgpiops_writereg(irq_dis,
			  gpio->base_addr + XGPIOPS_INTDIS_OFFSET(bank_num));
}

/**
 * xgpiops_irq_unmask - Enable the interrupts for a gpio pin
 * @irq_data:	irq data containing irq number of gpio pin for the interrupt to enable
 *
 * This function calculates the gpio pin number from irq number and sets the
 * bit in the Interrupt Enable register of the corresponding bank to enable
 * interrupts for that pin.
 */
static void xgpiops_irq_unmask(struct irq_data *irq_data)
{
	struct xgpiops *gpio = (struct xgpiops *)irq_data_get_irq_chip_data(irq_data);
	unsigned int device_pin_num, bank_num, bank_pin_num;
	unsigned int irq_en;

	device_pin_num = irq_to_gpio(irq_data->irq); /* get pin num within the device */
	xgpiops_get_bank_pin(device_pin_num, &bank_num, &bank_pin_num);
	irq_en = xgpiops_readreg(gpio->base_addr +
				  XGPIOPS_INTEN_OFFSET(bank_num)) |
				  (1 << bank_pin_num);
	xgpiops_writereg(irq_en,
			  gpio->base_addr + XGPIOPS_INTEN_OFFSET(bank_num));
}

/**
 * xgpiops_set_irq_type - Set the irq type for a gpio pin
 * @irq_data:	irq data containing irq number of gpio pin 
 * @type:	interrupt type that is to be set for the gpio pin
 *
 * This function gets the gpio pin number and its bank from the gpio pin number
 * and configures the INT_TYPE, INT_POLARITY and INT_ANY registers. Returns 0,
 * negative error otherwise.
 * TYPE-EDGE_RISING,  INT_TYPE - 1, INT_POLARITY - 1,  INT_ANY - 0;
 * TYPE-EDGE_FALLING, INT_TYPE - 1, INT_POLARITY - 0,  INT_ANY - 0;
 * TYPE-EDGE_BOTH,    INT_TYPE - 1, INT_POLARITY - NA, INT_ANY - 1;
 * TYPE-LEVEL_HIGH,   INT_TYPE - 0, INT_POLARITY - 1,  INT_ANY - NA;
 * TYPE-LEVEL_LOW,    INT_TYPE - 0, INT_POLARITY - 0,  INT_ANY - NA
 */
static int xgpiops_set_irq_type(struct irq_data *irq_data, unsigned int type)
{
	struct xgpiops *gpio = (struct xgpiops *)irq_data_get_irq_chip_data(irq_data);
	unsigned int device_pin_num, bank_num, bank_pin_num;
	unsigned int int_type, int_pol, int_any;

	device_pin_num = irq_to_gpio(irq_data->irq); /* get pin num within the device */
	xgpiops_get_bank_pin(device_pin_num, &bank_num, &bank_pin_num);

	int_type = xgpiops_readreg(gpio->base_addr +
				    XGPIOPS_INTTYPE_OFFSET(bank_num));
	int_pol = xgpiops_readreg(gpio->base_addr +
				   XGPIOPS_INTPOL_OFFSET(bank_num));
	int_any = xgpiops_readreg(gpio->base_addr +
				   XGPIOPS_INTANY_OFFSET(bank_num));

	/*
	 * based on the type requested, configure the INT_TYPE, INT_POLARITY
	 * and INT_ANY registers
	 */
	switch (type) {
	case IRQ_TYPE_EDGE_RISING:
		int_type |= (1 << bank_pin_num);
		int_pol |= (1 << bank_pin_num);
		int_any &= ~(1 << bank_pin_num);
		break;
	case IRQ_TYPE_EDGE_FALLING:
		int_type |= (1 << bank_pin_num);
		int_pol &= ~(1 << bank_pin_num);
		int_any &= ~(1 << bank_pin_num);
		break;
	case IRQ_TYPE_EDGE_BOTH:
		int_type |= (1 << bank_pin_num);
		int_any |= (1 << bank_pin_num);
		break;
	case IRQ_TYPE_LEVEL_HIGH:
		int_type &= ~(1 << bank_pin_num);
		int_pol |= (1 << bank_pin_num);
		break;
	case IRQ_TYPE_LEVEL_LOW:
		int_type &= ~(1 << bank_pin_num);
		int_pol &= ~(1 << bank_pin_num);
		break;
	default:
		return -EINVAL;
	}

	xgpiops_writereg(int_type,
			  gpio->base_addr + XGPIOPS_INTTYPE_OFFSET(bank_num));
	xgpiops_writereg(int_pol,
			  gpio->base_addr + XGPIOPS_INTPOL_OFFSET(bank_num));
	xgpiops_writereg(int_any,
			  gpio->base_addr + XGPIOPS_INTANY_OFFSET(bank_num));
	return 0;
}

/* irq chip descriptor */
static struct irq_chip xgpiops_irqchip = {
	.name		= DRIVER_NAME,
	.irq_ack	= xgpiops_irq_ack,
	.irq_mask	= xgpiops_irq_mask,
	.irq_unmask	= xgpiops_irq_unmask,
	.irq_set_type	= xgpiops_set_irq_type,
};

/**
 * xgpiops_irqhandler - IRQ handler for the gpio banks of a gpio device
 * @irq:	irq number of the gpio bank where interrupt has occurred
 * @desc:	irq descriptor instance of the 'irq'
 *
 * This function reads the Interrupt Status Register of each bank to get the
 * gpio pin number which has triggered an interrupt. It then acks the triggered
 * interrupt and calls the pin specific handler set by the higher layer
 * application for that pin.
 * Note: A bug is reported if no handler is set for the gpio pin.
 */
void xgpiops_irqhandler(unsigned int irq, struct irq_desc *desc)
{
	int gpio_irq = (int)irq_get_handler_data(irq);
	struct xgpiops *gpio = (struct xgpiops *)irq_get_chip_data(gpio_irq);
	unsigned int int_sts, int_enb, bank_num;
	struct irq_desc *gpio_irq_desc;
	struct irq_chip *chip = irq_desc_get_chip(desc);
	struct irq_data *irq_data = irq_get_chip_data(irq);

	chip->irq_ack(irq_data);
	for (bank_num = 0; bank_num < 4; bank_num++) {
		int_sts = xgpiops_readreg(gpio->base_addr +
					   XGPIOPS_INTSTS_OFFSET(bank_num));
		int_enb = xgpiops_readreg(gpio->base_addr +
					   XGPIOPS_INTMASK_OFFSET(bank_num));
		/*
		 * handle only the interrupts which are enabled in interrupt
		 * mask register
		 */
		int_sts &= ~int_enb;
		for (; int_sts != 0; int_sts >>= 1, gpio_irq++) {
			if ((int_sts & 1) == 0)
				continue;
			BUG_ON(!(irq_desc[gpio_irq].handle_irq));
			gpio_irq_desc = irq_to_desc(gpio_irq);
			chip->irq_ack(irq_data);

			/* call the pin specific handler */
			irq_desc[gpio_irq].handle_irq(gpio_irq,
						      &irq_desc[gpio_irq]);
		}
		/* shift to first virtual irq of next bank */
		gpio_irq = (int)irq_get_handler_data(irq) + 
				(xgpiops_pin_table[bank_num] + 1);
	}
	chip->irq_unmask(irq_data);
}

/**
 * xgpiops_probe - Initialization method for a xgpiops device
 * @pdev:	platform device instance
 *
 * This function allocates memory resources for the gpio device and registers
 * all the banks of the device. It will also set up interrupts for the gpio
 * pins.
 * Note: Interrupts are disabled for all the banks during initialization.
 * Returns 0 on success, negative error otherwise.
 */
static int __init xgpiops_probe(struct platform_device *pdev)
{
	int ret;
	unsigned int irq_num;
	struct xgpiops *gpio;
	struct gpio_chip *chip;
	resource_size_t remap_size;
	struct resource *mem_res = NULL;
	int pin_num, bank_num, gpio_irq;

	gpio = kzalloc(sizeof(struct xgpiops), GFP_KERNEL);
	if (!gpio) {
		dev_err(&pdev->dev, "couldn't allocate memory for gpio private "
			"data\n");
		return -ENOMEM;
	}

	platform_set_drvdata(pdev, gpio);

	mem_res = platform_get_resource(pdev, IORESOURCE_MEM, 0);
	if (!mem_res) {
		dev_err(&pdev->dev, "No memory resource\n");
		ret = -ENODEV;
		goto err_free_gpio;
	}

	remap_size = mem_res->end - mem_res->start + 1;
	if (!request_mem_region(mem_res->start, remap_size, pdev->name)) {
		dev_err(&pdev->dev, "Cannot request IO\n");
		ret = -ENXIO;
		goto err_free_gpio;
	}

	gpio->base_addr = ioremap(mem_res->start, remap_size);
	if (gpio->base_addr == NULL) {
		dev_err(&pdev->dev, "Couldn't ioremap memory at 0x%08lx\n",
			(unsigned long)mem_res->start);
		ret = -ENOMEM;
		goto err_release_region;
	}

	irq_num = platform_get_irq(pdev, 0);

	/* configure the gpio chip */
	chip = &gpio->chip;
	chip->label = "xgpiops";
	chip->owner = THIS_MODULE;
	chip->dev = &pdev->dev;
	chip->get = xgpiops_get_value;
	chip->set = xgpiops_set_value;
	chip->direction_input = xgpiops_dir_in;
	chip->direction_output = xgpiops_dir_out;
	chip->dbg_show = NULL;
	chip->base = 0;		/* default pin base */
	chip->ngpio = 246;
	chip->can_sleep = 0;

	/* report a bug if gpio chip registration fails */
	ret = gpiochip_add(chip);
	if (ret < 0) {
		dev_err(&pdev->dev, "gpio chip registration failed\n");
		goto err_iounmap;
	} else
		dev_info(&pdev->dev, "gpio at 0x%08lx mapped to 0x%08lx\n",
			 (unsigned long)mem_res->start,
			 (unsigned long)gpio->base_addr);

	/* disable interrupts for all banks */
	for (bank_num = 0; bank_num < 4; bank_num++) {
		xgpiops_writereg(0xffffffff, gpio->base_addr +
				  XGPIOPS_INTDIS_OFFSET(bank_num));
	}

	/*
	 * set the irq chip, handler and irq chip data for callbacks for
	 * each pin
	 */
	gpio_irq = XGPIOPS_IRQBASE;
	for (pin_num = 0; pin_num < ARCH_NR_GPIOS; pin_num++, gpio_irq++) {
		irq_set_chip(gpio_irq, &xgpiops_irqchip);
		irq_set_chip_data(gpio_irq, (void *)gpio);
		irq_set_handler(gpio_irq, handle_simple_irq);
		irq_set_status_flags(gpio_irq, IRQF_VALID);
	}

	irq_set_handler_data(irq_num, (void *)(XGPIOPS_IRQBASE));
	irq_set_chained_handler(irq_num, xgpiops_irqhandler);

	return 0;

err_iounmap:
	iounmap(gpio->base_addr);
err_release_region:
	release_mem_region(mem_res->start, remap_size);
err_free_gpio:
	platform_set_drvdata(pdev, NULL);
	kfree(gpio);

	return ret;
}

#ifdef CONFIG_OF
static struct of_device_id xgpiops_of_match[] __devinitdata = {
	{ .compatible = "xlnx,ps7-gpio-1.00.a", },
	{ /* end of table */}
};
MODULE_DEVICE_TABLE(of, xgpiops_of_match);
#endif

static struct platform_driver xgpiops_driver = {
	.driver	= {
		.name	= DRIVER_NAME,
		.owner	= THIS_MODULE,
#ifdef CONFIG_OF
		.of_match_table = xgpiops_of_match,
#endif
	},
	.probe		= xgpiops_probe,
};

/**
 * xgpiops_init - Initial driver registration call
 */
static int __init xgpiops_init(void)
{
	return platform_driver_register(&xgpiops_driver);
}

subsys_initcall(xgpiops_init);<|MERGE_RESOLUTION|>--- conflicted
+++ resolved
@@ -158,12 +158,7 @@
 	 * get the 32 bit value to be written to the mask/data register where
 	 * the upper 16 bits is the mask and lower 16 bits is the data
 	 */
-<<<<<<< HEAD
-	//state &= 0x01;
-	if(state)
-=======
 	if (state)
->>>>>>> ed63a4d7
 		state = 1;
 	state = ~(1 << (bank_pin_num + 16)) & ((state << bank_pin_num) |
 					       0xFFFF0000);
