#
# Makefile for the Linux kernel device drivers.
#
# 15 Sep 2000, Christoph Hellwig <hch@infradead.org>
# Rewritten to use lists instead of if-statements.
#

# GPIO must come after pinctrl as gpios may need to mux pins etc
obj-y				+= pinctrl/
obj-y				+= gpio/
obj-y				+= pwm/
obj-$(CONFIG_PCI)		+= pci/
obj-$(CONFIG_PARISC)		+= parisc/
obj-$(CONFIG_RAPIDIO)		+= rapidio/
obj-y				+= video/
obj-y				+= idle/
obj-$(CONFIG_ACPI)		+= acpi/
obj-$(CONFIG_SFI)		+= sfi/
# PnP must come after ACPI since it will eventually need to check if acpi
# was used and do nothing if so
obj-$(CONFIG_PNP)		+= pnp/
obj-y				+= amba/
# Many drivers will want to use DMA so this has to be made available
# really early.
obj-$(CONFIG_DMA_ENGINE)	+= dma/

obj-$(CONFIG_VIRTIO)		+= virtio/
obj-$(CONFIG_XEN)		+= xen/

# regulators early, since some subsystems rely on them to initialize
obj-$(CONFIG_REGULATOR)		+= regulator/

# tty/ comes before char/ so that the VT console is the boot-time
# default.
obj-y				+= tty/
obj-y				+= char/

# gpu/ comes after char for AGP vs DRM startup
obj-y				+= gpu/

obj-$(CONFIG_CONNECTOR)		+= connector/

# i810fb and intelfb depend on char/agp/
obj-$(CONFIG_FB_I810)           += video/i810/
obj-$(CONFIG_FB_INTEL)          += video/intelfb/

obj-$(CONFIG_PARPORT)		+= parport/
obj-y				+= base/ block/ misc/ mfd/ nfc/
obj-$(CONFIG_NUBUS)		+= nubus/
obj-y				+= macintosh/
obj-$(CONFIG_IDE)		+= ide/
obj-$(CONFIG_SCSI)		+= scsi/
obj-$(CONFIG_ATA)		+= ata/
obj-$(CONFIG_TARGET_CORE)	+= target/
obj-$(CONFIG_MTD)		+= mtd/
obj-$(CONFIG_SPI)		+= spi/
obj-y				+= hsi/
obj-y				+= net/
obj-$(CONFIG_ATM)		+= atm/
obj-$(CONFIG_FUSION)		+= message/
obj-y				+= firewire/
obj-$(CONFIG_UIO)		+= uio/
obj-$(CONFIG_VFIO)		+= vfio/
obj-y				+= cdrom/
obj-y				+= auxdisplay/
obj-$(CONFIG_PCCARD)		+= pcmcia/
obj-$(CONFIG_DIO)		+= dio/
obj-$(CONFIG_SBUS)		+= sbus/
obj-$(CONFIG_ZORRO)		+= zorro/
obj-$(CONFIG_MAC)		+= macintosh/
obj-$(CONFIG_ATA_OVER_ETH)	+= block/aoe/
obj-$(CONFIG_PARIDE) 		+= block/paride/
obj-$(CONFIG_TC)		+= tc/
obj-$(CONFIG_UWB)		+= uwb/
obj-$(CONFIG_USB_OTG_UTILS)	+= usb/
obj-$(CONFIG_USB)		+= usb/
obj-$(CONFIG_PCI)		+= usb/
obj-$(CONFIG_USB_GADGET)	+= usb/
obj-$(CONFIG_IIO)		+= iio/
obj-$(CONFIG_SERIO)		+= input/serio/
obj-$(CONFIG_GAMEPORT)		+= input/gameport/
obj-$(CONFIG_INPUT)		+= input/
obj-$(CONFIG_I2O)		+= message/
obj-$(CONFIG_RTC_LIB)		+= rtc/
obj-y				+= i2c/ media/
obj-$(CONFIG_PPS)		+= pps/
obj-$(CONFIG_PTP_1588_CLOCK)	+= ptp/
obj-$(CONFIG_W1)		+= w1/
obj-$(CONFIG_POWER_SUPPLY)	+= power/
obj-$(CONFIG_HWMON)		+= hwmon/
obj-$(CONFIG_THERMAL)		+= thermal/
obj-$(CONFIG_WATCHDOG)		+= watchdog/
obj-$(CONFIG_MD)		+= md/
obj-$(CONFIG_BT)		+= bluetooth/
obj-$(CONFIG_ACCESSIBILITY)	+= accessibility/
obj-$(CONFIG_ISDN)		+= isdn/
obj-$(CONFIG_EDAC)		+= edac/
obj-$(CONFIG_EISA)		+= eisa/
obj-y				+= lguest/
obj-$(CONFIG_CPU_FREQ)		+= cpufreq/
obj-$(CONFIG_CPU_IDLE)		+= cpuidle/
obj-y				+= mmc/
obj-$(CONFIG_MEMSTICK)		+= memstick/
obj-y				+= leds/
obj-$(CONFIG_INFINIBAND)	+= infiniband/
obj-$(CONFIG_SGI_SN)		+= sn/
obj-y				+= firmware/
obj-$(CONFIG_CRYPTO)		+= crypto/
obj-$(CONFIG_SUPERH)		+= sh/
obj-$(CONFIG_ARCH_SHMOBILE)	+= sh/
ifndef CONFIG_ARCH_USES_GETTIMEOFFSET
obj-y				+= clocksource/
endif
obj-$(CONFIG_DCA)		+= dca/
obj-$(CONFIG_HID)		+= hid/
obj-$(CONFIG_PPC_PS3)		+= ps3/
obj-$(CONFIG_OF)		+= of/
obj-$(CONFIG_SSB)		+= ssb/
obj-$(CONFIG_BCMA)		+= bcma/
obj-$(CONFIG_VHOST_NET)		+= vhost/
obj-$(CONFIG_VLYNQ)		+= vlynq/
obj-$(CONFIG_STAGING)		+= staging/
obj-y				+= platform/
obj-y				+= ieee802154/
#common clk code
obj-y				+= clk/

obj-$(CONFIG_HWSPINLOCK)	+= hwspinlock/
obj-$(CONFIG_NFC)		+= nfc/
obj-$(CONFIG_IOMMU_SUPPORT)	+= iommu/
obj-$(CONFIG_REMOTEPROC)	+= remoteproc/
obj-$(CONFIG_RPMSG)		+= rpmsg/

# Virtualization drivers
obj-$(CONFIG_VIRT_DRIVERS)	+= virt/
obj-$(CONFIG_HYPERV)		+= hv/

obj-$(CONFIG_PM_DEVFREQ)	+= devfreq/
<<<<<<< HEAD

obj-$(CONFIG_PMODS)         += pmods/
=======
obj-$(CONFIG_EXTCON)		+= extcon/
obj-$(CONFIG_MEMORY)		+= memory/
obj-$(CONFIG_IIO)		+= iio/
obj-$(CONFIG_VME_BUS)		+= vme/

obj-y				+= xilinx_common/

obj-$(CONFIG_PMODS)		+= pmods/
>>>>>>> f7202e6a
<|MERGE_RESOLUTION|>--- conflicted
+++ resolved
@@ -136,10 +136,6 @@
 obj-$(CONFIG_HYPERV)		+= hv/
 
 obj-$(CONFIG_PM_DEVFREQ)	+= devfreq/
-<<<<<<< HEAD
-
-obj-$(CONFIG_PMODS)         += pmods/
-=======
 obj-$(CONFIG_EXTCON)		+= extcon/
 obj-$(CONFIG_MEMORY)		+= memory/
 obj-$(CONFIG_IIO)		+= iio/
@@ -147,5 +143,4 @@
 
 obj-y				+= xilinx_common/
 
-obj-$(CONFIG_PMODS)		+= pmods/
->>>>>>> f7202e6a
+obj-$(CONFIG_PMODS)		+= pmods/