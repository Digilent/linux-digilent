--- conflicted
+++ resolved
@@ -2252,16 +2252,13 @@
 	struct spi_master *master = dev_get_drvdata(dev);
 	int ret;
 
-<<<<<<< HEAD
 	if (cqspi->clk_tuned && !cqspi->tuning_complete.done &&
 	    !wait_for_completion_timeout(&cqspi->tuning_complete,
 		msecs_to_jiffies(CQSPI_TUNING_TIMEOUT_MS))) {
 		return -ETIMEDOUT;
 	}
 
-=======
 	ret = spi_master_suspend(master);
->>>>>>> a343b0dd
 	cqspi_controller_enable(cqspi, 0);
 
 	clk_disable_unprepare(cqspi->clk);
@@ -2272,7 +2269,7 @@
 static int cqspi_resume(struct device *dev)
 {
 	struct cqspi_st *cqspi = dev_get_drvdata(dev);
-<<<<<<< HEAD
+	struct spi_master *master = dev_get_drvdata(dev);
 	u32 ret;
 
 	cqspi_controller_init(cqspi);
@@ -2304,15 +2301,9 @@
 	gpio_set_value(cqspi->gpio, 1);
 	udelay(35);
 
-	return 0;
-}
-=======
-	struct spi_master *master = dev_get_drvdata(dev);
-
 	clk_prepare_enable(cqspi->clk);
 	cqspi_wait_idle(cqspi);
 	cqspi_controller_init(cqspi);
->>>>>>> a343b0dd
 
 	cqspi->current_cs = -1;
 	cqspi->sclk = 0;
