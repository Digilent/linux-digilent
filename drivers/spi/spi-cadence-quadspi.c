--- conflicted
+++ resolved
@@ -21,11 +21,6 @@
 #include <linux/kernel.h>
 #include <linux/log2.h>
 #include <linux/module.h>
-<<<<<<< HEAD
-#include <linux/of_device.h>
-#include <linux/of_gpio.h>
-=======
->>>>>>> 08485d4c
 #include <linux/of.h>
 #include <linux/platform_device.h>
 #include <linux/pm_runtime.h>
@@ -104,20 +99,13 @@
 	u32			pd_dev_id;
 	bool			wr_completion;
 	bool			slow_sram;
-<<<<<<< HEAD
-=======
 	bool			apb_ahb_hazard;
 
 	bool			is_jh7110; /* Flag for StarFive JH7110 SoC */
->>>>>>> 08485d4c
 	bool			extra_dummy;
 	bool			clk_tuned;
 	struct completion	tuning_complete;
 	struct spi_mem_op	tuning_op;
-<<<<<<< HEAD
-	int			gpio;
-=======
->>>>>>> 08485d4c
 	bool			tuning_scheduled;
 };
 
@@ -127,12 +115,8 @@
 	int (*indirect_read_dma)(struct cqspi_flash_pdata *f_pdata,
 				 u_char *rxbuf, loff_t from_addr, size_t n_rx);
 	u32 (*get_dma_status)(struct cqspi_st *cqspi);
-<<<<<<< HEAD
-	int (*device_reset)(struct cqspi_st *cqspi, u8 reset_type);
-=======
 	int (*jh7110_clk_init)(struct platform_device *pdev,
 			       struct cqspi_st *cqspi);
->>>>>>> 08485d4c
 };
 
 /* Operation timeout value */
@@ -333,11 +317,6 @@
 #define CQSPI_DMA_UNALIGN		0x3
 
 #define CQSPI_REG_VERSAL_DMA_VAL		0x602
-<<<<<<< HEAD
-#define CQSPI_VERSAL_MIO_NODE_ID_12	0x14108027
-#define CQSPI_RESET_TYPE_HWPIN		0
-=======
->>>>>>> 08485d4c
 #define CQSPI_READ_ID_LEN		6
 #define VERSAL_OSPI_RESET		0xc10402e
 #define SILICON_VER_MASK		0xFF
@@ -918,269 +897,6 @@
 	return 0;
 }
 
-static int cqspi_setdlldelay(struct spi_mem *mem, const struct spi_mem_op *op)
-{
-	u8 dummy_incr, dummy_flag = 0, max_tap, count, windowsize, avg_rxtap;
-	u8 min_rxtap = 0, max_rxtap = 0, max_index = 0, min_index = 0, j;
-	u8 *id = op->data.buf.in;
-	struct cqspi_st *cqspi = spi_master_get_devdata(mem->spi->master);
-	struct platform_device *pdev = cqspi->pdev;
-	struct cqspi_flash_pdata *f_pdata;
-	int i, ret;
-	unsigned int reg;
-	bool id_matched, rxtapfound = false;
-	u32 txtap = 0;
-	s8 max_windowsize = -1;
-
-	reg = readl(cqspi->iobase + CQSPI_REG_CONFIG);
-	reg &= CQSPI_REG_CONFIG_ENABLE_MASK;
-	if (!reg)
-		return 0;
-
-	f_pdata = &cqspi->f_pdata[spi_get_chipselect(mem->spi, 0)];
-	/* Drive DLL reset bit to low */
-	writel(0, cqspi->iobase + CQSPI_REG_PHY_CONFIG);
-
-	/* Set initial delay value */
-	writel(0x4, cqspi->iobase + CQSPI_REG_PHY_MASTER_CTRL);
-
-	/* Set DLL reset bit */
-	writel(CQSPI_REG_PHY_CONFIG_RESET_FLD_MASK,
-	       cqspi->iobase + CQSPI_REG_PHY_CONFIG);
-
-	/* Check for loopback lock */
-	ret = cqspi_wait_for_bit(cqspi->iobase + CQSPI_REG_DLL_LOWER,
-				 CQSPI_REG_DLL_LOWER_LPBK_LOCK_MASK, 0);
-	if (ret) {
-		dev_err(&pdev->dev,
-			"Loopback lock bit error (%i)\n", ret);
-		return ret;
-	}
-
-	/* Re-synchronize slave DLLs */
-	writel(CQSPI_REG_PHY_CONFIG_RESET_FLD_MASK,
-	       cqspi->iobase + CQSPI_REG_PHY_CONFIG);
-	writel(CQSPI_REG_PHY_CONFIG_RESET_FLD_MASK |
-	       CQSPI_REG_PHY_CONFIG_RESYNC_FLD_MASK,
-	       cqspi->iobase + CQSPI_REG_PHY_CONFIG);
-
-	txtap = CQSPI_TX_TAP_MASTER <<
-		CQSPI_REG_PHY_CONFIG_TX_DLL_DLY_LSB;
-	max_tap = CQSPI_MAX_DLL_TAPS;
-
-	cqspi->extra_dummy = false;
-	for (dummy_incr = 0; dummy_incr <= 1; dummy_incr++) {
-		if (dummy_incr)
-			cqspi->extra_dummy = true;
-		for (i = 0; i <= max_tap; i++) {
-			writel((txtap | i |
-			       CQSPI_REG_PHY_CONFIG_RESET_FLD_MASK),
-			       cqspi->iobase + CQSPI_REG_PHY_CONFIG);
-			writel((CQSPI_REG_PHY_CONFIG_RESYNC_FLD_MASK | txtap |
-			       i | CQSPI_REG_PHY_CONFIG_RESET_FLD_MASK),
-			       cqspi->iobase + CQSPI_REG_PHY_CONFIG);
-			ret = cqspi_wait_for_bit(cqspi->iobase +
-						 CQSPI_REG_DLL_LOWER,
-				CQSPI_REG_DLL_LOWER_DLL_LOCK_MASK, 0);
-			if (ret)
-				return ret;
-
-			count = 0;
-			do {
-				count += 1;
-				ret = cqspi_command_read(f_pdata, op);
-				if (ret < 0) {
-					dev_err(&pdev->dev,
-						"error %d reading JEDEC ID\n", ret);
-					return ret;
-				}
-
-				id_matched = true;
-				for (j = 0; j < op->data.nbytes; j++) {
-					if (mem->device_id[j] != id[j]) {
-						id_matched = false;
-						break;
-					}
-				}
-			} while (id_matched && (count <= 10));
-
-			if (id_matched && !rxtapfound) {
-				min_rxtap = readl(cqspi->iobase +
-						  CQSPI_REG_DLL_OBSVBLE_UPPER) &
-						  CQSPI_REG_DLL_UPPER_RX_FLD_MASK;
-				max_rxtap = min_rxtap;
-				max_index = i;
-				min_index = i;
-				rxtapfound = true;
-			}
-
-			if (id_matched && rxtapfound) {
-				max_rxtap = readl(cqspi->iobase +
-						  CQSPI_REG_DLL_OBSVBLE_UPPER) &
-						  CQSPI_REG_DLL_UPPER_RX_FLD_MASK;
-				max_index = i;
-			}
-			if ((!id_matched || i == max_tap) && rxtapfound) {
-				windowsize = max_rxtap - min_rxtap + 1;
-				if (windowsize > max_windowsize) {
-					dummy_flag = dummy_incr;
-					max_windowsize = windowsize;
-					avg_rxtap = (max_index + min_index);
-					avg_rxtap /= 2;
-				}
-
-				if (windowsize >= 3)
-					i = max_tap;
-
-				rxtapfound = false;
-			}
-		}
-		if (!dummy_incr) {
-			rxtapfound = false;
-			min_rxtap = 0;
-			max_rxtap = 0;
-		}
-	}
-	if (!dummy_flag)
-		cqspi->extra_dummy = false;
-
-	if (max_windowsize < 3)
-		return -EINVAL;
-
-	writel((txtap | avg_rxtap | CQSPI_REG_PHY_CONFIG_RESET_FLD_MASK),
-	       cqspi->iobase + CQSPI_REG_PHY_CONFIG);
-	writel((CQSPI_REG_PHY_CONFIG_RESYNC_FLD_MASK | txtap | avg_rxtap |
-	       CQSPI_REG_PHY_CONFIG_RESET_FLD_MASK),
-	       cqspi->iobase + CQSPI_REG_PHY_CONFIG);
-	ret = cqspi_wait_for_bit(cqspi->iobase + CQSPI_REG_DLL_LOWER,
-				 CQSPI_REG_DLL_LOWER_DLL_LOCK_MASK, 0);
-	if (ret)
-		return ret;
-
-	cqspi->clk_tuned = true;
-
-	return 0;
-}
-
-static void cqspi_setup_ddrmode(struct cqspi_st *cqspi)
-{
-	u32 reg;
-
-	reg = readl(cqspi->iobase + CQSPI_REG_CONFIG);
-	reg &= ~CQSPI_REG_CONFIG_ENABLE_MASK;
-	writel(reg, cqspi->iobase + CQSPI_REG_CONFIG);
-
-	reg = readl(cqspi->iobase + CQSPI_REG_CONFIG);
-	reg |= (CQSPI_REG_CONFIG_PHY_ENABLE_MASK);
-	writel(reg, cqspi->iobase + CQSPI_REG_CONFIG);
-
-	/* Program POLL_CNT */
-	reg = readl(cqspi->iobase + CQSPI_REG_WR_COMPLETION_CTRL);
-	reg &= ~CQSPI_REG_WRCOMPLETION_POLLCNT_MASK;
-	reg |= (0x3 << CQSPI_REG_WRCOMPLETION_POLLCNY_LSB);
-	writel(reg, cqspi->iobase + CQSPI_REG_WR_COMPLETION_CTRL);
-
-	reg = readl(cqspi->iobase + CQSPI_REG_READCAPTURE);
-	reg |= CQSPI_REG_READCAPTURE_DQS_ENABLE;
-	writel(reg, cqspi->iobase + CQSPI_REG_READCAPTURE);
-
-	reg = readl(cqspi->iobase + CQSPI_REG_CONFIG);
-	reg |= CQSPI_REG_CONFIG_ENABLE_MASK;
-	writel(reg, cqspi->iobase + CQSPI_REG_CONFIG);
-}
-
-static void cqspi_setup_sdrmode(struct cqspi_st *cqspi)
-{
-	u32 reg;
-
-	reg = readl(cqspi->iobase + CQSPI_REG_CONFIG);
-	reg &= ~CQSPI_REG_CONFIG_ENABLE_MASK;
-	writel(reg, cqspi->iobase + CQSPI_REG_CONFIG);
-
-	reg &= ~CQSPI_REG_CONFIG_DTR_PROTO;
-	reg &= ~CQSPI_REG_CONFIG_DUAL_OPCODE;
-	reg &= ~CQSPI_REG_CONFIG_PHY_ENABLE_MASK;
-	writel(reg, cqspi->iobase + CQSPI_REG_CONFIG);
-
-	/* Program POLL_CNT */
-	reg = readl(cqspi->iobase + CQSPI_REG_WR_COMPLETION_CTRL);
-	reg &= ~CQSPI_REG_WRCOMPLETION_POLLCNT_MASK;
-	reg |= (1 << CQSPI_REG_WRCOMPLETION_POLLCNY_LSB);
-	writel(reg, cqspi->iobase + CQSPI_REG_WR_COMPLETION_CTRL);
-
-	reg = readl(cqspi->iobase + CQSPI_REG_READCAPTURE);
-	reg &= ~CQSPI_REG_READCAPTURE_DQS_ENABLE;
-	reg |= (1 & CQSPI_REG_READCAPTURE_DELAY_MASK)
-		<< CQSPI_REG_READCAPTURE_DELAY_LSB;
-	writel(reg, cqspi->iobase + CQSPI_REG_READCAPTURE);
-
-	writel(CQSPI_REG_PHY_CONFIG_RESET_FLD_MASK,
-	       cqspi->iobase + CQSPI_REG_PHY_CONFIG);
-
-	reg = readl(cqspi->iobase + CQSPI_REG_CONFIG);
-	reg |= CQSPI_REG_CONFIG_ENABLE_MASK;
-	writel(reg, cqspi->iobase + CQSPI_REG_CONFIG);
-
-	cqspi->clk_tuned = false;
-	cqspi->extra_dummy = false;
-}
-
-static void cqspi_periodictuning(struct work_struct *work)
-{
-	struct delayed_work *d = to_delayed_work(work);
-	struct spi_mem *mem = container_of(d, struct spi_mem, complete_work);
-	struct cqspi_st *cqspi = spi_master_get_devdata(mem->spi->master);
-	int ret;
-	u8 buf[CQSPI_READ_ID_LEN];
-
-	if (!mem->request_completion.done)
-		wait_for_completion(&mem->request_completion);
-
-	reinit_completion(&cqspi->tuning_complete);
-	cqspi->tuning_op.data.buf.in = buf;
-	cqspi->tuning_op.data.nbytes = CQSPI_READ_ID_LEN;
-	ret = cqspi_setdlldelay(mem, &cqspi->tuning_op);
-	complete_all(&cqspi->tuning_complete);
-	if (ret) {
-		dev_err(&cqspi->pdev->dev,
-			"Setting dll delay error (%i)\n", ret);
-	} else {
-		schedule_delayed_work(&mem->complete_work,
-				      msecs_to_jiffies(CQSPI_TUNING_PERIODICITY_MS));
-	}
-}
-
-static int cqspi_setup_edgemode(struct spi_mem *mem,
-				const struct spi_mem_op *op)
-{
-	struct cqspi_st *cqspi = spi_master_get_devdata(mem->spi->master);
-	int ret;
-
-	if (cqspi->clk_tuned)
-		return 0;
-	memcpy(&cqspi->tuning_op, op, sizeof(struct spi_mem_op));
-
-	cqspi_setup_ddrmode(cqspi);
-
-	cqspi->f_pdata[spi_get_chipselect(mem->spi, 0)].dtr = true;
-
-	ret = cqspi_setdlldelay(mem, op);
-	if (ret)
-		return ret;
-
-	complete_all(&cqspi->tuning_complete);
-	if (cqspi->tuning_scheduled) {
-		cancel_delayed_work_sync(&mem->complete_work);
-		flush_scheduled_work();
-	}
-	INIT_DELAYED_WORK(&mem->complete_work, cqspi_periodictuning);
-	schedule_delayed_work(&mem->complete_work,
-			      msecs_to_jiffies(CQSPI_TUNING_PERIODICITY_MS));
-	cqspi->tuning_scheduled = true;
-
-	return 0;
-}
-
 static int cqspi_command_write(struct cqspi_flash_pdata *f_pdata,
 			       const struct spi_mem_op *op)
 {
@@ -1452,63 +1168,6 @@
 	return ret;
 }
 
-<<<<<<< HEAD
-static int cqspi_versal_device_reset(struct cqspi_st *cqspi, u8 reset_type)
-{
-	struct platform_device *pdev = cqspi->pdev;
-	enum of_gpio_flags flags;
-	int ret;
-
-	if (reset_type != CQSPI_RESET_TYPE_HWPIN)
-		return -EINVAL;
-	cqspi->gpio = of_get_named_gpio_flags(pdev->dev.of_node, "reset-gpios", 0, &flags);
-	if (!gpio_is_valid(cqspi->gpio))
-		return -EIO;
-	ret = devm_gpio_request_one(&pdev->dev, cqspi->gpio, flags,
-				    "flash-reset");
-	if (ret) {
-		dev_err(&pdev->dev,
-			"failed to get reset-gpios: %d\n", ret);
-		return -EIO;
-	}
-
-	/* Request for PIN */
-	ret = zynqmp_pm_pinctrl_request(CQSPI_VERSAL_MIO_NODE_ID_12);
-	if (ret)
-		return ret;
-
-	/* Enable hysteresis in cmos receiver */
-	ret = zynqmp_pm_pinctrl_set_config(CQSPI_VERSAL_MIO_NODE_ID_12,
-					   PM_PINCTRL_CONFIG_SCHMITT_CMOS,
-					   PM_PINCTRL_INPUT_TYPE_SCHMITT);
-	if (ret)
-		return ret;
-
-	/* Set the direction as output and enable the output */
-	gpio_direction_output(cqspi->gpio, 1);
-
-	/* Disable Tri-state */
-	ret = zynqmp_pm_pinctrl_set_config(CQSPI_VERSAL_MIO_NODE_ID_12,
-					   PM_PINCTRL_CONFIG_TRI_STATE,
-					   PM_PINCTRL_TRI_STATE_DISABLE);
-	if (ret)
-		return ret;
-
-	udelay(1);
-
-	/* Set value 0 to pin */
-	gpio_set_value(cqspi->gpio, 0);
-	udelay(10);
-
-	/* Set value 1 to pin */
-	gpio_set_value(cqspi->gpio, 1);
-	udelay(35);
-
-	return 0;
-}
-
-=======
->>>>>>> 08485d4c
 static void cqspi_controller_enable(struct cqspi_st *cqspi, bool enable)
 {
 	void __iomem *reg_base = cqspi->iobase;
@@ -2576,14 +2235,10 @@
 
 		if (of_device_is_compatible(pdev->dev.of_node,
 					    "xlnx,versal-ospi-1.0")) {
-<<<<<<< HEAD
-			dma_set_mask(&pdev->dev, DMA_BIT_MASK(64));
-=======
 			ret = dma_set_mask(&pdev->dev, DMA_BIT_MASK(64));
 			if (ret)
 				goto probe_reset_failed;
 
->>>>>>> 08485d4c
 			if (cqspi->master_ref_clk_hz >= TAP_GRAN_SEL_MIN_FREQ)
 				writel(0x1, cqspi->iobase + CQSPI_REG_VERSAL_ECO);
 		}
@@ -2609,12 +2264,6 @@
 	if (ret) {
 		dev_err(dev, "failed to setup flash parameters %d\n", ret);
 		goto probe_setup_failed;
-	}
-
-	if (ddata->device_reset) {
-		ret = ddata->device_reset(cqspi, CQSPI_RESET_TYPE_HWPIN);
-		if (ret)
-			goto probe_setup_failed;
 	}
 
 	if (cqspi->use_direct_mode) {
@@ -2673,12 +2322,6 @@
 		return -ETIMEDOUT;
 	}
 
-	if (cqspi->clk_tuned && !cqspi->tuning_complete.done &&
-	    !wait_for_completion_timeout(&cqspi->tuning_complete,
-		msecs_to_jiffies(CQSPI_TUNING_TIMEOUT_MS))) {
-		return -ETIMEDOUT;
-	}
-
 	cqspi_controller_enable(cqspi, 0);
 
 	clk_disable_unprepare(cqspi->clk);
@@ -2689,48 +2332,12 @@
 static int cqspi_resume(struct device *dev)
 {
 	struct cqspi_st *cqspi = dev_get_drvdata(dev);
-<<<<<<< HEAD
-	u32 ret;
-
-	cqspi_controller_init(cqspi);
-	cqspi->current_cs = -1;
-	cqspi->sclk = 0;
-	cqspi->extra_dummy = false;
-	cqspi->clk_tuned = false;
-
-	ret = cqspi_setup_flash(cqspi);
-	if (ret) {
-		dev_err(dev, "failed to setup flash parameters %d\n", ret);
-		return ret;
-	}
-
-	ret = zynqmp_pm_ospi_mux_select(cqspi->pd_dev_id,
-					PM_OSPI_MUX_SEL_LINEAR);
-	if (ret)
-		return ret;
-
-	/* Set the direction as output and enable the output */
-	gpio_direction_output(cqspi->gpio, 1);
-	udelay(1);
-
-	/* Set value 0 to pin */
-	gpio_set_value(cqspi->gpio, 0);
-	udelay(10);
-
-	/* Set value 1 to pin */
-	gpio_set_value(cqspi->gpio, 1);
-	udelay(35);
-
-	return 0;
-}
-=======
 	struct spi_controller *host = dev_get_drvdata(dev);
 	u32 ret;
 
 	clk_prepare_enable(cqspi->clk);
 	cqspi_wait_idle(cqspi);
 	cqspi_controller_init(cqspi);
->>>>>>> 08485d4c
 
 	cqspi->current_cs = -1;
 	cqspi->sclk = 0;
@@ -2781,7 +2388,6 @@
 	.quirks = CQSPI_DISABLE_DAC_MODE | CQSPI_SUPPORT_EXTERNAL_DMA,
 	.indirect_read_dma = cqspi_versal_indirect_read_dma,
 	.get_dma_status = cqspi_get_versal_dma_status,
-	.device_reset = cqspi_versal_device_reset,
 };
 
 static const struct cqspi_driver_platdata jh7110_qspi = {
