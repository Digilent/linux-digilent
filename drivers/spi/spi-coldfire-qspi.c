// SPDX-License-Identifier: GPL-2.0-or-later
/*
 * Freescale/Motorola Coldfire Queued SPI driver
 *
 * Copyright 2010 Steven King <sfking@fdwdc.com>
*/

#include <linux/kernel.h>
#include <linux/module.h>
#include <linux/interrupt.h>
#include <linux/errno.h>
#include <linux/platform_device.h>
#include <linux/sched.h>
#include <linux/delay.h>
#include <linux/io.h>
#include <linux/clk.h>
#include <linux/err.h>
#include <linux/spi/spi.h>
#include <linux/pm_runtime.h>

#include <asm/coldfire.h>
#include <asm/mcfsim.h>
#include <asm/mcfqspi.h>

#define	DRIVER_NAME "mcfqspi"

#define	MCFQSPI_BUSCLK			(MCF_BUSCLK / 2)

#define	MCFQSPI_QMR			0x00
#define		MCFQSPI_QMR_MSTR	0x8000
#define		MCFQSPI_QMR_CPOL	0x0200
#define		MCFQSPI_QMR_CPHA	0x0100
#define	MCFQSPI_QDLYR			0x04
#define		MCFQSPI_QDLYR_SPE	0x8000
#define	MCFQSPI_QWR			0x08
#define		MCFQSPI_QWR_HALT	0x8000
#define		MCFQSPI_QWR_WREN	0x4000
#define		MCFQSPI_QWR_CSIV	0x1000
#define	MCFQSPI_QIR			0x0C
#define		MCFQSPI_QIR_WCEFB	0x8000
#define		MCFQSPI_QIR_ABRTB	0x4000
#define		MCFQSPI_QIR_ABRTL	0x1000
#define		MCFQSPI_QIR_WCEFE	0x0800
#define		MCFQSPI_QIR_ABRTE	0x0400
#define		MCFQSPI_QIR_SPIFE	0x0100
#define		MCFQSPI_QIR_WCEF	0x0008
#define		MCFQSPI_QIR_ABRT	0x0004
#define		MCFQSPI_QIR_SPIF	0x0001
#define	MCFQSPI_QAR			0x010
#define		MCFQSPI_QAR_TXBUF	0x00
#define		MCFQSPI_QAR_RXBUF	0x10
#define		MCFQSPI_QAR_CMDBUF	0x20
#define	MCFQSPI_QDR			0x014
#define	MCFQSPI_QCR			0x014
#define		MCFQSPI_QCR_CONT	0x8000
#define		MCFQSPI_QCR_BITSE	0x4000
#define		MCFQSPI_QCR_DT		0x2000

struct mcfqspi {
	void __iomem *iobase;
	int irq;
	struct clk *clk;
	struct mcfqspi_cs_control *cs_control;

	wait_queue_head_t waitq;
};

static void mcfqspi_wr_qmr(struct mcfqspi *mcfqspi, u16 val)
{
	writew(val, mcfqspi->iobase + MCFQSPI_QMR);
}

static void mcfqspi_wr_qdlyr(struct mcfqspi *mcfqspi, u16 val)
{
	writew(val, mcfqspi->iobase + MCFQSPI_QDLYR);
}

static u16 mcfqspi_rd_qdlyr(struct mcfqspi *mcfqspi)
{
	return readw(mcfqspi->iobase + MCFQSPI_QDLYR);
}

static void mcfqspi_wr_qwr(struct mcfqspi *mcfqspi, u16 val)
{
	writew(val, mcfqspi->iobase + MCFQSPI_QWR);
}

static void mcfqspi_wr_qir(struct mcfqspi *mcfqspi, u16 val)
{
	writew(val, mcfqspi->iobase + MCFQSPI_QIR);
}

static void mcfqspi_wr_qar(struct mcfqspi *mcfqspi, u16 val)
{
	writew(val, mcfqspi->iobase + MCFQSPI_QAR);
}

static void mcfqspi_wr_qdr(struct mcfqspi *mcfqspi, u16 val)
{
	writew(val, mcfqspi->iobase + MCFQSPI_QDR);
}

static u16 mcfqspi_rd_qdr(struct mcfqspi *mcfqspi)
{
	return readw(mcfqspi->iobase + MCFQSPI_QDR);
}

static void mcfqspi_cs_select(struct mcfqspi *mcfqspi, u8 chip_select,
			    bool cs_high)
{
	mcfqspi->cs_control->select(mcfqspi->cs_control, chip_select, cs_high);
}

static void mcfqspi_cs_deselect(struct mcfqspi *mcfqspi, u8 chip_select,
				bool cs_high)
{
	mcfqspi->cs_control->deselect(mcfqspi->cs_control, chip_select, cs_high);
}

static int mcfqspi_cs_setup(struct mcfqspi *mcfqspi)
{
	return (mcfqspi->cs_control->setup) ?
		mcfqspi->cs_control->setup(mcfqspi->cs_control) : 0;
}

static void mcfqspi_cs_teardown(struct mcfqspi *mcfqspi)
{
	if (mcfqspi->cs_control->teardown)
		mcfqspi->cs_control->teardown(mcfqspi->cs_control);
}

static u8 mcfqspi_qmr_baud(u32 speed_hz)
{
	return clamp((MCFQSPI_BUSCLK + speed_hz - 1) / speed_hz, 2u, 255u);
}

static bool mcfqspi_qdlyr_spe(struct mcfqspi *mcfqspi)
{
	return mcfqspi_rd_qdlyr(mcfqspi) & MCFQSPI_QDLYR_SPE;
}

static irqreturn_t mcfqspi_irq_handler(int this_irq, void *dev_id)
{
	struct mcfqspi *mcfqspi = dev_id;

	/* clear interrupt */
	mcfqspi_wr_qir(mcfqspi, MCFQSPI_QIR_SPIFE | MCFQSPI_QIR_SPIF);
	wake_up(&mcfqspi->waitq);

	return IRQ_HANDLED;
}

static void mcfqspi_transfer_msg8(struct mcfqspi *mcfqspi, unsigned count,
				  const u8 *txbuf, u8 *rxbuf)
{
	unsigned i, n, offset = 0;

	n = min(count, 16u);

	mcfqspi_wr_qar(mcfqspi, MCFQSPI_QAR_CMDBUF);
	for (i = 0; i < n; ++i)
		mcfqspi_wr_qdr(mcfqspi, MCFQSPI_QCR_BITSE);

	mcfqspi_wr_qar(mcfqspi, MCFQSPI_QAR_TXBUF);
	if (txbuf)
		for (i = 0; i < n; ++i)
			mcfqspi_wr_qdr(mcfqspi, *txbuf++);
	else
		for (i = 0; i < count; ++i)
			mcfqspi_wr_qdr(mcfqspi, 0);

	count -= n;
	if (count) {
		u16 qwr = 0xf08;
		mcfqspi_wr_qwr(mcfqspi, 0x700);
		mcfqspi_wr_qdlyr(mcfqspi, MCFQSPI_QDLYR_SPE);

		do {
			wait_event(mcfqspi->waitq, !mcfqspi_qdlyr_spe(mcfqspi));
			mcfqspi_wr_qwr(mcfqspi, qwr);
			mcfqspi_wr_qdlyr(mcfqspi, MCFQSPI_QDLYR_SPE);
			if (rxbuf) {
				mcfqspi_wr_qar(mcfqspi,
					       MCFQSPI_QAR_RXBUF + offset);
				for (i = 0; i < 8; ++i)
					*rxbuf++ = mcfqspi_rd_qdr(mcfqspi);
			}
			n = min(count, 8u);
			if (txbuf) {
				mcfqspi_wr_qar(mcfqspi,
					       MCFQSPI_QAR_TXBUF + offset);
				for (i = 0; i < n; ++i)
					mcfqspi_wr_qdr(mcfqspi, *txbuf++);
			}
			qwr = (offset ? 0x808 : 0) + ((n - 1) << 8);
			offset ^= 8;
			count -= n;
		} while (count);
		wait_event(mcfqspi->waitq, !mcfqspi_qdlyr_spe(mcfqspi));
		mcfqspi_wr_qwr(mcfqspi, qwr);
		mcfqspi_wr_qdlyr(mcfqspi, MCFQSPI_QDLYR_SPE);
		if (rxbuf) {
			mcfqspi_wr_qar(mcfqspi, MCFQSPI_QAR_RXBUF + offset);
			for (i = 0; i < 8; ++i)
				*rxbuf++ = mcfqspi_rd_qdr(mcfqspi);
			offset ^= 8;
		}
	} else {
		mcfqspi_wr_qwr(mcfqspi, (n - 1) << 8);
		mcfqspi_wr_qdlyr(mcfqspi, MCFQSPI_QDLYR_SPE);
	}
	wait_event(mcfqspi->waitq, !mcfqspi_qdlyr_spe(mcfqspi));
	if (rxbuf) {
		mcfqspi_wr_qar(mcfqspi, MCFQSPI_QAR_RXBUF + offset);
		for (i = 0; i < n; ++i)
			*rxbuf++ = mcfqspi_rd_qdr(mcfqspi);
	}
}

static void mcfqspi_transfer_msg16(struct mcfqspi *mcfqspi, unsigned count,
				   const u16 *txbuf, u16 *rxbuf)
{
	unsigned i, n, offset = 0;

	n = min(count, 16u);

	mcfqspi_wr_qar(mcfqspi, MCFQSPI_QAR_CMDBUF);
	for (i = 0; i < n; ++i)
		mcfqspi_wr_qdr(mcfqspi, MCFQSPI_QCR_BITSE);

	mcfqspi_wr_qar(mcfqspi, MCFQSPI_QAR_TXBUF);
	if (txbuf)
		for (i = 0; i < n; ++i)
			mcfqspi_wr_qdr(mcfqspi, *txbuf++);
	else
		for (i = 0; i < count; ++i)
			mcfqspi_wr_qdr(mcfqspi, 0);

	count -= n;
	if (count) {
		u16 qwr = 0xf08;
		mcfqspi_wr_qwr(mcfqspi, 0x700);
		mcfqspi_wr_qdlyr(mcfqspi, MCFQSPI_QDLYR_SPE);

		do {
			wait_event(mcfqspi->waitq, !mcfqspi_qdlyr_spe(mcfqspi));
			mcfqspi_wr_qwr(mcfqspi, qwr);
			mcfqspi_wr_qdlyr(mcfqspi, MCFQSPI_QDLYR_SPE);
			if (rxbuf) {
				mcfqspi_wr_qar(mcfqspi,
					       MCFQSPI_QAR_RXBUF + offset);
				for (i = 0; i < 8; ++i)
					*rxbuf++ = mcfqspi_rd_qdr(mcfqspi);
			}
			n = min(count, 8u);
			if (txbuf) {
				mcfqspi_wr_qar(mcfqspi,
					       MCFQSPI_QAR_TXBUF + offset);
				for (i = 0; i < n; ++i)
					mcfqspi_wr_qdr(mcfqspi, *txbuf++);
			}
			qwr = (offset ? 0x808 : 0x000) + ((n - 1) << 8);
			offset ^= 8;
			count -= n;
		} while (count);
		wait_event(mcfqspi->waitq, !mcfqspi_qdlyr_spe(mcfqspi));
		mcfqspi_wr_qwr(mcfqspi, qwr);
		mcfqspi_wr_qdlyr(mcfqspi, MCFQSPI_QDLYR_SPE);
		if (rxbuf) {
			mcfqspi_wr_qar(mcfqspi, MCFQSPI_QAR_RXBUF + offset);
			for (i = 0; i < 8; ++i)
				*rxbuf++ = mcfqspi_rd_qdr(mcfqspi);
			offset ^= 8;
		}
	} else {
		mcfqspi_wr_qwr(mcfqspi, (n - 1) << 8);
		mcfqspi_wr_qdlyr(mcfqspi, MCFQSPI_QDLYR_SPE);
	}
	wait_event(mcfqspi->waitq, !mcfqspi_qdlyr_spe(mcfqspi));
	if (rxbuf) {
		mcfqspi_wr_qar(mcfqspi, MCFQSPI_QAR_RXBUF + offset);
		for (i = 0; i < n; ++i)
			*rxbuf++ = mcfqspi_rd_qdr(mcfqspi);
	}
}

static void mcfqspi_set_cs(struct spi_device *spi, bool enable)
{
	struct mcfqspi *mcfqspi = spi_controller_get_devdata(spi->controller);
	bool cs_high = spi->mode & SPI_CS_HIGH;

	if (enable)
		mcfqspi_cs_select(mcfqspi, spi_get_chipselect(spi, 0), cs_high);
	else
		mcfqspi_cs_deselect(mcfqspi, spi_get_chipselect(spi, 0), cs_high);
}

static int mcfqspi_transfer_one(struct spi_controller *host,
				struct spi_device *spi,
				struct spi_transfer *t)
{
	struct mcfqspi *mcfqspi = spi_controller_get_devdata(host);
	u16 qmr = MCFQSPI_QMR_MSTR;

	qmr |= t->bits_per_word << 10;
	if (spi->mode & SPI_CPHA)
		qmr |= MCFQSPI_QMR_CPHA;
	if (spi->mode & SPI_CPOL)
		qmr |= MCFQSPI_QMR_CPOL;
	qmr |= mcfqspi_qmr_baud(t->speed_hz);
	mcfqspi_wr_qmr(mcfqspi, qmr);

	mcfqspi_wr_qir(mcfqspi, MCFQSPI_QIR_SPIFE);
	if (t->bits_per_word == 8)
		mcfqspi_transfer_msg8(mcfqspi, t->len, t->tx_buf, t->rx_buf);
	else
		mcfqspi_transfer_msg16(mcfqspi, t->len / 2, t->tx_buf,
				       t->rx_buf);
	mcfqspi_wr_qir(mcfqspi, 0);

	return 0;
}

static int mcfqspi_setup(struct spi_device *spi)
{
<<<<<<< HEAD
	mcfqspi_cs_deselect(spi_master_get_devdata(spi->master),
=======
	mcfqspi_cs_deselect(spi_controller_get_devdata(spi->controller),
>>>>>>> 08485d4c
			    spi_get_chipselect(spi, 0), spi->mode & SPI_CS_HIGH);

	dev_dbg(&spi->dev,
			"bits per word %d, chip select %d, speed %d KHz\n",
			spi->bits_per_word, spi_get_chipselect(spi, 0),
			(MCFQSPI_BUSCLK / mcfqspi_qmr_baud(spi->max_speed_hz))
			/ 1000);

	return 0;
}

static int mcfqspi_probe(struct platform_device *pdev)
{
	struct spi_controller *host;
	struct mcfqspi *mcfqspi;
	struct mcfqspi_platform_data *pdata;
	int status;

	pdata = dev_get_platdata(&pdev->dev);
	if (!pdata) {
		dev_dbg(&pdev->dev, "platform data is missing\n");
		return -ENOENT;
	}

	if (!pdata->cs_control) {
		dev_dbg(&pdev->dev, "pdata->cs_control is NULL\n");
		return -EINVAL;
	}

	host = spi_alloc_host(&pdev->dev, sizeof(*mcfqspi));
	if (host == NULL) {
		dev_dbg(&pdev->dev, "spi_alloc_host failed\n");
		return -ENOMEM;
	}

	mcfqspi = spi_controller_get_devdata(host);

	mcfqspi->iobase = devm_platform_ioremap_resource(pdev, 0);
	if (IS_ERR(mcfqspi->iobase)) {
		status = PTR_ERR(mcfqspi->iobase);
		goto fail0;
	}

	mcfqspi->irq = platform_get_irq(pdev, 0);
	if (mcfqspi->irq < 0) {
		dev_dbg(&pdev->dev, "platform_get_irq failed\n");
		status = -ENXIO;
		goto fail0;
	}

	status = devm_request_irq(&pdev->dev, mcfqspi->irq, mcfqspi_irq_handler,
				0, pdev->name, mcfqspi);
	if (status) {
		dev_dbg(&pdev->dev, "request_irq failed\n");
		goto fail0;
	}

	mcfqspi->clk = devm_clk_get_enabled(&pdev->dev, "qspi_clk");
	if (IS_ERR(mcfqspi->clk)) {
		dev_dbg(&pdev->dev, "clk_get failed\n");
		status = PTR_ERR(mcfqspi->clk);
		goto fail0;
	}

	host->bus_num = pdata->bus_num;
	host->num_chipselect = pdata->num_chipselect;

	mcfqspi->cs_control = pdata->cs_control;
	status = mcfqspi_cs_setup(mcfqspi);
	if (status) {
		dev_dbg(&pdev->dev, "error initializing cs_control\n");
		goto fail0;
	}

	init_waitqueue_head(&mcfqspi->waitq);

	host->mode_bits = SPI_CS_HIGH | SPI_CPOL | SPI_CPHA;
	host->bits_per_word_mask = SPI_BPW_RANGE_MASK(8, 16);
	host->setup = mcfqspi_setup;
	host->set_cs = mcfqspi_set_cs;
	host->transfer_one = mcfqspi_transfer_one;
	host->auto_runtime_pm = true;

	platform_set_drvdata(pdev, host);
	pm_runtime_enable(&pdev->dev);

	status = devm_spi_register_controller(&pdev->dev, host);
	if (status) {
		dev_dbg(&pdev->dev, "devm_spi_register_controller failed\n");
		goto fail1;
	}

	dev_info(&pdev->dev, "Coldfire QSPI bus driver\n");

	return 0;

fail1:
	pm_runtime_disable(&pdev->dev);
	mcfqspi_cs_teardown(mcfqspi);
fail0:
	spi_controller_put(host);

	dev_dbg(&pdev->dev, "Coldfire QSPI probe failed\n");

	return status;
}

static void mcfqspi_remove(struct platform_device *pdev)
{
	struct spi_controller *host = platform_get_drvdata(pdev);
	struct mcfqspi *mcfqspi = spi_controller_get_devdata(host);

	pm_runtime_disable(&pdev->dev);
	/* disable the hardware (set the baud rate to 0) */
	mcfqspi_wr_qmr(mcfqspi, MCFQSPI_QMR_MSTR);

	mcfqspi_cs_teardown(mcfqspi);
	clk_disable_unprepare(mcfqspi->clk);
}

#ifdef CONFIG_PM_SLEEP
static int mcfqspi_suspend(struct device *dev)
{
	struct spi_controller *host = dev_get_drvdata(dev);
	struct mcfqspi *mcfqspi = spi_controller_get_devdata(host);
	int ret;

	ret = spi_controller_suspend(host);
	if (ret)
		return ret;

	clk_disable(mcfqspi->clk);

	return 0;
}

static int mcfqspi_resume(struct device *dev)
{
	struct spi_controller *host = dev_get_drvdata(dev);
	struct mcfqspi *mcfqspi = spi_controller_get_devdata(host);

	clk_enable(mcfqspi->clk);

	return spi_controller_resume(host);
}
#endif

#ifdef CONFIG_PM
static int mcfqspi_runtime_suspend(struct device *dev)
{
	struct spi_controller *host = dev_get_drvdata(dev);
	struct mcfqspi *mcfqspi = spi_controller_get_devdata(host);

	clk_disable(mcfqspi->clk);

	return 0;
}

static int mcfqspi_runtime_resume(struct device *dev)
{
	struct spi_controller *host = dev_get_drvdata(dev);
	struct mcfqspi *mcfqspi = spi_controller_get_devdata(host);

	clk_enable(mcfqspi->clk);

	return 0;
}
#endif

static const struct dev_pm_ops mcfqspi_pm = {
	SET_SYSTEM_SLEEP_PM_OPS(mcfqspi_suspend, mcfqspi_resume)
	SET_RUNTIME_PM_OPS(mcfqspi_runtime_suspend, mcfqspi_runtime_resume,
			NULL)
};

static struct platform_driver mcfqspi_driver = {
	.driver.name	= DRIVER_NAME,
	.driver.owner	= THIS_MODULE,
	.driver.pm	= &mcfqspi_pm,
	.probe		= mcfqspi_probe,
	.remove_new	= mcfqspi_remove,
};
module_platform_driver(mcfqspi_driver);

MODULE_AUTHOR("Steven King <sfking@fdwdc.com>");
MODULE_DESCRIPTION("Coldfire QSPI Controller Driver");
MODULE_LICENSE("GPL");
MODULE_ALIAS("platform:" DRIVER_NAME);<|MERGE_RESOLUTION|>--- conflicted
+++ resolved
@@ -323,11 +323,7 @@
 
 static int mcfqspi_setup(struct spi_device *spi)
 {
-<<<<<<< HEAD
-	mcfqspi_cs_deselect(spi_master_get_devdata(spi->master),
-=======
 	mcfqspi_cs_deselect(spi_controller_get_devdata(spi->controller),
->>>>>>> 08485d4c
 			    spi_get_chipselect(spi, 0), spi->mode & SPI_CS_HIGH);
 
 	dev_dbg(&spi->dev,
