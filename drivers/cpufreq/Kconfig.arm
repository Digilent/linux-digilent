#
# ARM CPU Frequency scaling drivers
#

config ARM_BIG_LITTLE_CPUFREQ
	tristate "Generic ARM big LITTLE CPUfreq driver"
	depends on ARM_CPU_TOPOLOGY && PM_OPP && HAVE_CLK
	select CPU_FREQ_TABLE
	help
	  This enables the Generic CPUfreq driver for ARM big.LITTLE platforms.

config ARM_DT_BL_CPUFREQ
	tristate "Generic probing via DT for ARM big LITTLE CPUfreq driver"
	depends on ARM_BIG_LITTLE_CPUFREQ && OF
	help
	  This enables probing via DT for Generic CPUfreq driver for ARM
	  big.LITTLE platform. This gets frequency tables from DT.

config ARM_EXYNOS_CPUFREQ
	bool "SAMSUNG EXYNOS SoCs"
	depends on ARCH_EXYNOS
	select CPU_FREQ_TABLE
	default y
	help
	  This adds the CPUFreq driver common part for Samsung
	  EXYNOS SoCs.

	  If in doubt, say N.

config ARM_EXYNOS4210_CPUFREQ
	def_bool CPU_EXYNOS4210
	help
	  This adds the CPUFreq driver for Samsung EXYNOS4210
	  SoC (S5PV310 or S5PC210).

config ARM_EXYNOS4X12_CPUFREQ
	def_bool (SOC_EXYNOS4212 || SOC_EXYNOS4412)
	help
	  This adds the CPUFreq driver for Samsung EXYNOS4X12
	  SoC (EXYNOS4212 or EXYNOS4412).

config ARM_EXYNOS5250_CPUFREQ
	def_bool SOC_EXYNOS5250
	help
	  This adds the CPUFreq driver for Samsung EXYNOS5250
	  SoC.

config ARM_EXYNOS5440_CPUFREQ
	def_bool SOC_EXYNOS5440
	depends on HAVE_CLK && PM_OPP && OF
	select CPU_FREQ_TABLE
	help
	  This adds the CPUFreq driver for Samsung EXYNOS5440
	  SoC. The nature of exynos5440 clock controller is
	  different than previous exynos controllers so not using
	  the common exynos framework.

config ARM_HIGHBANK_CPUFREQ
	tristate "Calxeda Highbank-based"
	depends on ARCH_HIGHBANK
	select GENERIC_CPUFREQ_CPU0
	select PM_OPP
	select REGULATOR

	default m
	help
	  This adds the CPUFreq driver for Calxeda Highbank SoC
	  based boards.

	  If in doubt, say N.

config ARM_IMX6Q_CPUFREQ
	tristate "Freescale i.MX6Q cpufreq support"
	depends on SOC_IMX6Q
	depends on REGULATOR_ANATOP
	select CPU_FREQ_TABLE
	help
	  This adds cpufreq driver support for Freescale i.MX6Q SOC.

	  If in doubt, say N.

config ARM_INTEGRATOR
	tristate "CPUfreq driver for ARM Integrator CPUs"
	depends on ARCH_INTEGRATOR
	default y
	help
	  This enables the CPUfreq driver for ARM Integrator CPUs.
	  If in doubt, say Y.

config ARM_KIRKWOOD_CPUFREQ
	def_bool ARCH_KIRKWOOD && OF
	select CPU_FREQ_TABLE
	help
	  This adds the CPUFreq driver for Marvell Kirkwood
	  SoCs.

config ARM_OMAP2PLUS_CPUFREQ
	bool "TI OMAP2+"
	depends on ARCH_OMAP2PLUS
	default ARCH_OMAP2PLUS
	select CPU_FREQ_TABLE

config ARM_S3C_CPUFREQ
	bool
	help
	  Internal configuration node for common cpufreq on Samsung SoC

config ARM_S3C24XX_CPUFREQ
	bool "CPUfreq driver for Samsung S3C24XX series CPUs (EXPERIMENTAL)"
	depends on ARCH_S3C24XX
	select ARM_S3C_CPUFREQ
	help
	  This enables the CPUfreq driver for the Samsung S3C24XX family
	  of CPUs.

	  For details, take a look at <file:Documentation/cpu-freq>.

	  If in doubt, say N.

config ARM_S3C24XX_CPUFREQ_DEBUG
	bool "Debug CPUfreq Samsung driver core"
	depends on ARM_S3C24XX_CPUFREQ
	help
	  Enable s3c_freq_dbg for the Samsung S3C CPUfreq core

config ARM_S3C24XX_CPUFREQ_IODEBUG
	bool "Debug CPUfreq Samsung driver IO timing"
	depends on ARM_S3C24XX_CPUFREQ
	help
	  Enable s3c_freq_iodbg for the Samsung S3C CPUfreq core

config ARM_S3C24XX_CPUFREQ_DEBUGFS
	bool "Export debugfs for CPUFreq"
	depends on ARM_S3C24XX_CPUFREQ && DEBUG_FS
	help
	  Export status information via debugfs.

config ARM_S3C2410_CPUFREQ
	bool
	depends on ARM_S3C24XX_CPUFREQ && CPU_S3C2410
	select S3C2410_CPUFREQ_UTILS
	help
	  CPU Frequency scaling support for S3C2410

config ARM_S3C2412_CPUFREQ
	bool
	depends on ARM_S3C24XX_CPUFREQ && CPU_S3C2412
	default y
	select S3C2412_IOTIMING
	help
	  CPU Frequency scaling support for S3C2412 and S3C2413 SoC CPUs.

config ARM_S3C2416_CPUFREQ
	bool "S3C2416 CPU Frequency scaling support"
	depends on CPU_S3C2416
	select CPU_FREQ_TABLE
	help
	  This adds the CPUFreq driver for the Samsung S3C2416 and
	  S3C2450 SoC. The S3C2416 supports changing the rate of the
	  armdiv clock source and also entering a so called dynamic
	  voltage scaling mode in which it is possible to reduce the
	  core voltage of the cpu.

	  If in doubt, say N.

config ARM_S3C2416_CPUFREQ_VCORESCALE
	bool "Allow voltage scaling for S3C2416 arm core"
	depends on ARM_S3C2416_CPUFREQ && REGULATOR
	help
	  Enable CPU voltage scaling when entering the dvs mode.
	  It uses information gathered through existing hardware and
	  tests but not documented in any datasheet.

	  If in doubt, say N.

config ARM_S3C2440_CPUFREQ
	bool "S3C2440/S3C2442 CPU Frequency scaling support"
	depends on ARM_S3C24XX_CPUFREQ && (CPU_S3C2440 || CPU_S3C2442)
	select S3C2410_CPUFREQ_UTILS
	default y
	help
	  CPU Frequency scaling support for S3C2440 and S3C2442 SoC CPUs.

config ARM_S3C64XX_CPUFREQ
	bool "Samsung S3C64XX"
	depends on CPU_S3C6410
	select CPU_FREQ_TABLE
	default y
	help
	  This adds the CPUFreq driver for Samsung S3C6410 SoC.

	  If in doubt, say N.

config ARM_S5PV210_CPUFREQ
	bool "Samsung S5PV210 and S5PC110"
	depends on CPU_S5PV210
	select CPU_FREQ_TABLE
	default y
	help
	  This adds the CPUFreq driver for Samsung S5PV210 and
	  S5PC110 SoCs.

	  If in doubt, say N.

config ARM_SA1100_CPUFREQ
	bool

config ARM_SA1110_CPUFREQ
	bool

config ARM_SPEAR_CPUFREQ
	bool "SPEAr CPUFreq support"
	depends on PLAT_SPEAR
	select CPU_FREQ_TABLE
	default y
	help
	  This adds the CPUFreq driver support for SPEAr SOCs.

config ARM_TEGRA_CPUFREQ
	bool "TEGRA CPUFreq support"
	depends on ARCH_TEGRA
	select CPU_FREQ_TABLE
	default y
	help
<<<<<<< HEAD
	  This adds the CPUFreq driver support for SPEAr SOCs.

config ARM_ZYNQ_CPUFREQ
	bool "Xilinx Zynq"
	depends on ARCH_ZYNQ
	default n
	select CPU_FREQ_TABLE
	select PM_OPP
	help
	  This adds the CPUFreq driver for Xilinx Zynq SoCs.
=======
	  This adds the CPUFreq driver support for TEGRA SOCs.
>>>>>>> 6e466452
<|MERGE_RESOLUTION|>--- conflicted
+++ resolved
@@ -222,8 +222,7 @@
 	select CPU_FREQ_TABLE
 	default y
 	help
-<<<<<<< HEAD
-	  This adds the CPUFreq driver support for SPEAr SOCs.
+	  This adds the CPUFreq driver support for TEGRA SOCs.
 
 config ARM_ZYNQ_CPUFREQ
 	bool "Xilinx Zynq"
@@ -233,6 +232,3 @@
 	select PM_OPP
 	help
 	  This adds the CPUFreq driver for Xilinx Zynq SoCs.
-=======
-	  This adds the CPUFreq driver support for TEGRA SOCs.
->>>>>>> 6e466452
