/*
 * Copyright (c) 2008, 2009 open80211s Ltd.
 * Author:     Luis Carlos Cobo <luisca@cozybit.com>
 *
 * This program is free software; you can redistribute it and/or modify
 * it under the terms of the GNU General Public License version 2 as
 * published by the Free Software Foundation.
 */
#include <linux/gfp.h>
#include <linux/kernel.h>
#include <linux/random.h>
#include "ieee80211_i.h"
#include "rate.h"
#include "mesh.h"

#ifdef CONFIG_MAC80211_VERBOSE_MPL_DEBUG
#define mpl_dbg(fmt, args...)	printk(KERN_DEBUG fmt, ##args)
#else
#define mpl_dbg(fmt, args...)	do { (void)(0); } while (0)
#endif

#define PLINK_GET_LLID(p) (p + 2)
#define PLINK_GET_PLID(p) (p + 4)

#define mod_plink_timer(s, t) (mod_timer(&s->plink_timer, \
				jiffies + HZ * t / 1000))

#define dot11MeshMaxRetries(s) (s->u.mesh.mshcfg.dot11MeshMaxRetries)
#define dot11MeshRetryTimeout(s) (s->u.mesh.mshcfg.dot11MeshRetryTimeout)
#define dot11MeshConfirmTimeout(s) (s->u.mesh.mshcfg.dot11MeshConfirmTimeout)
#define dot11MeshHoldingTimeout(s) (s->u.mesh.mshcfg.dot11MeshHoldingTimeout)
#define dot11MeshMaxPeerLinks(s) (s->u.mesh.mshcfg.dot11MeshMaxPeerLinks)

/* We only need a valid sta if user configured a minimum rssi_threshold. */
#define rssi_threshold_check(sta, sdata) \
		(sdata->u.mesh.mshcfg.rssi_threshold == 0 ||\
		(sta && (s8) -ewma_read(&sta->avg_signal) > \
		sdata->u.mesh.mshcfg.rssi_threshold))

enum plink_event {
	PLINK_UNDEFINED,
	OPN_ACPT,
	OPN_RJCT,
	OPN_IGNR,
	CNF_ACPT,
	CNF_RJCT,
	CNF_IGNR,
	CLS_ACPT,
	CLS_IGNR
};

static int mesh_plink_frame_tx(struct ieee80211_sub_if_data *sdata,
		enum ieee80211_self_protected_actioncode action,
		u8 *da, __le16 llid, __le16 plid, __le16 reason);

static inline
void mesh_plink_inc_estab_count(struct ieee80211_sub_if_data *sdata)
{
	atomic_inc(&sdata->u.mesh.mshstats.estab_plinks);
	mesh_accept_plinks_update(sdata);
}

static inline
void mesh_plink_dec_estab_count(struct ieee80211_sub_if_data *sdata)
{
	atomic_dec(&sdata->u.mesh.mshstats.estab_plinks);
	mesh_accept_plinks_update(sdata);
}

/**
 * mesh_plink_fsm_restart - restart a mesh peer link finite state machine
 *
 * @sta: mesh peer link to restart
 *
 * Locking: this function must be called holding sta->lock
 */
static inline void mesh_plink_fsm_restart(struct sta_info *sta)
{
	sta->plink_state = NL80211_PLINK_LISTEN;
	sta->llid = sta->plid = sta->reason = 0;
	sta->plink_retries = 0;
}

/*
 * Allocate mesh sta entry and insert into station table
 */
static struct sta_info *mesh_plink_alloc(struct ieee80211_sub_if_data *sdata,
					 u8 *hw_addr)
{
	struct sta_info *sta;

	if (sdata->local->num_sta >= MESH_MAX_PLINKS)
		return NULL;

	sta = sta_info_alloc(sdata, hw_addr, GFP_KERNEL);
	if (!sta)
		return NULL;

	sta_info_pre_move_state(sta, IEEE80211_STA_AUTH);
	sta_info_pre_move_state(sta, IEEE80211_STA_ASSOC);
	sta_info_pre_move_state(sta, IEEE80211_STA_AUTHORIZED);

	set_sta_flag(sta, WLAN_STA_WME);

	return sta;
}

<<<<<<< HEAD
/** mesh_set_ht_prot_mode - set correct HT protection mode
 *
 * Section 9.23.3.5 of IEEE 80211s standard describes the protection rules for
 * HT mesh STA in a MBSS. Three HT protection modes are supported for now,
 * non-HT mixed mode, 20MHz-protection and no-protection mode. non-HT mixed
 * mode is selected if any non-HT peers are present in our MBSS.
 * 20MHz-protection mode is selected if all peers in our 20/40MHz MBSS support
 * HT and atleast one HT20 peer is present. Otherwise no-protection mode is
 * selected.
=======
/*
 * mesh_set_ht_prot_mode - set correct HT protection mode
 *
 * Section 9.23.3.5 of IEEE 80211-2012 describes the protection rules for HT
 * mesh STA in a MBSS. Three HT protection modes are supported for now, non-HT
 * mixed mode, 20MHz-protection and no-protection mode. non-HT mixed mode is
 * selected if any non-HT peers are present in our MBSS.  20MHz-protection mode
 * is selected if all peers in our 20/40MHz MBSS support HT and atleast one
 * HT20 peer is present. Otherwise no-protection mode is selected.
>>>>>>> 05f8f252
 */
static u32 mesh_set_ht_prot_mode(struct ieee80211_sub_if_data *sdata)
{
	struct ieee80211_local *local = sdata->local;
	struct sta_info *sta;
	u32 changed = 0;
	u16 ht_opmode;
	bool non_ht_sta = false, ht20_sta = false;

	if (local->_oper_channel_type == NL80211_CHAN_NO_HT)
		return 0;

	rcu_read_lock();
	list_for_each_entry_rcu(sta, &local->sta_list, list) {
<<<<<<< HEAD
		if (sdata == sta->sdata &&
		    sta->plink_state == NL80211_PLINK_ESTAB) {
			switch (sta->ch_type) {
			case NL80211_CHAN_NO_HT:
				mpl_dbg("mesh_plink %pM: nonHT sta (%pM) is present",
					sdata->vif.addr, sta->sta.addr);
				non_ht_sta = true;
				goto out;
			case NL80211_CHAN_HT20:
				mpl_dbg("mesh_plink %pM: HT20 sta (%pM) is present",
					sdata->vif.addr, sta->sta.addr);
				ht20_sta = true;
			default:
				break;
			}
=======
		if (sdata != sta->sdata ||
		    sta->plink_state != NL80211_PLINK_ESTAB)
			continue;

		switch (sta->ch_type) {
		case NL80211_CHAN_NO_HT:
			mpl_dbg("mesh_plink %pM: nonHT sta (%pM) is present",
				sdata->vif.addr, sta->sta.addr);
			non_ht_sta = true;
			goto out;
		case NL80211_CHAN_HT20:
			mpl_dbg("mesh_plink %pM: HT20 sta (%pM) is present",
				sdata->vif.addr, sta->sta.addr);
			ht20_sta = true;
		default:
			break;
>>>>>>> 05f8f252
		}
	}
out:
	rcu_read_unlock();

	if (non_ht_sta)
		ht_opmode = IEEE80211_HT_OP_MODE_PROTECTION_NONHT_MIXED;
	else if (ht20_sta && local->_oper_channel_type > NL80211_CHAN_HT20)
		ht_opmode = IEEE80211_HT_OP_MODE_PROTECTION_20MHZ;
	else
		ht_opmode = IEEE80211_HT_OP_MODE_PROTECTION_NONE;

	if (sdata->vif.bss_conf.ht_operation_mode != ht_opmode) {
		sdata->vif.bss_conf.ht_operation_mode = ht_opmode;
		sdata->u.mesh.mshcfg.ht_opmode = ht_opmode;
		changed = BSS_CHANGED_HT;
		mpl_dbg("mesh_plink %pM: protection mode changed to %d",
			sdata->vif.addr, ht_opmode);
	}

	return changed;
}

/**
 * __mesh_plink_deactivate - deactivate mesh peer link
 *
 * @sta: mesh peer link to deactivate
 *
 * All mesh paths with this peer as next hop will be flushed
 *
 * Locking: the caller must hold sta->lock
 */
static bool __mesh_plink_deactivate(struct sta_info *sta)
{
	struct ieee80211_sub_if_data *sdata = sta->sdata;
	bool deactivated = false;

	if (sta->plink_state == NL80211_PLINK_ESTAB) {
		mesh_plink_dec_estab_count(sdata);
		deactivated = true;
	}
	sta->plink_state = NL80211_PLINK_BLOCKED;
	mesh_path_flush_by_nexthop(sta);

	return deactivated;
}

/**
 * mesh_plink_deactivate - deactivate mesh peer link
 *
 * @sta: mesh peer link to deactivate
 *
 * All mesh paths with this peer as next hop will be flushed
 */
void mesh_plink_deactivate(struct sta_info *sta)
{
	struct ieee80211_sub_if_data *sdata = sta->sdata;
	bool deactivated;

	spin_lock_bh(&sta->lock);
	deactivated = __mesh_plink_deactivate(sta);
	sta->reason = cpu_to_le16(WLAN_REASON_MESH_PEER_CANCELED);
	mesh_plink_frame_tx(sdata, WLAN_SP_MESH_PEERING_CLOSE,
			    sta->sta.addr, sta->llid, sta->plid,
			    sta->reason);
	spin_unlock_bh(&sta->lock);

	if (deactivated)
		ieee80211_bss_info_change_notify(sdata, BSS_CHANGED_BEACON);
}

static int mesh_plink_frame_tx(struct ieee80211_sub_if_data *sdata,
		enum ieee80211_self_protected_actioncode action,
		u8 *da, __le16 llid, __le16 plid, __le16 reason) {
	struct ieee80211_local *local = sdata->local;
	struct sk_buff *skb;
	struct ieee80211_mgmt *mgmt;
	bool include_plid = false;
	u16 peering_proto = 0;
	u8 *pos, ie_len = 4;
	int hdr_len = offsetof(struct ieee80211_mgmt, u.action.u.self_prot) +
		      sizeof(mgmt->u.action.u.self_prot);

	skb = dev_alloc_skb(local->tx_headroom +
			    hdr_len +
			    2 + /* capability info */
			    2 + /* AID */
			    2 + 8 + /* supported rates */
			    2 + (IEEE80211_MAX_SUPP_RATES - 8) +
			    2 + sdata->u.mesh.mesh_id_len +
			    2 + sizeof(struct ieee80211_meshconf_ie) +
			    2 + sizeof(struct ieee80211_ht_cap) +
			    2 + sizeof(struct ieee80211_ht_operation) +
			    2 + 8 + /* peering IE */
			    sdata->u.mesh.ie_len);
	if (!skb)
		return -1;
	skb_reserve(skb, local->tx_headroom);
	mgmt = (struct ieee80211_mgmt *) skb_put(skb, hdr_len);
	memset(mgmt, 0, hdr_len);
	mgmt->frame_control = cpu_to_le16(IEEE80211_FTYPE_MGMT |
					  IEEE80211_STYPE_ACTION);
	memcpy(mgmt->da, da, ETH_ALEN);
	memcpy(mgmt->sa, sdata->vif.addr, ETH_ALEN);
	memcpy(mgmt->bssid, sdata->vif.addr, ETH_ALEN);
	mgmt->u.action.category = WLAN_CATEGORY_SELF_PROTECTED;
	mgmt->u.action.u.self_prot.action_code = action;

	if (action != WLAN_SP_MESH_PEERING_CLOSE) {
		/* capability info */
		pos = skb_put(skb, 2);
		memset(pos, 0, 2);
		if (action == WLAN_SP_MESH_PEERING_CONFIRM) {
			/* AID */
			pos = skb_put(skb, 2);
			memcpy(pos + 2, &plid, 2);
		}
		if (ieee80211_add_srates_ie(&sdata->vif, skb, true) ||
		    ieee80211_add_ext_srates_ie(&sdata->vif, skb, true) ||
		    mesh_add_rsn_ie(skb, sdata) ||
		    mesh_add_meshid_ie(skb, sdata) ||
		    mesh_add_meshconf_ie(skb, sdata))
			return -1;
	} else {	/* WLAN_SP_MESH_PEERING_CLOSE */
		if (mesh_add_meshid_ie(skb, sdata))
			return -1;
	}

	/* Add Mesh Peering Management element */
	switch (action) {
	case WLAN_SP_MESH_PEERING_OPEN:
		break;
	case WLAN_SP_MESH_PEERING_CONFIRM:
		ie_len += 2;
		include_plid = true;
		break;
	case WLAN_SP_MESH_PEERING_CLOSE:
		if (plid) {
			ie_len += 2;
			include_plid = true;
		}
		ie_len += 2;	/* reason code */
		break;
	default:
		return -EINVAL;
	}

	if (WARN_ON(skb_tailroom(skb) < 2 + ie_len))
		return -ENOMEM;

	pos = skb_put(skb, 2 + ie_len);
	*pos++ = WLAN_EID_PEER_MGMT;
	*pos++ = ie_len;
	memcpy(pos, &peering_proto, 2);
	pos += 2;
	memcpy(pos, &llid, 2);
	pos += 2;
	if (include_plid) {
		memcpy(pos, &plid, 2);
		pos += 2;
	}
	if (action == WLAN_SP_MESH_PEERING_CLOSE) {
		memcpy(pos, &reason, 2);
		pos += 2;
	}

	if (action != WLAN_SP_MESH_PEERING_CLOSE) {
		if (mesh_add_ht_cap_ie(skb, sdata) ||
		    mesh_add_ht_oper_ie(skb, sdata))
			return -1;
	}

	if (mesh_add_vendor_ies(skb, sdata))
		return -1;

	ieee80211_tx_skb(sdata, skb);
	return 0;
}

/* mesh_peer_init - initialize new mesh peer and return resulting sta_info
 *
 * @sdata: local meshif
 * @addr: peer's address
 * @elems: IEs from beacon or mesh peering frame
 *
 * call under RCU
 */
static struct sta_info *mesh_peer_init(struct ieee80211_sub_if_data *sdata,
				       u8 *addr,
				       struct ieee802_11_elems *elems)
{
	struct ieee80211_local *local = sdata->local;
	enum ieee80211_band band = local->oper_channel->band;
	struct ieee80211_supported_band *sband;
	u32 rates, basic_rates = 0;
	struct sta_info *sta;
	bool insert = false;

	sband = local->hw.wiphy->bands[band];
	rates = ieee80211_sta_get_rates(local, elems, band, &basic_rates);

	sta = sta_info_get(sdata, addr);
	if (!sta) {
<<<<<<< HEAD
=======
		/* Userspace handles peer allocation when security is enabled */
		if (sdata->u.mesh.security & IEEE80211_MESH_SEC_AUTHED) {
			cfg80211_notify_new_peer_candidate(sdata->dev, addr,
							   elems->ie_start,
							   elems->total_len,
							   GFP_ATOMIC);
			return NULL;
		}

>>>>>>> 05f8f252
		sta = mesh_plink_alloc(sdata, addr);
		if (!sta)
			return NULL;
		insert = true;
	}

	spin_lock_bh(&sta->lock);
	sta->last_rx = jiffies;
	sta->sta.supp_rates[band] = rates;
	if (elems->ht_cap_elem &&
	    sdata->local->_oper_channel_type != NL80211_CHAN_NO_HT)
		ieee80211_ht_cap_ie_to_sta_ht_cap(sdata, sband,
						  elems->ht_cap_elem,
						  &sta->sta.ht_cap);
	else
		memset(&sta->sta.ht_cap, 0, sizeof(sta->sta.ht_cap));

	if (elems->ht_operation) {
		if (!(elems->ht_operation->ht_param &
		      IEEE80211_HT_PARAM_CHAN_WIDTH_ANY))
			sta->sta.ht_cap.cap &=
					    ~IEEE80211_HT_CAP_SUP_WIDTH_20_40;
		sta->ch_type =
			ieee80211_ht_oper_to_channel_type(elems->ht_operation);
	}

	rate_control_rate_init(sta);
	spin_unlock_bh(&sta->lock);

	if (insert && sta_info_insert(sta))
		return NULL;

	return sta;
}

void mesh_neighbour_update(struct ieee80211_sub_if_data *sdata,
			   u8 *hw_addr,
			   struct ieee802_11_elems *elems)
{
	struct sta_info *sta;

<<<<<<< HEAD
	/* Userspace handles peer allocation when security is enabled */
	if (sdata->u.mesh.security & IEEE80211_MESH_SEC_AUTHED) {
		cfg80211_notify_new_peer_candidate(sdata->dev, hw_addr,
						   elems->ie_start,
						   elems->total_len,
						   GFP_KERNEL);
		return;
	}

=======
>>>>>>> 05f8f252
	rcu_read_lock();
	sta = mesh_peer_init(sdata, hw_addr, elems);
	if (!sta)
		goto out;

	if (mesh_peer_accepts_plinks(elems) &&
	    sta->plink_state == NL80211_PLINK_LISTEN &&
	    sdata->u.mesh.accepting_plinks &&
	    sdata->u.mesh.mshcfg.auto_open_plinks &&
	    rssi_threshold_check(sta, sdata))
		mesh_plink_open(sta);

out:
	rcu_read_unlock();
}

static void mesh_plink_timer(unsigned long data)
{
	struct sta_info *sta;
	__le16 llid, plid, reason;
	struct ieee80211_sub_if_data *sdata;

	/*
	 * This STA is valid because sta_info_destroy() will
	 * del_timer_sync() this timer after having made sure
	 * it cannot be readded (by deleting the plink.)
	 */
	sta = (struct sta_info *) data;

	if (sta->sdata->local->quiescing) {
		sta->plink_timer_was_running = true;
		return;
	}

	spin_lock_bh(&sta->lock);
	if (sta->ignore_plink_timer) {
		sta->ignore_plink_timer = false;
		spin_unlock_bh(&sta->lock);
		return;
	}
	mpl_dbg("Mesh plink timer for %pM fired on state %d\n",
		sta->sta.addr, sta->plink_state);
	reason = 0;
	llid = sta->llid;
	plid = sta->plid;
	sdata = sta->sdata;

	switch (sta->plink_state) {
	case NL80211_PLINK_OPN_RCVD:
	case NL80211_PLINK_OPN_SNT:
		/* retry timer */
		if (sta->plink_retries < dot11MeshMaxRetries(sdata)) {
			u32 rand;
			mpl_dbg("Mesh plink for %pM (retry, timeout): %d %d\n",
				sta->sta.addr, sta->plink_retries,
				sta->plink_timeout);
			get_random_bytes(&rand, sizeof(u32));
			sta->plink_timeout = sta->plink_timeout +
					     rand % sta->plink_timeout;
			++sta->plink_retries;
			mod_plink_timer(sta, sta->plink_timeout);
			spin_unlock_bh(&sta->lock);
			mesh_plink_frame_tx(sdata, WLAN_SP_MESH_PEERING_OPEN,
					    sta->sta.addr, llid, 0, 0);
			break;
		}
		reason = cpu_to_le16(WLAN_REASON_MESH_MAX_RETRIES);
		/* fall through on else */
	case NL80211_PLINK_CNF_RCVD:
		/* confirm timer */
		if (!reason)
			reason = cpu_to_le16(WLAN_REASON_MESH_CONFIRM_TIMEOUT);
		sta->plink_state = NL80211_PLINK_HOLDING;
		mod_plink_timer(sta, dot11MeshHoldingTimeout(sdata));
		spin_unlock_bh(&sta->lock);
		mesh_plink_frame_tx(sdata, WLAN_SP_MESH_PEERING_CLOSE,
				    sta->sta.addr, llid, plid, reason);
		break;
	case NL80211_PLINK_HOLDING:
		/* holding timer */
		del_timer(&sta->plink_timer);
		mesh_plink_fsm_restart(sta);
		spin_unlock_bh(&sta->lock);
		break;
	default:
		spin_unlock_bh(&sta->lock);
		break;
	}
}

#ifdef CONFIG_PM
void mesh_plink_quiesce(struct sta_info *sta)
{
	if (del_timer_sync(&sta->plink_timer))
		sta->plink_timer_was_running = true;
}

void mesh_plink_restart(struct sta_info *sta)
{
	if (sta->plink_timer_was_running) {
		add_timer(&sta->plink_timer);
		sta->plink_timer_was_running = false;
	}
}
#endif

static inline void mesh_plink_timer_set(struct sta_info *sta, int timeout)
{
	sta->plink_timer.expires = jiffies + (HZ * timeout / 1000);
	sta->plink_timer.data = (unsigned long) sta;
	sta->plink_timer.function = mesh_plink_timer;
	sta->plink_timeout = timeout;
	add_timer(&sta->plink_timer);
}

int mesh_plink_open(struct sta_info *sta)
{
	__le16 llid;
	struct ieee80211_sub_if_data *sdata = sta->sdata;

	if (!test_sta_flag(sta, WLAN_STA_AUTH))
		return -EPERM;

	spin_lock_bh(&sta->lock);
	get_random_bytes(&llid, 2);
	sta->llid = llid;
	if (sta->plink_state != NL80211_PLINK_LISTEN) {
		spin_unlock_bh(&sta->lock);
		return -EBUSY;
	}
	sta->plink_state = NL80211_PLINK_OPN_SNT;
	mesh_plink_timer_set(sta, dot11MeshRetryTimeout(sdata));
	spin_unlock_bh(&sta->lock);
	mpl_dbg("Mesh plink: starting establishment with %pM\n",
		sta->sta.addr);

	return mesh_plink_frame_tx(sdata, WLAN_SP_MESH_PEERING_OPEN,
				   sta->sta.addr, llid, 0, 0);
}

void mesh_plink_block(struct sta_info *sta)
{
	struct ieee80211_sub_if_data *sdata = sta->sdata;
	bool deactivated;

	spin_lock_bh(&sta->lock);
	deactivated = __mesh_plink_deactivate(sta);
	sta->plink_state = NL80211_PLINK_BLOCKED;
	spin_unlock_bh(&sta->lock);

	if (deactivated)
		ieee80211_bss_info_change_notify(sdata, BSS_CHANGED_BEACON);
}


void mesh_rx_plink_frame(struct ieee80211_sub_if_data *sdata, struct ieee80211_mgmt *mgmt,
			 size_t len, struct ieee80211_rx_status *rx_status)
{
	struct ieee802_11_elems elems;
	struct sta_info *sta;
	enum plink_event event;
	enum ieee80211_self_protected_actioncode ftype;
	size_t baselen;
	bool matches_local = true;
	u8 ie_len;
	u8 *baseaddr;
	u32 changed = 0;
	__le16 plid, llid, reason;
#ifdef CONFIG_MAC80211_VERBOSE_MPL_DEBUG
	static const char *mplstates[] = {
		[NL80211_PLINK_LISTEN] = "LISTEN",
		[NL80211_PLINK_OPN_SNT] = "OPN-SNT",
		[NL80211_PLINK_OPN_RCVD] = "OPN-RCVD",
		[NL80211_PLINK_CNF_RCVD] = "CNF_RCVD",
		[NL80211_PLINK_ESTAB] = "ESTAB",
		[NL80211_PLINK_HOLDING] = "HOLDING",
		[NL80211_PLINK_BLOCKED] = "BLOCKED"
	};
#endif

	/* need action_code, aux */
	if (len < IEEE80211_MIN_ACTION_SIZE + 3)
		return;

	if (is_multicast_ether_addr(mgmt->da)) {
		mpl_dbg("Mesh plink: ignore frame from multicast address");
		return;
	}

	baseaddr = mgmt->u.action.u.self_prot.variable;
	baselen = (u8 *) mgmt->u.action.u.self_prot.variable - (u8 *) mgmt;
	if (mgmt->u.action.u.self_prot.action_code ==
						WLAN_SP_MESH_PEERING_CONFIRM) {
		baseaddr += 4;
		baselen += 4;
	}
	ieee802_11_parse_elems(baseaddr, len - baselen, &elems);
	if (!elems.peering) {
		mpl_dbg("Mesh plink: missing necessary peer link ie\n");
		return;
	}
	if (elems.rsn_len &&
			sdata->u.mesh.security == IEEE80211_MESH_SEC_NONE) {
		mpl_dbg("Mesh plink: can't establish link with secure peer\n");
		return;
	}

	ftype = mgmt->u.action.u.self_prot.action_code;
	ie_len = elems.peering_len;
	if ((ftype == WLAN_SP_MESH_PEERING_OPEN && ie_len != 4) ||
	    (ftype == WLAN_SP_MESH_PEERING_CONFIRM && ie_len != 6) ||
	    (ftype == WLAN_SP_MESH_PEERING_CLOSE && ie_len != 6
							&& ie_len != 8)) {
		mpl_dbg("Mesh plink: incorrect plink ie length %d %d\n",
		    ftype, ie_len);
		return;
	}

	if (ftype != WLAN_SP_MESH_PEERING_CLOSE &&
				(!elems.mesh_id || !elems.mesh_config)) {
		mpl_dbg("Mesh plink: missing necessary ie\n");
		return;
	}
	/* Note the lines below are correct, the llid in the frame is the plid
	 * from the point of view of this host.
	 */
	memcpy(&plid, PLINK_GET_LLID(elems.peering), 2);
	if (ftype == WLAN_SP_MESH_PEERING_CONFIRM ||
	    (ftype == WLAN_SP_MESH_PEERING_CLOSE && ie_len == 8))
		memcpy(&llid, PLINK_GET_PLID(elems.peering), 2);

	rcu_read_lock();

	sta = sta_info_get(sdata, mgmt->sa);
	if (!sta && ftype != WLAN_SP_MESH_PEERING_OPEN) {
		mpl_dbg("Mesh plink: cls or cnf from unknown peer\n");
		rcu_read_unlock();
		return;
	}

	if (ftype == WLAN_SP_MESH_PEERING_OPEN &&
	    !rssi_threshold_check(sta, sdata)) {
		mpl_dbg("Mesh plink: %pM does not meet rssi threshold\n",
			mgmt->sa);
		rcu_read_unlock();
		return;
	}

	if (sta && !test_sta_flag(sta, WLAN_STA_AUTH)) {
		mpl_dbg("Mesh plink: Action frame from non-authed peer\n");
		rcu_read_unlock();
		return;
	}

	if (sta && sta->plink_state == NL80211_PLINK_BLOCKED) {
		rcu_read_unlock();
		return;
	}

	/* Now we will figure out the appropriate event... */
	event = PLINK_UNDEFINED;
	if (ftype != WLAN_SP_MESH_PEERING_CLOSE &&
	    !mesh_matches_local(sdata, &elems)) {
		matches_local = false;
		switch (ftype) {
		case WLAN_SP_MESH_PEERING_OPEN:
			event = OPN_RJCT;
			break;
		case WLAN_SP_MESH_PEERING_CONFIRM:
			event = CNF_RJCT;
			break;
		default:
			break;
		}
	}

	if (!sta && !matches_local) {
		rcu_read_unlock();
		reason = cpu_to_le16(WLAN_REASON_MESH_CONFIG);
		llid = 0;
		mesh_plink_frame_tx(sdata, WLAN_SP_MESH_PEERING_CLOSE,
				    mgmt->sa, llid, plid, reason);
		return;
	} else if (!sta) {
		/* ftype == WLAN_SP_MESH_PEERING_OPEN */
		if (!mesh_plink_free_count(sdata)) {
			mpl_dbg("Mesh plink error: no more free plinks\n");
			rcu_read_unlock();
			return;
		}
		event = OPN_ACPT;
	} else if (matches_local) {
		switch (ftype) {
		case WLAN_SP_MESH_PEERING_OPEN:
			if (!mesh_plink_free_count(sdata) ||
			    (sta->plid && sta->plid != plid))
				event = OPN_IGNR;
			else
				event = OPN_ACPT;
			break;
		case WLAN_SP_MESH_PEERING_CONFIRM:
			if (!mesh_plink_free_count(sdata) ||
			    (sta->llid != llid || sta->plid != plid))
				event = CNF_IGNR;
			else
				event = CNF_ACPT;
			break;
		case WLAN_SP_MESH_PEERING_CLOSE:
			if (sta->plink_state == NL80211_PLINK_ESTAB)
				/* Do not check for llid or plid. This does not
				 * follow the standard but since multiple plinks
				 * per sta are not supported, it is necessary in
				 * order to avoid a livelock when MP A sees an
				 * establish peer link to MP B but MP B does not
				 * see it. This can be caused by a timeout in
				 * B's peer link establishment or B beign
				 * restarted.
				 */
				event = CLS_ACPT;
			else if (sta->plid != plid)
				event = CLS_IGNR;
			else if (ie_len == 7 && sta->llid != llid)
				event = CLS_IGNR;
			else
				event = CLS_ACPT;
			break;
		default:
			mpl_dbg("Mesh plink: unknown frame subtype\n");
			rcu_read_unlock();
			return;
		}
	}

	if (event == OPN_ACPT) {
		/* allocate sta entry if necessary and update info */
		sta = mesh_peer_init(sdata, mgmt->sa, &elems);
		if (!sta) {
			mpl_dbg("Mesh plink: failed to init peer!\n");
			rcu_read_unlock();
			return;
		}
	}

	mpl_dbg("Mesh plink (peer, state, llid, plid, event): %pM %s %d %d %d\n",
		mgmt->sa, mplstates[sta->plink_state],
		le16_to_cpu(sta->llid), le16_to_cpu(sta->plid),
		event);
	reason = 0;
	spin_lock_bh(&sta->lock);
	switch (sta->plink_state) {
		/* spin_unlock as soon as state is updated at each case */
	case NL80211_PLINK_LISTEN:
		switch (event) {
		case CLS_ACPT:
			mesh_plink_fsm_restart(sta);
			spin_unlock_bh(&sta->lock);
			break;
		case OPN_ACPT:
			sta->plink_state = NL80211_PLINK_OPN_RCVD;
			sta->plid = plid;
			get_random_bytes(&llid, 2);
			sta->llid = llid;
			mesh_plink_timer_set(sta, dot11MeshRetryTimeout(sdata));
			spin_unlock_bh(&sta->lock);
			mesh_plink_frame_tx(sdata,
					    WLAN_SP_MESH_PEERING_OPEN,
					    sta->sta.addr, llid, 0, 0);
			mesh_plink_frame_tx(sdata,
					    WLAN_SP_MESH_PEERING_CONFIRM,
					    sta->sta.addr, llid, plid, 0);
			break;
		default:
			spin_unlock_bh(&sta->lock);
			break;
		}
		break;

	case NL80211_PLINK_OPN_SNT:
		switch (event) {
		case OPN_RJCT:
		case CNF_RJCT:
			reason = cpu_to_le16(WLAN_REASON_MESH_CONFIG);
		case CLS_ACPT:
			if (!reason)
				reason = cpu_to_le16(WLAN_REASON_MESH_CLOSE);
			sta->reason = reason;
			sta->plink_state = NL80211_PLINK_HOLDING;
			if (!mod_plink_timer(sta,
					     dot11MeshHoldingTimeout(sdata)))
				sta->ignore_plink_timer = true;

			llid = sta->llid;
			spin_unlock_bh(&sta->lock);
			mesh_plink_frame_tx(sdata,
					    WLAN_SP_MESH_PEERING_CLOSE,
					    sta->sta.addr, llid, plid, reason);
			break;
		case OPN_ACPT:
			/* retry timer is left untouched */
			sta->plink_state = NL80211_PLINK_OPN_RCVD;
			sta->plid = plid;
			llid = sta->llid;
			spin_unlock_bh(&sta->lock);
			mesh_plink_frame_tx(sdata,
					    WLAN_SP_MESH_PEERING_CONFIRM,
					    sta->sta.addr, llid, plid, 0);
			break;
		case CNF_ACPT:
			sta->plink_state = NL80211_PLINK_CNF_RCVD;
			if (!mod_plink_timer(sta,
					     dot11MeshConfirmTimeout(sdata)))
				sta->ignore_plink_timer = true;

			spin_unlock_bh(&sta->lock);
			break;
		default:
			spin_unlock_bh(&sta->lock);
			break;
		}
		break;

	case NL80211_PLINK_OPN_RCVD:
		switch (event) {
		case OPN_RJCT:
		case CNF_RJCT:
			reason = cpu_to_le16(WLAN_REASON_MESH_CONFIG);
		case CLS_ACPT:
			if (!reason)
				reason = cpu_to_le16(WLAN_REASON_MESH_CLOSE);
			sta->reason = reason;
			sta->plink_state = NL80211_PLINK_HOLDING;
			if (!mod_plink_timer(sta,
					     dot11MeshHoldingTimeout(sdata)))
				sta->ignore_plink_timer = true;

			llid = sta->llid;
			spin_unlock_bh(&sta->lock);
			mesh_plink_frame_tx(sdata, WLAN_SP_MESH_PEERING_CLOSE,
					    sta->sta.addr, llid, plid, reason);
			break;
		case OPN_ACPT:
			llid = sta->llid;
			spin_unlock_bh(&sta->lock);
			mesh_plink_frame_tx(sdata,
					    WLAN_SP_MESH_PEERING_CONFIRM,
					    sta->sta.addr, llid, plid, 0);
			break;
		case CNF_ACPT:
			del_timer(&sta->plink_timer);
			sta->plink_state = NL80211_PLINK_ESTAB;
			spin_unlock_bh(&sta->lock);
			mesh_plink_inc_estab_count(sdata);
			changed |= mesh_set_ht_prot_mode(sdata);
			changed |= BSS_CHANGED_BEACON;
			mpl_dbg("Mesh plink with %pM ESTABLISHED\n",
				sta->sta.addr);
			break;
		default:
			spin_unlock_bh(&sta->lock);
			break;
		}
		break;

	case NL80211_PLINK_CNF_RCVD:
		switch (event) {
		case OPN_RJCT:
		case CNF_RJCT:
			reason = cpu_to_le16(WLAN_REASON_MESH_CONFIG);
		case CLS_ACPT:
			if (!reason)
				reason = cpu_to_le16(WLAN_REASON_MESH_CLOSE);
			sta->reason = reason;
			sta->plink_state = NL80211_PLINK_HOLDING;
			if (!mod_plink_timer(sta,
					     dot11MeshHoldingTimeout(sdata)))
				sta->ignore_plink_timer = true;

			llid = sta->llid;
			spin_unlock_bh(&sta->lock);
			mesh_plink_frame_tx(sdata,
					    WLAN_SP_MESH_PEERING_CLOSE,
					    sta->sta.addr, llid, plid, reason);
			break;
		case OPN_ACPT:
			del_timer(&sta->plink_timer);
			sta->plink_state = NL80211_PLINK_ESTAB;
			spin_unlock_bh(&sta->lock);
			mesh_plink_inc_estab_count(sdata);
			changed |= mesh_set_ht_prot_mode(sdata);
			changed |= BSS_CHANGED_BEACON;
			mpl_dbg("Mesh plink with %pM ESTABLISHED\n",
				sta->sta.addr);
			mesh_plink_frame_tx(sdata,
					    WLAN_SP_MESH_PEERING_CONFIRM,
					    sta->sta.addr, llid, plid, 0);
			break;
		default:
			spin_unlock_bh(&sta->lock);
			break;
		}
		break;

	case NL80211_PLINK_ESTAB:
		switch (event) {
		case CLS_ACPT:
			reason = cpu_to_le16(WLAN_REASON_MESH_CLOSE);
			sta->reason = reason;
			__mesh_plink_deactivate(sta);
			sta->plink_state = NL80211_PLINK_HOLDING;
			llid = sta->llid;
			mod_plink_timer(sta, dot11MeshHoldingTimeout(sdata));
			spin_unlock_bh(&sta->lock);
			changed |= mesh_set_ht_prot_mode(sdata);
			changed |= BSS_CHANGED_BEACON;
			mesh_plink_frame_tx(sdata, WLAN_SP_MESH_PEERING_CLOSE,
					    sta->sta.addr, llid, plid, reason);
			break;
		case OPN_ACPT:
			llid = sta->llid;
			spin_unlock_bh(&sta->lock);
			mesh_plink_frame_tx(sdata,
					    WLAN_SP_MESH_PEERING_CONFIRM,
					    sta->sta.addr, llid, plid, 0);
			break;
		default:
			spin_unlock_bh(&sta->lock);
			break;
		}
		break;
	case NL80211_PLINK_HOLDING:
		switch (event) {
		case CLS_ACPT:
			if (del_timer(&sta->plink_timer))
				sta->ignore_plink_timer = 1;
			mesh_plink_fsm_restart(sta);
			spin_unlock_bh(&sta->lock);
			break;
		case OPN_ACPT:
		case CNF_ACPT:
		case OPN_RJCT:
		case CNF_RJCT:
			llid = sta->llid;
			reason = sta->reason;
			spin_unlock_bh(&sta->lock);
			mesh_plink_frame_tx(sdata, WLAN_SP_MESH_PEERING_CLOSE,
					    sta->sta.addr, llid, plid, reason);
			break;
		default:
			spin_unlock_bh(&sta->lock);
		}
		break;
	default:
		/* should not get here, PLINK_BLOCKED is dealt with at the
		 * beginning of the function
		 */
		spin_unlock_bh(&sta->lock);
		break;
	}

	rcu_read_unlock();

	if (changed)
		ieee80211_bss_info_change_notify(sdata, changed);
}<|MERGE_RESOLUTION|>--- conflicted
+++ resolved
@@ -105,17 +105,6 @@
 	return sta;
 }
 
-<<<<<<< HEAD
-/** mesh_set_ht_prot_mode - set correct HT protection mode
- *
- * Section 9.23.3.5 of IEEE 80211s standard describes the protection rules for
- * HT mesh STA in a MBSS. Three HT protection modes are supported for now,
- * non-HT mixed mode, 20MHz-protection and no-protection mode. non-HT mixed
- * mode is selected if any non-HT peers are present in our MBSS.
- * 20MHz-protection mode is selected if all peers in our 20/40MHz MBSS support
- * HT and atleast one HT20 peer is present. Otherwise no-protection mode is
- * selected.
-=======
 /*
  * mesh_set_ht_prot_mode - set correct HT protection mode
  *
@@ -125,7 +114,6 @@
  * selected if any non-HT peers are present in our MBSS.  20MHz-protection mode
  * is selected if all peers in our 20/40MHz MBSS support HT and atleast one
  * HT20 peer is present. Otherwise no-protection mode is selected.
->>>>>>> 05f8f252
  */
 static u32 mesh_set_ht_prot_mode(struct ieee80211_sub_if_data *sdata)
 {
@@ -140,23 +128,6 @@
 
 	rcu_read_lock();
 	list_for_each_entry_rcu(sta, &local->sta_list, list) {
-<<<<<<< HEAD
-		if (sdata == sta->sdata &&
-		    sta->plink_state == NL80211_PLINK_ESTAB) {
-			switch (sta->ch_type) {
-			case NL80211_CHAN_NO_HT:
-				mpl_dbg("mesh_plink %pM: nonHT sta (%pM) is present",
-					sdata->vif.addr, sta->sta.addr);
-				non_ht_sta = true;
-				goto out;
-			case NL80211_CHAN_HT20:
-				mpl_dbg("mesh_plink %pM: HT20 sta (%pM) is present",
-					sdata->vif.addr, sta->sta.addr);
-				ht20_sta = true;
-			default:
-				break;
-			}
-=======
 		if (sdata != sta->sdata ||
 		    sta->plink_state != NL80211_PLINK_ESTAB)
 			continue;
@@ -173,7 +144,6 @@
 			ht20_sta = true;
 		default:
 			break;
->>>>>>> 05f8f252
 		}
 	}
 out:
@@ -377,8 +347,6 @@
 
 	sta = sta_info_get(sdata, addr);
 	if (!sta) {
-<<<<<<< HEAD
-=======
 		/* Userspace handles peer allocation when security is enabled */
 		if (sdata->u.mesh.security & IEEE80211_MESH_SEC_AUTHED) {
 			cfg80211_notify_new_peer_candidate(sdata->dev, addr,
@@ -388,7 +356,6 @@
 			return NULL;
 		}
 
->>>>>>> 05f8f252
 		sta = mesh_plink_alloc(sdata, addr);
 		if (!sta)
 			return NULL;
@@ -430,18 +397,6 @@
 {
 	struct sta_info *sta;
 
-<<<<<<< HEAD
-	/* Userspace handles peer allocation when security is enabled */
-	if (sdata->u.mesh.security & IEEE80211_MESH_SEC_AUTHED) {
-		cfg80211_notify_new_peer_candidate(sdata->dev, hw_addr,
-						   elems->ie_start,
-						   elems->total_len,
-						   GFP_KERNEL);
-		return;
-	}
-
-=======
->>>>>>> 05f8f252
 	rcu_read_lock();
 	sta = mesh_peer_init(sdata, hw_addr, elems);
 	if (!sta)
