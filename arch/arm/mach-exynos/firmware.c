/*
 * Copyright (C) 2012 Samsung Electronics.
 * Kyungmin Park <kyungmin.park@samsung.com>
 * Tomasz Figa <t.figa@samsung.com>
 *
 * This program is free software,you can redistribute it and/or modify
 * it under the terms of the GNU General Public License version 2 as
 * published by the Free Software Foundation.
 */

#include <linux/kernel.h>
#include <linux/io.h>
#include <linux/init.h>
#include <linux/of.h>
#include <linux/of_address.h>

#include <asm/firmware.h>

#include <mach/map.h>

#include "common.h"
#include "smc.h"

static int exynos_do_idle(void)
{
	exynos_smc(SMC_CMD_SLEEP, 0, 0, 0);
	return 0;
}

static int exynos_cpu_boot(int cpu)
{
	/*
	 * Exynos3250 doesn't need to send smc command for secondary CPU boot
	 * because Exynos3250 removes WFE in secure mode.
	 */
	if (soc_is_exynos3250())
		return 0;

	/*
	 * The second parameter of SMC_CMD_CPU1BOOT command means CPU id.
	 * But, Exynos4212 has only one secondary CPU so second parameter
	 * isn't used for informing secure firmware about CPU id.
	 */
	if (soc_is_exynos4212())
		cpu = 0;

	exynos_smc(SMC_CMD_CPU1BOOT, cpu, 0, 0);
	return 0;
}

static int exynos_set_cpu_boot_addr(int cpu, unsigned long boot_addr)
{
<<<<<<< HEAD
	void __iomem *boot_reg;

	if (!sysram_ns_base_addr)
		return -ENODEV;

	boot_reg = sysram_ns_base_addr + 0x1c + 4*cpu;
=======
	void __iomem *boot_reg = S5P_VA_SYSRAM_NS + 0x1c;

	if (!soc_is_exynos4212() && !soc_is_exynos3250())
		boot_reg += 4*cpu;
>>>>>>> 9dfa92ec

	__raw_writel(boot_addr, boot_reg);
	return 0;
}

static const struct firmware_ops exynos_firmware_ops = {
	.do_idle		= exynos_do_idle,
	.set_cpu_boot_addr	= exynos_set_cpu_boot_addr,
	.cpu_boot		= exynos_cpu_boot,
};

void __init exynos_firmware_init(void)
{
	struct device_node *nd;
	const __be32 *addr;

	nd = of_find_compatible_node(NULL, NULL,
					"samsung,secure-firmware");
	if (!nd)
		return;

	addr = of_get_address(nd, 0, NULL, NULL);
	if (!addr) {
		pr_err("%s: No address specified.\n", __func__);
		return;
	}

	pr_info("Running under secure firmware.\n");

	register_firmware_ops(&exynos_firmware_ops);
}<|MERGE_RESOLUTION|>--- conflicted
+++ resolved
@@ -50,19 +50,15 @@
 
 static int exynos_set_cpu_boot_addr(int cpu, unsigned long boot_addr)
 {
-<<<<<<< HEAD
 	void __iomem *boot_reg;
 
 	if (!sysram_ns_base_addr)
 		return -ENODEV;
 
-	boot_reg = sysram_ns_base_addr + 0x1c + 4*cpu;
-=======
-	void __iomem *boot_reg = S5P_VA_SYSRAM_NS + 0x1c;
+	boot_reg = sysram_ns_base_addr + 0x1c;
 
 	if (!soc_is_exynos4212() && !soc_is_exynos3250())
 		boot_reg += 4*cpu;
->>>>>>> 9dfa92ec
 
 	__raw_writel(boot_addr, boot_reg);
 	return 0;
