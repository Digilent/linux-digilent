--- conflicted
+++ resolved
@@ -27,11 +27,7 @@
 #include <linux/serial_sci.h>
 #include <linux/sh_dma.h>
 #include <linux/sh_timer.h>
-<<<<<<< HEAD
-=======
-#include <linux/dma-mapping.h>
 #include <linux/platform_data/sh_ipmmu.h>
->>>>>>> 604542b8
 #include <mach/dma-register.h>
 #include <mach/r8a7740.h>
 #include <mach/pm-rmobile.h>
@@ -292,7 +288,6 @@
 	.num_resources	= ARRAY_SIZE(cmt10_resources),
 };
 
-<<<<<<< HEAD
 /* TMU */
 static struct sh_timer_config tmu00_platform_data = {
 	.name = "TMU00",
@@ -382,7 +377,8 @@
 	},
 	.resource	= tmu02_resources,
 	.num_resources	= ARRAY_SIZE(tmu02_resources),
-=======
+};
+
 /* IPMMUI (an IPMMU module for ICB/LMB) */
 static struct resource ipmmu_resources[] = {
 	[0] = {
@@ -412,7 +408,6 @@
 	},
 	.resource       = ipmmu_resources,
 	.num_resources  = ARRAY_SIZE(ipmmu_resources),
->>>>>>> 604542b8
 };
 
 static struct platform_device *r8a7740_early_devices[] __initdata = {
@@ -426,13 +421,10 @@
 	&scif7_device,
 	&scifb_device,
 	&cmt10_device,
-<<<<<<< HEAD
 	&tmu00_device,
 	&tmu01_device,
 	&tmu02_device,
-=======
 	&ipmmu_device,
->>>>>>> 604542b8
 };
 
 /* DMA */
