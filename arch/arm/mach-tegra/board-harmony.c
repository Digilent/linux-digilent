/*
 * arch/arm/mach-tegra/board-harmony.c
 *
 * Copyright (C) 2010 Google, Inc.
 * Copyright (C) 2011 NVIDIA, Inc.
 *
 * This software is licensed under the terms of the GNU General Public
 * License version 2, as published by the Free Software Foundation, and
 * may be copied, distributed, and modified under those terms.
 *
 * This program is distributed in the hope that it will be useful,
 * but WITHOUT ANY WARRANTY; without even the implied warranty of
 * MERCHANTABILITY or FITNESS FOR A PARTICULAR PURPOSE.  See the
 * GNU General Public License for more details.
 *
 */

#include <linux/kernel.h>
#include <linux/init.h>
#include <linux/platform_device.h>
#include <linux/serial_8250.h>
#include <linux/clk.h>
#include <linux/dma-mapping.h>
#include <linux/pda_power.h>
#include <linux/io.h>
#include <linux/gpio.h>
#include <linux/i2c.h>
#include <linux/i2c-tegra.h>

#include <sound/wm8903.h>

#include <asm/mach-types.h>
#include <asm/mach/arch.h>
#include <asm/mach/time.h>
#include <asm/setup.h>

#include <mach/harmony_audio.h>
#include <mach/iomap.h>
#include <mach/irqs.h>
#include <mach/sdhci.h>

#include "board.h"
#include "board-harmony.h"
#include "clock.h"
#include "devices.h"
#include "gpio-names.h"

static struct plat_serial8250_port debug_uart_platform_data[] = {
	{
		.membase	= IO_ADDRESS(TEGRA_UARTD_BASE),
		.mapbase	= TEGRA_UARTD_BASE,
		.irq		= INT_UARTD,
		.flags		= UPF_BOOT_AUTOCONF,
		.iotype		= UPIO_MEM,
		.regshift	= 2,
		.uartclk	= 216000000,
	}, {
		.flags		= 0
	}
};

static struct platform_device debug_uart = {
	.name = "serial8250",
	.id = PLAT8250_DEV_PLATFORM,
	.dev = {
		.platform_data = debug_uart_platform_data,
	},
};

static struct harmony_audio_platform_data harmony_audio_pdata = {
	.gpio_spkr_en		= TEGRA_GPIO_SPKR_EN,
	.gpio_hp_det		= TEGRA_GPIO_HP_DET,
	.gpio_int_mic_en	= TEGRA_GPIO_INT_MIC_EN,
	.gpio_ext_mic_en	= TEGRA_GPIO_EXT_MIC_EN,
};

static struct platform_device harmony_audio_device = {
	.name	= "tegra-snd-harmony",
	.id	= 0,
	.dev	= {
		.platform_data  = &harmony_audio_pdata,
	},
};

static struct tegra_i2c_platform_data harmony_i2c1_platform_data = {
	.bus_clk_rate   = 400000,
};

static struct tegra_i2c_platform_data harmony_i2c2_platform_data = {
	.bus_clk_rate   = 400000,
};

static struct tegra_i2c_platform_data harmony_i2c3_platform_data = {
	.bus_clk_rate   = 400000,
};

static struct tegra_i2c_platform_data harmony_dvc_platform_data = {
	.bus_clk_rate   = 400000,
};

static struct wm8903_platform_data harmony_wm8903_pdata = {
	.irq_active_low = 0,
	.micdet_cfg = 0,
	.micdet_delay = 100,
	.gpio_base = HARMONY_GPIO_WM8903(0),
	.gpio_cfg = {
		WM8903_GPIO_NO_CONFIG,
		WM8903_GPIO_NO_CONFIG,
		0,
		WM8903_GPIO_NO_CONFIG,
		WM8903_GPIO_NO_CONFIG,
	},
};

static struct i2c_board_info __initdata wm8903_board_info = {
	I2C_BOARD_INFO("wm8903", 0x1a),
	.platform_data = &harmony_wm8903_pdata,
	.irq = TEGRA_GPIO_TO_IRQ(TEGRA_GPIO_CDC_IRQ),
};

static void __init harmony_i2c_init(void)
{
	tegra_i2c_device1.dev.platform_data = &harmony_i2c1_platform_data;
	tegra_i2c_device2.dev.platform_data = &harmony_i2c2_platform_data;
	tegra_i2c_device3.dev.platform_data = &harmony_i2c3_platform_data;
	tegra_i2c_device4.dev.platform_data = &harmony_dvc_platform_data;

	platform_device_register(&tegra_i2c_device1);
	platform_device_register(&tegra_i2c_device2);
	platform_device_register(&tegra_i2c_device3);
	platform_device_register(&tegra_i2c_device4);

	i2c_register_board_info(0, &wm8903_board_info, 1);
}

static struct platform_device *harmony_devices[] __initdata = {
	&debug_uart,
	&tegra_sdhci_device1,
	&tegra_sdhci_device2,
	&tegra_sdhci_device4,
	&tegra_i2s_device1,
	&tegra_das_device,
	&tegra_pcm_device,
	&harmony_audio_device,
};

static void __init tegra_harmony_fixup(struct machine_desc *desc,
	struct tag *tags, char **cmdline, struct meminfo *mi)
{
	mi->nr_banks = 2;
	mi->bank[0].start = PHYS_OFFSET;
	mi->bank[0].size = 448 * SZ_1M;
	mi->bank[1].start = SZ_512M;
	mi->bank[1].size = SZ_512M;
}

static __initdata struct tegra_clk_init_table harmony_clk_init_table[] = {
	/* name		parent		rate		enabled */
	{ "uartd",	"pll_p",	216000000,	true },
	{ "pll_a",	"pll_p_out1",	56448000,	true },
	{ "pll_a_out0",	"pll_a",	11289600,	true },
	{ "cdev1",	NULL,		0,		true },
	{ "i2s1",	"pll_a_out0",	11289600,	false},
	{ NULL,		NULL,		0,		0},
};


static struct tegra_sdhci_platform_data sdhci_pdata1 = {
	.cd_gpio	= -1,
	.wp_gpio	= -1,
	.power_gpio	= -1,
};

static struct tegra_sdhci_platform_data sdhci_pdata2 = {
	.cd_gpio	= TEGRA_GPIO_SD2_CD,
	.wp_gpio	= TEGRA_GPIO_SD2_WP,
	.power_gpio	= TEGRA_GPIO_SD2_POWER,
};

static struct tegra_sdhci_platform_data sdhci_pdata4 = {
	.cd_gpio	= TEGRA_GPIO_SD4_CD,
	.wp_gpio	= TEGRA_GPIO_SD4_WP,
	.power_gpio	= TEGRA_GPIO_SD4_POWER,
	.is_8bit	= 1,
};

static void __init tegra_harmony_init(void)
{
	tegra_clk_init_from_table(harmony_clk_init_table);

	harmony_pinmux_init();

	tegra_sdhci_device1.dev.platform_data = &sdhci_pdata1;
	tegra_sdhci_device2.dev.platform_data = &sdhci_pdata2;
	tegra_sdhci_device4.dev.platform_data = &sdhci_pdata4;

	platform_add_devices(harmony_devices, ARRAY_SIZE(harmony_devices));
	harmony_i2c_init();
	harmony_regulator_init();
}

static const char * tegra_harmony_board_compat[] = {
	"nvidia,harmony",
	NULL
};

MACHINE_START(HARMONY, "harmony")
	.boot_params  = 0x00000100,
	.fixup		= tegra_harmony_fixup,
	.map_io         = tegra_map_common_io,
	.init_early	= tegra_init_early,
	.init_irq       = tegra_init_irq,
	.timer          = &tegra_timer,
<<<<<<< HEAD
	.dt_compat      = tegra_harmony_board_compat,
=======
	.init_machine   = tegra_harmony_init,
>>>>>>> 43ab6cd0
MACHINE_END<|MERGE_RESOLUTION|>--- conflicted
+++ resolved
@@ -211,9 +211,5 @@
 	.init_early	= tegra_init_early,
 	.init_irq       = tegra_init_irq,
 	.timer          = &tegra_timer,
-<<<<<<< HEAD
-	.dt_compat      = tegra_harmony_board_compat,
-=======
 	.init_machine   = tegra_harmony_init,
->>>>>>> 43ab6cd0
 MACHINE_END