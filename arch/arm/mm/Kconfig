--- conflicted
+++ resolved
@@ -415,13 +415,8 @@
 
 # ARMv7
 config CPU_V7
-<<<<<<< HEAD
 	bool "Support ARM V7 processor" if ARCH_INTEGRATOR || MACH_REALVIEW_EB || MACH_REALVIEW_PBX  || ARCH_XILINX
-	select CPU_32v6K if !ARCH_OMAP2 && !CPU_DCACHE_DISABLE
-=======
-	bool "Support ARM V7 processor" if ARCH_INTEGRATOR || MACH_REALVIEW_EB || MACH_REALVIEW_PBX
 	select CPU_32v6K
->>>>>>> fb62c00a
 	select CPU_32v7
 	select CPU_ABRT_EV7
 	select CPU_PABRT_V7
