--- conflicted
+++ resolved
@@ -266,39 +266,6 @@
 
 	spi_register_board_info(xilinx_spipss_0_boardinfo,
 		ARRAY_SIZE(xilinx_spipss_0_boardinfo));
-<<<<<<< HEAD
-#endif
-
-#if 0
-#if	defined(CONFIG_I2C_XILINX_PS) && defined(CONFIG_I2C_MUX_PCA954x)
-	i2c_register_board_info(0, pca954x_i2c_devices,
-				ARRAY_SIZE(pca954x_i2c_devices));
-
-#if	defined(CONFIG_SI570)
-	i2c_register_board_info(1, si570_board_info,
-				ARRAY_SIZE(si570_board_info));
-#endif
-
-#if	defined(CONFIG_EEPROM_AT24)
-	i2c_register_board_info(3, m24c08_board_info,
-				ARRAY_SIZE(m24c08_board_info));
-#endif
-
-#if	defined(CONFIG_GPIO_PCA953X)
-	i2c_register_board_info(4, tca6416_board_info,
-				ARRAY_SIZE(tca6416_board_info));
-#endif
-#endif
-
-#if	defined(CONFIG_RTC_DRV_PCF8563)
-	i2c_register_board_info(5, rtc8564_board_info,
-				ARRAY_SIZE(rtc8564_board_info));
-#endif
-
-
-#endif
-=======
->>>>>>> f7202e6a
 }
 
 static const char *xilinx_dt_match[] = {
