--- conflicted
+++ resolved
@@ -83,23 +83,8 @@
 		 * CPU was successfully started, wait for it
 		 * to come online or time out.
 		 */
-<<<<<<< HEAD
-#ifdef CONFIG_ARCH_XILINX
-		timeout = jiffies + (3 * HZ);
-#else
-		timeout = jiffies + HZ;
-#endif
-		while (time_before(jiffies, timeout)) {
-			if (cpu_online(cpu))
-				break;
-
-			udelay(10);
-			barrier();
-		}
-=======
 		wait_for_completion_timeout(&cpu_running,
 						 msecs_to_jiffies(1000));
->>>>>>> 690efa08
 
 		if (!cpu_online(cpu)) {
 			pr_crit("CPU%u: failed to come online\n", cpu);
