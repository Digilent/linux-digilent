--- conflicted
+++ resolved
@@ -46,10 +46,7 @@
 	select TRACING_SUPPORT
 	select VIRT_TO_BUS
 	select CPU_NO_EFFICIENT_FFS
-<<<<<<< HEAD
-=======
 	select MMU_GATHER_NO_RANGE if MMU
->>>>>>> e0d688d4
 	select SPARSE_IRQ
 
 # Endianness selection
