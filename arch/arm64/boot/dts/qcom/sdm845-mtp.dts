// SPDX-License-Identifier: GPL-2.0
/*
 * SDM845 MTP board device tree source
 *
 * Copyright (c) 2018, The Linux Foundation. All rights reserved.
 */

/dts-v1/;

#include <dt-bindings/regulator/qcom,rpmh-regulator.h>
#include "sdm845.dtsi"

/ {
	model = "Qualcomm Technologies, Inc. SDM845 MTP";
	compatible = "qcom,sdm845-mtp", "qcom,sdm845";

	aliases {
		serial0 = &uart9;
	};

	chosen {
		stdout-path = "serial0:115200n8";
	};

	vph_pwr: vph-pwr-regulator {
		compatible = "regulator-fixed";
		regulator-name = "vph_pwr";
		regulator-min-microvolt = <3700000>;
		regulator-max-microvolt = <3700000>;
	};

	/*
	 * Apparently RPMh does not provide support for PM8998 S4 because it
	 * is always-on; model it as a fixed regulator.
	 */
	vreg_s4a_1p8: pm8998-smps4 {
		compatible = "regulator-fixed";
		regulator-name = "vreg_s4a_1p8";

		regulator-min-microvolt = <1800000>;
		regulator-max-microvolt = <1800000>;

		regulator-always-on;
		regulator-boot-on;

		vin-supply = <&vph_pwr>;
	};
};

&adsp_pas {
	status = "okay";
	firmware-name = "qcom/sdm845/adsp.mdt";
};

&apps_rsc {
	pm8998-rpmh-regulators {
		compatible = "qcom,pm8998-rpmh-regulators";
		qcom,pmic-id = "a";

		vdd-s1-supply = <&vph_pwr>;
		vdd-s2-supply = <&vph_pwr>;
		vdd-s3-supply = <&vph_pwr>;
		vdd-s4-supply = <&vph_pwr>;
		vdd-s5-supply = <&vph_pwr>;
		vdd-s6-supply = <&vph_pwr>;
		vdd-s7-supply = <&vph_pwr>;
		vdd-s8-supply = <&vph_pwr>;
		vdd-s9-supply = <&vph_pwr>;
		vdd-s10-supply = <&vph_pwr>;
		vdd-s11-supply = <&vph_pwr>;
		vdd-s12-supply = <&vph_pwr>;
		vdd-s13-supply = <&vph_pwr>;
		vdd-l1-l27-supply = <&vreg_s7a_1p025>;
		vdd-l2-l8-l17-supply = <&vreg_s3a_1p35>;
		vdd-l3-l11-supply = <&vreg_s7a_1p025>;
		vdd-l4-l5-supply = <&vreg_s7a_1p025>;
		vdd-l6-supply = <&vph_pwr>;
		vdd-l7-l12-l14-l15-supply = <&vreg_s5a_2p04>;
		vdd-l9-supply = <&vreg_bob>;
		vdd-l10-l23-l25-supply = <&vreg_bob>;
		vdd-l13-l19-l21-supply = <&vreg_bob>;
		vdd-l16-l28-supply = <&vreg_bob>;
		vdd-l18-l22-supply = <&vreg_bob>;
		vdd-l20-l24-supply = <&vreg_bob>;
		vdd-l26-supply = <&vreg_s3a_1p35>;
		vin-lvs-1-2-supply = <&vreg_s4a_1p8>;

		vreg_s2a_1p125: smps2 {
			regulator-min-microvolt = <1100000>;
			regulator-max-microvolt = <1100000>;
		};

		vreg_s3a_1p35: smps3 {
			regulator-min-microvolt = <1352000>;
			regulator-max-microvolt = <1352000>;
		};

		vreg_s5a_2p04: smps5 {
			regulator-min-microvolt = <1904000>;
			regulator-max-microvolt = <2040000>;
		};

		vreg_s7a_1p025: smps7 {
			regulator-min-microvolt = <900000>;
			regulator-max-microvolt = <1028000>;
		};

		vdd_qusb_hs0:
		vdda_hp_pcie_core:
		vdda_mipi_csi0_0p9:
		vdda_mipi_csi1_0p9:
		vdda_mipi_csi2_0p9:
		vdda_mipi_dsi0_pll:
		vdda_mipi_dsi1_pll:
		vdda_qlink_lv:
		vdda_qlink_lv_ck:
		vdda_qrefs_0p875:
		vdda_pcie_core:
		vdda_pll_cc_ebi01:
		vdda_pll_cc_ebi23:
		vdda_sp_sensor:
		vdda_ufs1_core:
		vdda_ufs2_core:
		vdda_usb1_ss_core:
		vdda_usb2_ss_core:
		vreg_l1a_0p875: ldo1 {
			regulator-min-microvolt = <880000>;
			regulator-max-microvolt = <880000>;
			regulator-initial-mode = <RPMH_REGULATOR_MODE_HPM>;
		};

		vddpx_10:
		vreg_l2a_1p2: ldo2 {
			regulator-min-microvolt = <1200000>;
			regulator-max-microvolt = <1200000>;
			regulator-initial-mode = <RPMH_REGULATOR_MODE_HPM>;
			regulator-always-on;
		};

		vreg_l3a_1p0: ldo3 {
			regulator-min-microvolt = <1000000>;
			regulator-max-microvolt = <1000000>;
			regulator-initial-mode = <RPMH_REGULATOR_MODE_HPM>;
		};

		vdd_wcss_cx:
		vdd_wcss_mx:
		vdda_wcss_pll:
		vreg_l5a_0p8: ldo5 {
			regulator-min-microvolt = <800000>;
			regulator-max-microvolt = <800000>;
			regulator-initial-mode = <RPMH_REGULATOR_MODE_HPM>;
		};

		vddpx_13:
		vreg_l6a_1p8: ldo6 {
			regulator-min-microvolt = <1856000>;
			regulator-max-microvolt = <1856000>;
			regulator-initial-mode = <RPMH_REGULATOR_MODE_HPM>;
		};

		vreg_l7a_1p8: ldo7 {
			regulator-min-microvolt = <1800000>;
			regulator-max-microvolt = <1800000>;
			regulator-initial-mode = <RPMH_REGULATOR_MODE_HPM>;
		};

		vreg_l8a_1p2: ldo8 {
			regulator-min-microvolt = <1200000>;
			regulator-max-microvolt = <1248000>;
			regulator-initial-mode = <RPMH_REGULATOR_MODE_HPM>;
		};

		vreg_l9a_1p8: ldo9 {
			regulator-min-microvolt = <1704000>;
			regulator-max-microvolt = <2928000>;
			regulator-initial-mode = <RPMH_REGULATOR_MODE_HPM>;
		};

		vreg_l10a_1p8: ldo10 {
			regulator-min-microvolt = <1704000>;
			regulator-max-microvolt = <2928000>;
			regulator-initial-mode = <RPMH_REGULATOR_MODE_HPM>;
		};

		vreg_l11a_1p0: ldo11 {
			regulator-min-microvolt = <1000000>;
			regulator-max-microvolt = <1048000>;
			regulator-initial-mode = <RPMH_REGULATOR_MODE_HPM>;
		};

		vdd_qfprom:
		vdd_qfprom_sp:
		vdda_apc1_cs_1p8:
		vdda_gfx_cs_1p8:
		vdda_qrefs_1p8:
		vdda_qusb_hs0_1p8:
		vddpx_11:
		vreg_l12a_1p8: ldo12 {
			regulator-min-microvolt = <1800000>;
			regulator-max-microvolt = <1800000>;
			regulator-initial-mode = <RPMH_REGULATOR_MODE_HPM>;
		};

		vddpx_2:
		vreg_l13a_2p95: ldo13 {
			regulator-min-microvolt = <1800000>;
			regulator-max-microvolt = <2960000>;
			regulator-initial-mode = <RPMH_REGULATOR_MODE_HPM>;
		};

		vreg_l14a_1p88: ldo14 {
			regulator-min-microvolt = <1800000>;
			regulator-max-microvolt = <1800000>;
			regulator-initial-mode = <RPMH_REGULATOR_MODE_HPM>;
		};

		vreg_l15a_1p8: ldo15 {
			regulator-min-microvolt = <1800000>;
			regulator-max-microvolt = <1800000>;
			regulator-initial-mode = <RPMH_REGULATOR_MODE_HPM>;
		};

		vreg_l16a_2p7: ldo16 {
			regulator-min-microvolt = <2704000>;
			regulator-max-microvolt = <2704000>;
			regulator-initial-mode = <RPMH_REGULATOR_MODE_HPM>;
		};

		vreg_l17a_1p3: ldo17 {
			regulator-min-microvolt = <1304000>;
			regulator-max-microvolt = <1304000>;
			regulator-initial-mode = <RPMH_REGULATOR_MODE_HPM>;
		};

		vreg_l18a_2p7: ldo18 {
			regulator-min-microvolt = <2704000>;
			regulator-max-microvolt = <2960000>;
			regulator-initial-mode = <RPMH_REGULATOR_MODE_HPM>;
		};

		vreg_l19a_3p0: ldo19 {
			regulator-min-microvolt = <2856000>;
			regulator-max-microvolt = <3104000>;
			regulator-initial-mode = <RPMH_REGULATOR_MODE_HPM>;
		};

		vreg_l20a_2p95: ldo20 {
			regulator-min-microvolt = <2704000>;
			regulator-max-microvolt = <2960000>;
			regulator-initial-mode = <RPMH_REGULATOR_MODE_HPM>;
		};

		vreg_l21a_2p95: ldo21 {
			regulator-min-microvolt = <2704000>;
			regulator-max-microvolt = <2960000>;
			regulator-initial-mode = <RPMH_REGULATOR_MODE_HPM>;
		};

		vreg_l22a_2p85: ldo22 {
			regulator-min-microvolt = <2864000>;
			regulator-max-microvolt = <3312000>;
			regulator-initial-mode = <RPMH_REGULATOR_MODE_HPM>;
		};

		vreg_l23a_3p3: ldo23 {
			regulator-min-microvolt = <3000000>;
			regulator-max-microvolt = <3312000>;
			regulator-initial-mode = <RPMH_REGULATOR_MODE_HPM>;
		};

		vdda_qusb_hs0_3p1:
		vreg_l24a_3p075: ldo24 {
			regulator-min-microvolt = <3088000>;
			regulator-max-microvolt = <3088000>;
			regulator-initial-mode = <RPMH_REGULATOR_MODE_HPM>;
		};

		vreg_l25a_3p3: ldo25 {
			regulator-min-microvolt = <3300000>;
			regulator-max-microvolt = <3312000>;
			regulator-initial-mode = <RPMH_REGULATOR_MODE_HPM>;
		};

		vdda_hp_pcie_1p2:
		vdda_hv_ebi0:
		vdda_hv_ebi1:
		vdda_hv_ebi2:
		vdda_hv_ebi3:
		vdda_mipi_csi_1p25:
		vdda_mipi_dsi0_1p2:
		vdda_mipi_dsi1_1p2:
		vdda_pcie_1p2:
		vdda_ufs1_1p2:
		vdda_ufs2_1p2:
		vdda_usb1_ss_1p2:
		vdda_usb2_ss_1p2:
		vreg_l26a_1p2: ldo26 {
			regulator-min-microvolt = <1200000>;
			regulator-max-microvolt = <1200000>;
			regulator-initial-mode = <RPMH_REGULATOR_MODE_HPM>;
		};

		vreg_l28a_3p0: ldo28 {
			regulator-min-microvolt = <2856000>;
			regulator-max-microvolt = <3008000>;
			regulator-initial-mode = <RPMH_REGULATOR_MODE_HPM>;
		};

		vreg_lvs1a_1p8: lvs1 {
			regulator-min-microvolt = <1800000>;
			regulator-max-microvolt = <1800000>;
		};

		vreg_lvs2a_1p8: lvs2 {
			regulator-min-microvolt = <1800000>;
			regulator-max-microvolt = <1800000>;
		};
	};

	pmi8998-rpmh-regulators {
		compatible = "qcom,pmi8998-rpmh-regulators";
		qcom,pmic-id = "b";

		vdd-bob-supply = <&vph_pwr>;

		vreg_bob: bob {
			regulator-min-microvolt = <3312000>;
			regulator-max-microvolt = <3600000>;
			regulator-initial-mode = <RPMH_REGULATOR_MODE_AUTO>;
			regulator-allow-bypass;
		};
	};

	pm8005-rpmh-regulators {
		compatible = "qcom,pm8005-rpmh-regulators";
		qcom,pmic-id = "c";

		vdd-s1-supply = <&vph_pwr>;
		vdd-s2-supply = <&vph_pwr>;
		vdd-s3-supply = <&vph_pwr>;
		vdd-s4-supply = <&vph_pwr>;

		vreg_s3c_0p6: smps3 {
			regulator-min-microvolt = <600000>;
			regulator-max-microvolt = <600000>;
		};
	};
};

&cdsp_pas {
	status = "okay";
	firmware-name = "qcom/sdm845/cdsp.mdt";
};

&dsi0 {
	status = "okay";
	vdda-supply = <&vdda_mipi_dsi0_1p2>;

	qcom,dual-dsi-mode;
	qcom,master-dsi;

	ports {
		port@1 {
			endpoint {
				remote-endpoint = <&truly_in_0>;
				data-lanes = <0 1 2 3>;
			};
		};
	};

	panel@0 {
		compatible = "truly,nt35597-2K-display";
		reg = <0>;
		vdda-supply = <&vreg_l14a_1p88>;

		reset-gpios = <&tlmm 6 GPIO_ACTIVE_LOW>;
		mode-gpios = <&tlmm 52 GPIO_ACTIVE_HIGH>;

		ports {
			#address-cells = <1>;
			#size-cells = <0>;

			port@0 {
				reg = <0>;
				truly_in_0: endpoint {
					remote-endpoint = <&dsi0_out>;
				};
			};

			port@1 {
				reg = <1>;
				truly_in_1: endpoint {
					remote-endpoint = <&dsi1_out>;
				};
			};
		};
	};
};

&dsi0_phy {
	status = "okay";
	vdds-supply = <&vdda_mipi_dsi0_pll>;
};

&dsi1 {
	status = "okay";
	vdda-supply = <&vdda_mipi_dsi1_1p2>;

	qcom,dual-dsi-mode;

	/* DSI1 is slave, so use DSI0 clocks */
	assigned-clock-parents = <&dsi0_phy 0>, <&dsi0_phy 1>;

	ports {
		port@1 {
			endpoint {
				remote-endpoint = <&truly_in_1>;
				data-lanes = <0 1 2 3>;
			};
		};
	};
};

&dsi1_phy {
	status = "okay";
	vdds-supply = <&vdda_mipi_dsi1_pll>;
};

&gcc {
	protected-clocks = <GCC_QSPI_CORE_CLK>,
			   <GCC_QSPI_CORE_CLK_SRC>,
			   <GCC_QSPI_CNOC_PERIPH_AHB_CLK>,
			   <GCC_LPASS_Q6_AXI_CLK>,
			   <GCC_LPASS_SWAY_CLK>;
};

&gmu {
	status = "okay";
};

&gpu {
	status = "okay";

	zap-shader {
		memory-region = <&gpu_mem>;
		firmware-name = "qcom/sdm845/a630_zap.mbn";
	};
};

&i2c10 {
	status = "okay";
	clock-frequency = <400000>;
};

&ipa {
<<<<<<< HEAD
	status = "okay";
	memory-region = <&ipa_fw_mem>;
};

&mdss {
=======
>>>>>>> df0cc57e
	status = "okay";
	memory-region = <&ipa_fw_mem>;
};

&mdss {
	status = "okay";
};

&mss_pil {
	status = "okay";
	firmware-name = "qcom/sdm845/mba.mbn", "qcom/sdm845/modem.mbn";
};

&qupv3_id_1 {
	status = "okay";
};

&sdhc_2 {
	status = "okay";

	pinctrl-names = "default";
	pinctrl-0 = <&sdc2_clk &sdc2_cmd &sdc2_data &sd_card_det_n>;

	vmmc-supply = <&vreg_l21a_2p95>;
	vqmmc-supply = <&vddpx_2>;

	cd-gpios = <&tlmm 126 GPIO_ACTIVE_LOW>;
};

&uart9 {
	status = "okay";
};

&ufs_mem_hc {
	status = "okay";

	reset-gpios = <&tlmm 150 GPIO_ACTIVE_LOW>;

	vcc-supply = <&vreg_l20a_2p95>;
	vcc-max-microamp = <600000>;
};

&ufs_mem_phy {
	status = "okay";

	vdda-phy-supply = <&vdda_ufs1_core>;
	vdda-pll-supply = <&vdda_ufs1_1p2>;
};

&usb_1 {
	status = "okay";
};

&usb_1_dwc3 {
	/* Until we have Type C hooked up we'll force this as peripheral. */
	dr_mode = "peripheral";
};

&usb_1_hsphy {
	status = "okay";

	vdd-supply = <&vdda_usb1_ss_core>;
	vdda-pll-supply = <&vdda_qusb_hs0_1p8>;
	vdda-phy-dpdm-supply = <&vdda_qusb_hs0_3p1>;

	qcom,imp-res-offset-value = <8>;
	qcom,hstx-trim-value = <QUSB2_V2_HSTX_TRIM_21_6_MA>;
	qcom,preemphasis-level = <QUSB2_V2_PREEMPHASIS_5_PERCENT>;
	qcom,preemphasis-width = <QUSB2_V2_PREEMPHASIS_WIDTH_HALF_BIT>;
};

&usb_1_qmpphy {
	status = "okay";

	vdda-phy-supply = <&vdda_usb1_ss_1p2>;
	vdda-pll-supply = <&vdda_usb1_ss_core>;
};

&usb_2 {
	status = "okay";
};

&usb_2_dwc3 {
	/*
	 * Though the USB block on SDM845 can support host, there's no vbus
	 * signal for this port on MTP.  Thus (unless you have a non-compliant
	 * hub that works without vbus) the only sensible thing is to force
	 * peripheral mode.
	 */
	dr_mode = "peripheral";
};

&usb_2_hsphy {
	status = "okay";

	vdd-supply = <&vdda_usb2_ss_core>;
	vdda-pll-supply = <&vdda_qusb_hs0_1p8>;
	vdda-phy-dpdm-supply = <&vdda_qusb_hs0_3p1>;

	qcom,imp-res-offset-value = <8>;
	qcom,hstx-trim-value = <QUSB2_V2_HSTX_TRIM_22_8_MA>;
};

&usb_2_qmpphy {
	status = "okay";

	vdda-phy-supply = <&vdda_usb2_ss_1p2>;
	vdda-pll-supply = <&vdda_usb2_ss_core>;
};

&venus {
	status = "okay";
};

&wifi {
	status = "okay";
	vdd-0.8-cx-mx-supply = <&vreg_l5a_0p8>;
	vdd-1.8-xo-supply = <&vreg_l7a_1p8>;
	vdd-1.3-rfa-supply = <&vreg_l17a_1p3>;
	vdd-3.3-ch0-supply = <&vreg_l25a_3p3>;
};

/* PINCTRL - additions to nodes defined in sdm845.dtsi */

&qup_i2c10_default {
	pinconf {
		pins = "gpio55", "gpio56";
		drive-strength = <2>;
		bias-disable;
	};
};

&qup_uart9_default {
	pinconf-tx {
		pins = "gpio4";
		drive-strength = <2>;
		bias-disable;
	};

	pinconf-rx {
		pins = "gpio5";
		drive-strength = <2>;
		bias-pull-up;
	};
};

&tlmm {
	gpio-reserved-ranges = <0 4>, <81 4>;

	sdc2_clk: sdc2-clk {
		pinconf {
			pins = "sdc2_clk";
			bias-disable;

			/*
			 * It seems that mmc_test reports errors if drive
			 * strength is not 16 on clk, cmd, and data pins.
			 */
			drive-strength = <16>;
		};
	};

	sdc2_cmd: sdc2-cmd {
		pinconf {
			pins = "sdc2_cmd";
			bias-pull-up;
			drive-strength = <16>;
		};
	};

	sdc2_data: sdc2-data {
		pinconf {
			pins = "sdc2_data";
			bias-pull-up;
			drive-strength = <16>;
		};
	};

	sd_card_det_n: sd-card-det-n {
		pinmux {
			pins = "gpio126";
			function = "gpio";
		};

		pinconf {
			pins = "gpio126";
			bias-pull-up;
		};
	};
};<|MERGE_RESOLUTION|>--- conflicted
+++ resolved
@@ -454,14 +454,6 @@
 };
 
 &ipa {
-<<<<<<< HEAD
-	status = "okay";
-	memory-region = <&ipa_fw_mem>;
-};
-
-&mdss {
-=======
->>>>>>> df0cc57e
 	status = "okay";
 	memory-region = <&ipa_fw_mem>;
 };
