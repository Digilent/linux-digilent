--- conflicted
+++ resolved
@@ -33,7 +33,6 @@
 
 	  If you don't know what to do here, say "Y".
 
-<<<<<<< HEAD
 config ERRATA_THEAD
 	bool "T-HEAD errata"
 	depends on !XIP_KERNEL
@@ -56,7 +55,4 @@
 
 	  If you don't know what to do here, say "Y".
 
-endmenu
-=======
-endmenu # "CPU errata selection"
->>>>>>> ca503bb2
+endmenu # "CPU errata selection"