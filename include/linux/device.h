--- conflicted
+++ resolved
@@ -993,13 +993,10 @@
 					   core doesn't touch it */
 	void		*driver_data;	/* Driver data, set and get with
 					   dev_set_drvdata/dev_get_drvdata */
-<<<<<<< HEAD
-=======
 	struct mutex		mutex;	/* mutex to synchronize calls to
 					 * its driver.
 					 */
 
->>>>>>> 0ecfebd2
 	struct dev_links_info	links;
 	struct dev_pm_info	power;
 	struct dev_pm_domain	*pm_domain;
