--- conflicted
+++ resolved
@@ -20,13 +20,10 @@
 /* must call put_device() when done with returned i2c_client device */
 extern struct i2c_client *of_find_i2c_device_by_node(struct device_node *node);
 extern struct i2c_adapter *of_find_i2c_adapter_by_node(struct device_node *node);
-<<<<<<< HEAD
-=======
 
 /* must call put_device() when done with returned i2c_adapter device */
 extern struct i2c_adapter *of_find_i2c_adapter_by_node(
 						struct device_node *node);
->>>>>>> f7202e6a
 
 #else
 static inline void of_i2c_register_devices(struct i2c_adapter *adap)
