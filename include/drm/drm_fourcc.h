--- conflicted
+++ resolved
@@ -125,17 +125,8 @@
 int drm_format_vert_chroma_subsampling(uint32_t format);
 int drm_format_plane_width(int width, uint32_t format, int plane);
 int drm_format_plane_height(int height, uint32_t format, int plane);
-<<<<<<< HEAD
-char *drm_get_format_name(uint32_t format) __malloc;
-void drm_format_width_padding_factor(uint32_t format,
-				     uint32_t *numerator,
-				     uint32_t *denominator);
-void drm_format_cpp_scaling_factor(uint32_t format,
-				   uint32_t *numerator, uint32_t *denominator);
-=======
 int drm_format_plane_width_bytes(const struct drm_format_info *info,
 				 int plane, int width);
 const char *drm_get_format_name(uint32_t format, struct drm_format_name_buf *buf);
 
->>>>>>> c2ba8913
 #endif /* __DRM_FOURCC_H__ */