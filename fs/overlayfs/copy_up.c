// SPDX-License-Identifier: GPL-2.0-only
/*
 *
 * Copyright (C) 2011 Novell Inc.
 */

#include <linux/module.h>
#include <linux/fs.h>
#include <linux/slab.h>
#include <linux/file.h>
#include <linux/splice.h>
#include <linux/xattr.h>
#include <linux/security.h>
#include <linux/uaccess.h>
#include <linux/sched/signal.h>
#include <linux/cred.h>
#include <linux/namei.h>
#include <linux/fdtable.h>
#include <linux/ratelimit.h>
#include <linux/exportfs.h>
#include "overlayfs.h"

#define OVL_COPY_UP_CHUNK_SIZE (1 << 20)

static int ovl_ccup_set(const char *buf, const struct kernel_param *param)
{
	pr_warn("\"check_copy_up\" module option is obsolete\n");
	return 0;
}

static int ovl_ccup_get(char *buf, const struct kernel_param *param)
{
	return sprintf(buf, "N\n");
}

module_param_call(check_copy_up, ovl_ccup_set, ovl_ccup_get, NULL, 0644);
MODULE_PARM_DESC(check_copy_up, "Obsolete; does nothing");

static bool ovl_must_copy_xattr(const char *name)
{
	return !strcmp(name, XATTR_POSIX_ACL_ACCESS) ||
	       !strcmp(name, XATTR_POSIX_ACL_DEFAULT) ||
	       !strncmp(name, XATTR_SECURITY_PREFIX, XATTR_SECURITY_PREFIX_LEN);
}

int ovl_copy_xattr(struct super_block *sb, struct dentry *old,
		   struct dentry *new)
{
	ssize_t list_size, size, value_size = 0;
	char *buf, *name, *value = NULL;
	int error = 0;
	size_t slen;

	if (!(old->d_inode->i_opflags & IOP_XATTR) ||
	    !(new->d_inode->i_opflags & IOP_XATTR))
		return 0;

	list_size = vfs_listxattr(old, NULL, 0);
	if (list_size <= 0) {
		if (list_size == -EOPNOTSUPP)
			return 0;
		return list_size;
	}

	buf = kzalloc(list_size, GFP_KERNEL);
	if (!buf)
		return -ENOMEM;

	list_size = vfs_listxattr(old, buf, list_size);
	if (list_size <= 0) {
		error = list_size;
		goto out;
	}

	for (name = buf; list_size; name += slen) {
		slen = strnlen(name, list_size) + 1;

		/* underlying fs providing us with an broken xattr list? */
		if (WARN_ON(slen > list_size)) {
			error = -EIO;
			break;
		}
		list_size -= slen;

		if (ovl_is_private_xattr(sb, name))
			continue;

		error = security_inode_copy_up_xattr(name);
		if (error < 0 && error != -EOPNOTSUPP)
			break;
		if (error == 1) {
			error = 0;
			continue; /* Discard */
		}
retry:
		size = vfs_getxattr(&init_user_ns, old, name, value, value_size);
		if (size == -ERANGE)
			size = vfs_getxattr(&init_user_ns, old, name, NULL, 0);

		if (size < 0) {
			error = size;
			break;
		}

		if (size > value_size) {
			void *new;

			new = krealloc(value, size, GFP_KERNEL);
			if (!new) {
				error = -ENOMEM;
				break;
			}
			value = new;
			value_size = size;
			goto retry;
		}

<<<<<<< HEAD
		error = vfs_setxattr(new, name, value, size, 0);
=======
		error = security_inode_copy_up_xattr(name);
		if (error < 0 && error != -EOPNOTSUPP)
			break;
		if (error == 1) {
			error = 0;
			continue; /* Discard */
		}
		error = vfs_setxattr(&init_user_ns, new, name, value, size, 0);
>>>>>>> f69e8091
		if (error) {
			if (error != -EOPNOTSUPP || ovl_must_copy_xattr(name))
				break;

			/* Ignore failure to copy unknown xattrs */
			error = 0;
		}
	}
	kfree(value);
out:
	kfree(buf);
	return error;
}

static int ovl_copy_up_data(struct ovl_fs *ofs, struct path *old,
			    struct path *new, loff_t len)
{
	struct file *old_file;
	struct file *new_file;
	loff_t old_pos = 0;
	loff_t new_pos = 0;
	loff_t cloned;
	loff_t data_pos = -1;
	loff_t hole_len;
	bool skip_hole = false;
	int error = 0;

	if (len == 0)
		return 0;

	old_file = ovl_path_open(old, O_LARGEFILE | O_RDONLY);
	if (IS_ERR(old_file))
		return PTR_ERR(old_file);

	new_file = ovl_path_open(new, O_LARGEFILE | O_WRONLY);
	if (IS_ERR(new_file)) {
		error = PTR_ERR(new_file);
		goto out_fput;
	}

	/* Try to use clone_file_range to clone up within the same fs */
	cloned = do_clone_file_range(old_file, 0, new_file, 0, len, 0);
	if (cloned == len)
		goto out;
	/* Couldn't clone, so now we try to copy the data */

	/* Check if lower fs supports seek operation */
	if (old_file->f_mode & FMODE_LSEEK &&
	    old_file->f_op->llseek)
		skip_hole = true;

	while (len) {
		size_t this_len = OVL_COPY_UP_CHUNK_SIZE;
		long bytes;

		if (len < this_len)
			this_len = len;

		if (signal_pending_state(TASK_KILLABLE, current)) {
			error = -EINTR;
			break;
		}

		/*
		 * Fill zero for hole will cost unnecessary disk space
		 * and meanwhile slow down the copy-up speed, so we do
		 * an optimization for hole during copy-up, it relies
		 * on SEEK_DATA implementation in lower fs so if lower
		 * fs does not support it, copy-up will behave as before.
		 *
		 * Detail logic of hole detection as below:
		 * When we detect next data position is larger than current
		 * position we will skip that hole, otherwise we copy
		 * data in the size of OVL_COPY_UP_CHUNK_SIZE. Actually,
		 * it may not recognize all kind of holes and sometimes
		 * only skips partial of hole area. However, it will be
		 * enough for most of the use cases.
		 */

		if (skip_hole && data_pos < old_pos) {
			data_pos = vfs_llseek(old_file, old_pos, SEEK_DATA);
			if (data_pos > old_pos) {
				hole_len = data_pos - old_pos;
				len -= hole_len;
				old_pos = new_pos = data_pos;
				continue;
			} else if (data_pos == -ENXIO) {
				break;
			} else if (data_pos < 0) {
				skip_hole = false;
			}
		}

		bytes = do_splice_direct(old_file, &old_pos,
					 new_file, &new_pos,
					 this_len, SPLICE_F_MOVE);
		if (bytes <= 0) {
			error = bytes;
			break;
		}
		WARN_ON(old_pos != new_pos);

		len -= bytes;
	}
out:
	if (!error && ovl_should_sync(ofs))
		error = vfs_fsync(new_file, 0);
	fput(new_file);
out_fput:
	fput(old_file);
	return error;
}

static int ovl_set_size(struct dentry *upperdentry, struct kstat *stat)
{
	struct iattr attr = {
		.ia_valid = ATTR_SIZE,
		.ia_size = stat->size,
	};

	return notify_change(&init_user_ns, upperdentry, &attr, NULL);
}

static int ovl_set_timestamps(struct dentry *upperdentry, struct kstat *stat)
{
	struct iattr attr = {
		.ia_valid =
		     ATTR_ATIME | ATTR_MTIME | ATTR_ATIME_SET | ATTR_MTIME_SET,
		.ia_atime = stat->atime,
		.ia_mtime = stat->mtime,
	};

	return notify_change(&init_user_ns, upperdentry, &attr, NULL);
}

int ovl_set_attr(struct dentry *upperdentry, struct kstat *stat)
{
	int err = 0;

	if (!S_ISLNK(stat->mode)) {
		struct iattr attr = {
			.ia_valid = ATTR_MODE,
			.ia_mode = stat->mode,
		};
		err = notify_change(&init_user_ns, upperdentry, &attr, NULL);
	}
	if (!err) {
		struct iattr attr = {
			.ia_valid = ATTR_UID | ATTR_GID,
			.ia_uid = stat->uid,
			.ia_gid = stat->gid,
		};
		err = notify_change(&init_user_ns, upperdentry, &attr, NULL);
	}
	if (!err)
		ovl_set_timestamps(upperdentry, stat);

	return err;
}

struct ovl_fh *ovl_encode_real_fh(struct ovl_fs *ofs, struct dentry *real,
				  bool is_upper)
{
	struct ovl_fh *fh;
	int fh_type, dwords;
	int buflen = MAX_HANDLE_SZ;
	uuid_t *uuid = &real->d_sb->s_uuid;
	int err;

	/* Make sure the real fid stays 32bit aligned */
	BUILD_BUG_ON(OVL_FH_FID_OFFSET % 4);
	BUILD_BUG_ON(MAX_HANDLE_SZ + OVL_FH_FID_OFFSET > 255);

	fh = kzalloc(buflen + OVL_FH_FID_OFFSET, GFP_KERNEL);
	if (!fh)
		return ERR_PTR(-ENOMEM);

	/*
	 * We encode a non-connectable file handle for non-dir, because we
	 * only need to find the lower inode number and we don't want to pay
	 * the price or reconnecting the dentry.
	 */
	dwords = buflen >> 2;
	fh_type = exportfs_encode_fh(real, (void *)fh->fb.fid, &dwords, 0);
	buflen = (dwords << 2);

	err = -EIO;
	if (WARN_ON(fh_type < 0) ||
	    WARN_ON(buflen > MAX_HANDLE_SZ) ||
	    WARN_ON(fh_type == FILEID_INVALID))
		goto out_err;

	fh->fb.version = OVL_FH_VERSION;
	fh->fb.magic = OVL_FH_MAGIC;
	fh->fb.type = fh_type;
	fh->fb.flags = OVL_FH_FLAG_CPU_ENDIAN;
	/*
	 * When we will want to decode an overlay dentry from this handle
	 * and all layers are on the same fs, if we get a disconncted real
	 * dentry when we decode fid, the only way to tell if we should assign
	 * it to upperdentry or to lowerstack is by checking this flag.
	 */
	if (is_upper)
		fh->fb.flags |= OVL_FH_FLAG_PATH_UPPER;
	fh->fb.len = sizeof(fh->fb) + buflen;
	if (ofs->config.uuid)
		fh->fb.uuid = *uuid;

	return fh;

out_err:
	kfree(fh);
	return ERR_PTR(err);
}

int ovl_set_origin(struct ovl_fs *ofs, struct dentry *dentry,
		   struct dentry *lower, struct dentry *upper)
{
	const struct ovl_fh *fh = NULL;
	int err;

	/*
	 * When lower layer doesn't support export operations store a 'null' fh,
	 * so we can use the overlay.origin xattr to distignuish between a copy
	 * up and a pure upper inode.
	 */
	if (ovl_can_decode_fh(lower->d_sb)) {
		fh = ovl_encode_real_fh(ofs, lower, false);
		if (IS_ERR(fh))
			return PTR_ERR(fh);
	}

	/*
	 * Do not fail when upper doesn't support xattrs.
	 */
	err = ovl_check_setxattr(dentry, upper, OVL_XATTR_ORIGIN, fh->buf,
				 fh ? fh->fb.len : 0, 0);
	kfree(fh);

	/* Ignore -EPERM from setting "user.*" on symlink/special */
	return err == -EPERM ? 0 : err;
}

/* Store file handle of @upper dir in @index dir entry */
static int ovl_set_upper_fh(struct ovl_fs *ofs, struct dentry *upper,
			    struct dentry *index)
{
	const struct ovl_fh *fh;
	int err;

	fh = ovl_encode_real_fh(ofs, upper, true);
	if (IS_ERR(fh))
		return PTR_ERR(fh);

	err = ovl_do_setxattr(ofs, index, OVL_XATTR_UPPER, fh->buf, fh->fb.len);

	kfree(fh);
	return err;
}

/*
 * Create and install index entry.
 *
 * Caller must hold i_mutex on indexdir.
 */
static int ovl_create_index(struct dentry *dentry, struct dentry *origin,
			    struct dentry *upper)
{
	struct ovl_fs *ofs = OVL_FS(dentry->d_sb);
	struct dentry *indexdir = ovl_indexdir(dentry->d_sb);
	struct inode *dir = d_inode(indexdir);
	struct dentry *index = NULL;
	struct dentry *temp = NULL;
	struct qstr name = { };
	int err;

	/*
	 * For now this is only used for creating index entry for directories,
	 * because non-dir are copied up directly to index and then hardlinked
	 * to upper dir.
	 *
	 * TODO: implement create index for non-dir, so we can call it when
	 * encoding file handle for non-dir in case index does not exist.
	 */
	if (WARN_ON(!d_is_dir(dentry)))
		return -EIO;

	/* Directory not expected to be indexed before copy up */
	if (WARN_ON(ovl_test_flag(OVL_INDEX, d_inode(dentry))))
		return -EIO;

	err = ovl_get_index_name(ofs, origin, &name);
	if (err)
		return err;

	temp = ovl_create_temp(indexdir, OVL_CATTR(S_IFDIR | 0));
	err = PTR_ERR(temp);
	if (IS_ERR(temp))
		goto free_name;

	err = ovl_set_upper_fh(ofs, upper, temp);
	if (err)
		goto out;

	index = lookup_one_len(name.name, indexdir, name.len);
	if (IS_ERR(index)) {
		err = PTR_ERR(index);
	} else {
		err = ovl_do_rename(dir, temp, dir, index, 0);
		dput(index);
	}
out:
	if (err)
		ovl_cleanup(dir, temp);
	dput(temp);
free_name:
	kfree(name.name);
	return err;
}

struct ovl_copy_up_ctx {
	struct dentry *parent;
	struct dentry *dentry;
	struct path lowerpath;
	struct kstat stat;
	struct kstat pstat;
	const char *link;
	struct dentry *destdir;
	struct qstr destname;
	struct dentry *workdir;
	bool origin;
	bool indexed;
	bool metacopy;
};

static int ovl_link_up(struct ovl_copy_up_ctx *c)
{
	int err;
	struct dentry *upper;
	struct dentry *upperdir = ovl_dentry_upper(c->parent);
	struct inode *udir = d_inode(upperdir);

	/* Mark parent "impure" because it may now contain non-pure upper */
	err = ovl_set_impure(c->parent, upperdir);
	if (err)
		return err;

	err = ovl_set_nlink_lower(c->dentry);
	if (err)
		return err;

	inode_lock_nested(udir, I_MUTEX_PARENT);
	upper = lookup_one_len(c->dentry->d_name.name, upperdir,
			       c->dentry->d_name.len);
	err = PTR_ERR(upper);
	if (!IS_ERR(upper)) {
		err = ovl_do_link(ovl_dentry_upper(c->dentry), udir, upper);
		dput(upper);

		if (!err) {
			/* Restore timestamps on parent (best effort) */
			ovl_set_timestamps(upperdir, &c->pstat);
			ovl_dentry_set_upper_alias(c->dentry);
		}
	}
	inode_unlock(udir);
	if (err)
		return err;

	err = ovl_set_nlink_upper(c->dentry);

	return err;
}

static int ovl_copy_up_inode(struct ovl_copy_up_ctx *c, struct dentry *temp)
{
	struct ovl_fs *ofs = OVL_FS(c->dentry->d_sb);
	int err;

	/*
	 * Copy up data first and then xattrs. Writing data after
	 * xattrs will remove security.capability xattr automatically.
	 */
	if (S_ISREG(c->stat.mode) && !c->metacopy) {
		struct path upperpath, datapath;

		ovl_path_upper(c->dentry, &upperpath);
		if (WARN_ON(upperpath.dentry != NULL))
			return -EIO;
		upperpath.dentry = temp;

		ovl_path_lowerdata(c->dentry, &datapath);
		err = ovl_copy_up_data(ofs, &datapath, &upperpath,
				       c->stat.size);
		if (err)
			return err;
	}

	err = ovl_copy_xattr(c->dentry->d_sb, c->lowerpath.dentry, temp);
	if (err)
		return err;

	/*
	 * Store identifier of lower inode in upper inode xattr to
	 * allow lookup of the copy up origin inode.
	 *
	 * Don't set origin when we are breaking the association with a lower
	 * hard link.
	 */
	if (c->origin) {
		err = ovl_set_origin(ofs, c->dentry, c->lowerpath.dentry, temp);
		if (err)
			return err;
	}

	if (c->metacopy) {
		err = ovl_check_setxattr(c->dentry, temp, OVL_XATTR_METACOPY,
					 NULL, 0, -EOPNOTSUPP);
		if (err)
			return err;
	}

	inode_lock(temp->d_inode);
	if (S_ISREG(c->stat.mode))
		err = ovl_set_size(temp, &c->stat);
	if (!err)
		err = ovl_set_attr(temp, &c->stat);
	inode_unlock(temp->d_inode);

	return err;
}

struct ovl_cu_creds {
	const struct cred *old;
	struct cred *new;
};

static int ovl_prep_cu_creds(struct dentry *dentry, struct ovl_cu_creds *cc)
{
	int err;

	cc->old = cc->new = NULL;
	err = security_inode_copy_up(dentry, &cc->new);
	if (err < 0)
		return err;

	if (cc->new)
		cc->old = override_creds(cc->new);

	return 0;
}

static void ovl_revert_cu_creds(struct ovl_cu_creds *cc)
{
	if (cc->new) {
		revert_creds(cc->old);
		put_cred(cc->new);
	}
}

/*
 * Copyup using workdir to prepare temp file.  Used when copying up directories,
 * special files or when upper fs doesn't support O_TMPFILE.
 */
static int ovl_copy_up_workdir(struct ovl_copy_up_ctx *c)
{
	struct inode *inode;
	struct inode *udir = d_inode(c->destdir), *wdir = d_inode(c->workdir);
	struct dentry *temp, *upper;
	struct ovl_cu_creds cc;
	int err;
	struct ovl_cattr cattr = {
		/* Can't properly set mode on creation because of the umask */
		.mode = c->stat.mode & S_IFMT,
		.rdev = c->stat.rdev,
		.link = c->link
	};

	/* workdir and destdir could be the same when copying up to indexdir */
	err = -EIO;
	if (lock_rename(c->workdir, c->destdir) != NULL)
		goto unlock;

	err = ovl_prep_cu_creds(c->dentry, &cc);
	if (err)
		goto unlock;

	temp = ovl_create_temp(c->workdir, &cattr);
	ovl_revert_cu_creds(&cc);

	err = PTR_ERR(temp);
	if (IS_ERR(temp))
		goto unlock;

	err = ovl_copy_up_inode(c, temp);
	if (err)
		goto cleanup;

	if (S_ISDIR(c->stat.mode) && c->indexed) {
		err = ovl_create_index(c->dentry, c->lowerpath.dentry, temp);
		if (err)
			goto cleanup;
	}

	upper = lookup_one_len(c->destname.name, c->destdir, c->destname.len);
	err = PTR_ERR(upper);
	if (IS_ERR(upper))
		goto cleanup;

	err = ovl_do_rename(wdir, temp, udir, upper, 0);
	dput(upper);
	if (err)
		goto cleanup;

	if (!c->metacopy)
		ovl_set_upperdata(d_inode(c->dentry));
	inode = d_inode(c->dentry);
	ovl_inode_update(inode, temp);
	if (S_ISDIR(inode->i_mode))
		ovl_set_flag(OVL_WHITEOUTS, inode);
unlock:
	unlock_rename(c->workdir, c->destdir);

	return err;

cleanup:
	ovl_cleanup(wdir, temp);
	dput(temp);
	goto unlock;
}

/* Copyup using O_TMPFILE which does not require cross dir locking */
static int ovl_copy_up_tmpfile(struct ovl_copy_up_ctx *c)
{
	struct inode *udir = d_inode(c->destdir);
	struct dentry *temp, *upper;
	struct ovl_cu_creds cc;
	int err;

	err = ovl_prep_cu_creds(c->dentry, &cc);
	if (err)
		return err;

	temp = ovl_do_tmpfile(c->workdir, c->stat.mode);
	ovl_revert_cu_creds(&cc);

	if (IS_ERR(temp))
		return PTR_ERR(temp);

	err = ovl_copy_up_inode(c, temp);
	if (err)
		goto out_dput;

	inode_lock_nested(udir, I_MUTEX_PARENT);

	upper = lookup_one_len(c->destname.name, c->destdir, c->destname.len);
	err = PTR_ERR(upper);
	if (!IS_ERR(upper)) {
		err = ovl_do_link(temp, udir, upper);
		dput(upper);
	}
	inode_unlock(udir);

	if (err)
		goto out_dput;

	if (!c->metacopy)
		ovl_set_upperdata(d_inode(c->dentry));
	ovl_inode_update(d_inode(c->dentry), temp);

	return 0;

out_dput:
	dput(temp);
	return err;
}

/*
 * Copy up a single dentry
 *
 * All renames start with copy up of source if necessary.  The actual
 * rename will only proceed once the copy up was successful.  Copy up uses
 * upper parent i_mutex for exclusion.  Since rename can change d_parent it
 * is possible that the copy up will lock the old parent.  At that point
 * the file will have already been copied up anyway.
 */
static int ovl_do_copy_up(struct ovl_copy_up_ctx *c)
{
	int err;
	struct ovl_fs *ofs = OVL_FS(c->dentry->d_sb);
	bool to_index = false;

	/*
	 * Indexed non-dir is copied up directly to the index entry and then
	 * hardlinked to upper dir. Indexed dir is copied up to indexdir,
	 * then index entry is created and then copied up dir installed.
	 * Copying dir up to indexdir instead of workdir simplifies locking.
	 */
	if (ovl_need_index(c->dentry)) {
		c->indexed = true;
		if (S_ISDIR(c->stat.mode))
			c->workdir = ovl_indexdir(c->dentry->d_sb);
		else
			to_index = true;
	}

	if (S_ISDIR(c->stat.mode) || c->stat.nlink == 1 || to_index)
		c->origin = true;

	if (to_index) {
		c->destdir = ovl_indexdir(c->dentry->d_sb);
		err = ovl_get_index_name(ofs, c->lowerpath.dentry, &c->destname);
		if (err)
			return err;
	} else if (WARN_ON(!c->parent)) {
		/* Disconnected dentry must be copied up to index dir */
		return -EIO;
	} else {
		/*
		 * Mark parent "impure" because it may now contain non-pure
		 * upper
		 */
		err = ovl_set_impure(c->parent, c->destdir);
		if (err)
			return err;
	}

	/* Should we copyup with O_TMPFILE or with workdir? */
	if (S_ISREG(c->stat.mode) && ofs->tmpfile)
		err = ovl_copy_up_tmpfile(c);
	else
		err = ovl_copy_up_workdir(c);
	if (err)
		goto out;

	if (c->indexed)
		ovl_set_flag(OVL_INDEX, d_inode(c->dentry));

	if (to_index) {
		/* Initialize nlink for copy up of disconnected dentry */
		err = ovl_set_nlink_upper(c->dentry);
	} else {
		struct inode *udir = d_inode(c->destdir);

		/* Restore timestamps on parent (best effort) */
		inode_lock(udir);
		ovl_set_timestamps(c->destdir, &c->pstat);
		inode_unlock(udir);

		ovl_dentry_set_upper_alias(c->dentry);
	}

out:
	if (to_index)
		kfree(c->destname.name);
	return err;
}

static bool ovl_need_meta_copy_up(struct dentry *dentry, umode_t mode,
				  int flags)
{
	struct ovl_fs *ofs = dentry->d_sb->s_fs_info;

	if (!ofs->config.metacopy)
		return false;

	if (!S_ISREG(mode))
		return false;

	if (flags && ((OPEN_FMODE(flags) & FMODE_WRITE) || (flags & O_TRUNC)))
		return false;

	return true;
}

static ssize_t ovl_getxattr(struct dentry *dentry, char *name, char **value)
{
	ssize_t res;
	char *buf;

	res = vfs_getxattr(&init_user_ns, dentry, name, NULL, 0);
	if (res == -ENODATA || res == -EOPNOTSUPP)
		res = 0;

	if (res > 0) {
		buf = kzalloc(res, GFP_KERNEL);
		if (!buf)
			return -ENOMEM;

		res = vfs_getxattr(&init_user_ns, dentry, name, buf, res);
		if (res < 0)
			kfree(buf);
		else
			*value = buf;
	}
	return res;
}

/* Copy up data of an inode which was copied up metadata only in the past. */
static int ovl_copy_up_meta_inode_data(struct ovl_copy_up_ctx *c)
{
	struct ovl_fs *ofs = OVL_FS(c->dentry->d_sb);
	struct path upperpath, datapath;
	int err;
	char *capability = NULL;
	ssize_t cap_size;

	ovl_path_upper(c->dentry, &upperpath);
	if (WARN_ON(upperpath.dentry == NULL))
		return -EIO;

	ovl_path_lowerdata(c->dentry, &datapath);
	if (WARN_ON(datapath.dentry == NULL))
		return -EIO;

	if (c->stat.size) {
		err = cap_size = ovl_getxattr(upperpath.dentry, XATTR_NAME_CAPS,
					      &capability);
		if (cap_size < 0)
			goto out;
	}

	err = ovl_copy_up_data(ofs, &datapath, &upperpath, c->stat.size);
	if (err)
		goto out_free;

	/*
	 * Writing to upper file will clear security.capability xattr. We
	 * don't want that to happen for normal copy-up operation.
	 */
	if (capability) {
		err = vfs_setxattr(&init_user_ns, upperpath.dentry,
				   XATTR_NAME_CAPS, capability, cap_size, 0);
		if (err)
			goto out_free;
	}


	err = ovl_do_removexattr(ofs, upperpath.dentry, OVL_XATTR_METACOPY);
	if (err)
		goto out_free;

	ovl_set_upperdata(d_inode(c->dentry));
out_free:
	kfree(capability);
out:
	return err;
}

static int ovl_copy_up_one(struct dentry *parent, struct dentry *dentry,
			   int flags)
{
	int err;
	DEFINE_DELAYED_CALL(done);
	struct path parentpath;
	struct ovl_copy_up_ctx ctx = {
		.parent = parent,
		.dentry = dentry,
		.workdir = ovl_workdir(dentry),
	};

	if (WARN_ON(!ctx.workdir))
		return -EROFS;

	ovl_path_lower(dentry, &ctx.lowerpath);
	err = vfs_getattr(&ctx.lowerpath, &ctx.stat,
			  STATX_BASIC_STATS, AT_STATX_SYNC_AS_STAT);
	if (err)
		return err;

	ctx.metacopy = ovl_need_meta_copy_up(dentry, ctx.stat.mode, flags);

	if (parent) {
		ovl_path_upper(parent, &parentpath);
		ctx.destdir = parentpath.dentry;
		ctx.destname = dentry->d_name;

		err = vfs_getattr(&parentpath, &ctx.pstat,
				  STATX_ATIME | STATX_MTIME,
				  AT_STATX_SYNC_AS_STAT);
		if (err)
			return err;
	}

	/* maybe truncate regular file. this has no effect on dirs */
	if (flags & O_TRUNC)
		ctx.stat.size = 0;

	if (S_ISLNK(ctx.stat.mode)) {
		ctx.link = vfs_get_link(ctx.lowerpath.dentry, &done);
		if (IS_ERR(ctx.link))
			return PTR_ERR(ctx.link);
	}

	err = ovl_copy_up_start(dentry, flags);
	/* err < 0: interrupted, err > 0: raced with another copy-up */
	if (unlikely(err)) {
		if (err > 0)
			err = 0;
	} else {
		if (!ovl_dentry_upper(dentry))
			err = ovl_do_copy_up(&ctx);
		if (!err && parent && !ovl_dentry_has_upper_alias(dentry))
			err = ovl_link_up(&ctx);
		if (!err && ovl_dentry_needs_data_copy_up_locked(dentry, flags))
			err = ovl_copy_up_meta_inode_data(&ctx);
		ovl_copy_up_end(dentry);
	}
	do_delayed_call(&done);

	return err;
}

static int ovl_copy_up_flags(struct dentry *dentry, int flags)
{
	int err = 0;
	const struct cred *old_cred = ovl_override_creds(dentry->d_sb);
	bool disconnected = (dentry->d_flags & DCACHE_DISCONNECTED);

	/*
	 * With NFS export, copy up can get called for a disconnected non-dir.
	 * In this case, we will copy up lower inode to index dir without
	 * linking it to upper dir.
	 */
	if (WARN_ON(disconnected && d_is_dir(dentry)))
		return -EIO;

	while (!err) {
		struct dentry *next;
		struct dentry *parent = NULL;

		if (ovl_already_copied_up(dentry, flags))
			break;

		next = dget(dentry);
		/* find the topmost dentry not yet copied up */
		for (; !disconnected;) {
			parent = dget_parent(next);

			if (ovl_dentry_upper(parent))
				break;

			dput(next);
			next = parent;
		}

		err = ovl_copy_up_one(parent, next, flags);

		dput(parent);
		dput(next);
	}
	revert_creds(old_cred);

	return err;
}

static bool ovl_open_need_copy_up(struct dentry *dentry, int flags)
{
	/* Copy up of disconnected dentry does not set upper alias */
	if (ovl_already_copied_up(dentry, flags))
		return false;

	if (special_file(d_inode(dentry)->i_mode))
		return false;

	if (!ovl_open_flags_need_copy_up(flags))
		return false;

	return true;
}

int ovl_maybe_copy_up(struct dentry *dentry, int flags)
{
	int err = 0;

	if (ovl_open_need_copy_up(dentry, flags)) {
		err = ovl_want_write(dentry);
		if (!err) {
			err = ovl_copy_up_flags(dentry, flags);
			ovl_drop_write(dentry);
		}
	}

	return err;
}

int ovl_copy_up_with_data(struct dentry *dentry)
{
	return ovl_copy_up_flags(dentry, O_WRONLY);
}

int ovl_copy_up(struct dentry *dentry)
{
	return ovl_copy_up_flags(dentry, 0);
}<|MERGE_RESOLUTION|>--- conflicted
+++ resolved
@@ -115,18 +115,7 @@
 			goto retry;
 		}
 
-<<<<<<< HEAD
-		error = vfs_setxattr(new, name, value, size, 0);
-=======
-		error = security_inode_copy_up_xattr(name);
-		if (error < 0 && error != -EOPNOTSUPP)
-			break;
-		if (error == 1) {
-			error = 0;
-			continue; /* Discard */
-		}
 		error = vfs_setxattr(&init_user_ns, new, name, value, size, 0);
->>>>>>> f69e8091
 		if (error) {
 			if (error != -EOPNOTSUPP || ovl_must_copy_xattr(name))
 				break;
